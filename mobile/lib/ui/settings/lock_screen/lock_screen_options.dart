--- conflicted
+++ resolved
@@ -30,19 +30,14 @@
   late bool appLock;
   bool isPinEnabled = false;
   bool isPasswordEnabled = false;
-<<<<<<< HEAD
+  late int autoLockTimeInMilliseconds;
   late bool hideAppContent;
+
   @override
   void initState() {
     super.initState();
     hideAppContent = _lockscreenSetting.getShouldShowAppContent();
-=======
-  late int autoLockTimeInMilliseconds;
-  @override
-  void initState() {
-    super.initState();
     autoLockTimeInMilliseconds = _lockscreenSetting.getAutoLockTime();
->>>>>>> 7c7299aa
     _initializeSettings();
     appLock = isPinEnabled ||
         isPasswordEnabled ||
@@ -126,7 +121,6 @@
     });
   }
 
-<<<<<<< HEAD
   Future<void> _tapHideContent() async {
     setState(() {
       hideAppContent = !hideAppContent;
@@ -134,7 +128,8 @@
     await _lockscreenSetting.shouldShowAppContent(
       isContentVisible: hideAppContent,
     );
-=======
+  }
+
   String _formatTime(Duration duration) {
     if (duration.inHours != 0) {
       return "in ${duration.inHours} hour${duration.inHours > 1 ? 's' : ''}";
@@ -145,7 +140,6 @@
     } else {
       return S.of(context).immediately;
     }
->>>>>>> 7c7299aa
   }
 
   @override
@@ -261,20 +255,6 @@
                                     height: 24,
                                   ),
                                   MenuItemWidget(
-<<<<<<< HEAD
-                                    captionedTextWidget:
-                                        const CaptionedTextWidget(
-                                      title: "Hide content",
-                                    ),
-                                    alignCaptionedTextToLeft: true,
-                                    singleBorderRadius: 8,
-                                    menuItemColor: colorTheme.fillFaint,
-                                    trailingWidget: ToggleSwitchWidget(
-                                      value: () => hideAppContent,
-                                      onChanged: () => _tapHideContent(),
-                                    ),
-                                    trailingIconColor: colorTheme.tabIcon,
-=======
                                     captionedTextWidget: CaptionedTextWidget(
                                       title: S.of(context).autoLock,
                                       subTitle: _formatTime(
@@ -291,7 +271,6 @@
                                     menuItemColor: colorTheme.fillFaint,
                                     trailingIconColor: colorTheme.tabIcon,
                                     onTap: () => _onAutolock(),
->>>>>>> 7c7299aa
                                   ),
                                   Padding(
                                     padding: const EdgeInsets.only(
@@ -300,13 +279,38 @@
                                       right: 12,
                                     ),
                                     child: Text(
-<<<<<<< HEAD
+                                      S.of(context).autoLockFeatureDescription,
+                                      style: textTheme.miniFaint,
+                                      textAlign: TextAlign.left,
+                                    ),
+                                  ),
+                                  const SizedBox(
+                                    height: 24,
+                                  ),
+                                  MenuItemWidget(
+                                    captionedTextWidget:
+                                        const CaptionedTextWidget(
+                                      title: "Hide content",
+                                    ),
+                                    alignCaptionedTextToLeft: true,
+                                    singleBorderRadius: 8,
+                                    menuItemColor: colorTheme.fillFaint,
+                                    trailingWidget: ToggleSwitchWidget(
+                                      value: () => hideAppContent,
+                                      onChanged: () => _tapHideContent(),
+                                    ),
+                                    trailingIconColor: colorTheme.tabIcon,
+                                  ),
+                                  Padding(
+                                    padding: const EdgeInsets.only(
+                                      top: 14,
+                                      left: 14,
+                                      right: 12,
+                                    ),
+                                    child: Text(
                                       Platform.isAndroid
                                           ? 'Hides app content in the app switcher and disables screenshots'
                                           : 'Hides app content in the app switcher',
-=======
-                                      S.of(context).autoLockFeatureDescription,
->>>>>>> 7c7299aa
                                       style: textTheme.miniFaint,
                                       textAlign: TextAlign.left,
                                     ),
