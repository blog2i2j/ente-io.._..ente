import "dart:async";

import "package:flutter/material.dart";
import "package:photos/core/event_bus.dart";
import "package:photos/events/hide_shared_items_from_home_gallery_event.dart";
import "package:photos/generated/l10n.dart";
import "package:photos/service_locator.dart";
<<<<<<< HEAD
import "package:photos/services/home_widget_service.dart";
import "package:photos/services/memories_service.dart";
=======
>>>>>>> 8aacb503
import "package:photos/theme/ente_theme.dart";
import "package:photos/ui/components/buttons/icon_button_widget.dart";
import "package:photos/ui/components/captioned_text_widget.dart";
import "package:photos/ui/components/menu_item_widget/menu_item_widget.dart";
import "package:photos/ui/components/title_bar_title_widget.dart";
import "package:photos/ui/components/title_bar_widget.dart";
import "package:photos/ui/components/toggle_switch_widget.dart";
import "package:photos/ui/viewer/gallery/photo_grid_size_picker_page.dart";
import "package:photos/utils/navigation_util.dart";

class GallerySettingsScreen extends StatefulWidget {
  const GallerySettingsScreen({super.key});

  @override
  State<GallerySettingsScreen> createState() => _GallerySettingsScreenState();
}

class _GallerySettingsScreenState extends State<GallerySettingsScreen> {
  late int _photoGridSize;

  @override
  void initState() {
    super.initState();
    _photoGridSize = localSettings.getPhotoGridSize();
  }

  @override
  Widget build(BuildContext context) {
    final colorScheme = getEnteColorScheme(context);
    return Scaffold(
      body: CustomScrollView(
        primary: false,
        slivers: <Widget>[
          TitleBarWidget(
            flexibleSpaceTitle: TitleBarTitleWidget(
              title: S.of(context).gallery,
            ),
            actionIcons: [
              IconButtonWidget(
                icon: Icons.close_outlined,
                iconButtonType: IconButtonType.secondary,
                onTap: () {
                  Navigator.pop(context);
                  Navigator.pop(context);
                  Navigator.pop(context);
                },
              ),
            ],
          ),
          SliverList(
            delegate: SliverChildBuilderDelegate(
              (delegateBuildContext, index) {
                return Padding(
                  padding:
                      const EdgeInsets.symmetric(horizontal: 16, vertical: 20),
                  child: Column(
                    mainAxisSize: MainAxisSize.min,
                    children: [
                      GestureDetector(
                        onTap: () {
                          routeToPage(
                            context,
                            const PhotoGridSizePickerPage(),
                          ).then((value) {
                            setState(() {
                              _photoGridSize = localSettings.getPhotoGridSize();
                            });
                          });
                        },
                        child: MenuItemWidget(
                          captionedTextWidget: CaptionedTextWidget(
                            title: S.of(context).photoGridSize,
                            subTitle: _photoGridSize.toString(),
                          ),
                          menuItemColor: colorScheme.fillFaint,
                          trailingWidget: Icon(
                            Icons.chevron_right_outlined,
                            color: colorScheme.strokeBase,
                          ),
                          singleBorderRadius: 8,
                          alignCaptionedTextToLeft: true,
                          isGestureDetectorDisabled: true,
                        ),
                      ),
                      const SizedBox(
                        height: 24,
                      ),
                      MenuItemWidget(
                        captionedTextWidget: CaptionedTextWidget(
                          title: S.of(context).showMemories,
                        ),
                        menuItemColor: colorScheme.fillFaint,
                        singleBorderRadius: 8,
                        alignCaptionedTextToLeft: true,
                        trailingWidget: ToggleSwitchWidget(
                          value: () => memoriesCacheService.showAnyMemories,
                          onChanged: () async {
                            final showMemories =
                                MemoriesService.instance.showMemories;
                            unawaited(
<<<<<<< HEAD
                              MemoriesService.instance
                                  .setShowMemories(!showMemories),
                            );

                            unawaited(
                              HomeWidgetService.instance.initHomeWidget(false),
=======
                              memoriesCacheService.setShowAnyMemories(
                                !memoriesCacheService.showAnyMemories,
                              ),
>>>>>>> 8aacb503
                            );
                          },
                        ),
                      ),
                      const SizedBox(
                        height: 24,
                      ),
                      MenuItemWidget(
                        captionedTextWidget: CaptionedTextWidget(
                          title: S.of(context).hideSharedItemsFromHomeGallery,
                        ),
                        menuItemColor: colorScheme.fillFaint,
                        singleBorderRadius: 8,
                        alignCaptionedTextToLeft: true,
                        trailingWidget: ToggleSwitchWidget(
                          value: () =>
                              localSettings.hideSharedItemsFromHomeGallery,
                          onChanged: () async {
                            final prevSetting =
                                localSettings.hideSharedItemsFromHomeGallery;
                            await localSettings
                                .setHideSharedItemsFromHomeGallery(
                              !prevSetting,
                            );

                            Bus.instance.fire(
                              HideSharedItemsFromHomeGalleryEvent(
                                !prevSetting,
                              ),
                            );
                          },
                        ),
                      ),
                    ],
                  ),
                );
              },
              childCount: 1,
            ),
          ),
        ],
      ),
    );
  }
}<|MERGE_RESOLUTION|>--- conflicted
+++ resolved
@@ -5,11 +5,7 @@
 import "package:photos/events/hide_shared_items_from_home_gallery_event.dart";
 import "package:photos/generated/l10n.dart";
 import "package:photos/service_locator.dart";
-<<<<<<< HEAD
 import "package:photos/services/home_widget_service.dart";
-import "package:photos/services/memories_service.dart";
-=======
->>>>>>> 8aacb503
 import "package:photos/theme/ente_theme.dart";
 import "package:photos/ui/components/buttons/icon_button_widget.dart";
 import "package:photos/ui/components/captioned_text_widget.dart";
@@ -107,21 +103,13 @@
                         trailingWidget: ToggleSwitchWidget(
                           value: () => memoriesCacheService.showAnyMemories,
                           onChanged: () async {
-                            final showMemories =
-                                MemoriesService.instance.showMemories;
                             unawaited(
-<<<<<<< HEAD
-                              MemoriesService.instance
-                                  .setShowMemories(!showMemories),
-                            );
-
-                            unawaited(
-                              HomeWidgetService.instance.initHomeWidget(false),
-=======
                               memoriesCacheService.setShowAnyMemories(
                                 !memoriesCacheService.showAnyMemories,
                               ),
->>>>>>> 8aacb503
+                            );
+                            unawaited(
+                              HomeWidgetService.instance.initHomeWidget(false),
                             );
                           },
                         ),
