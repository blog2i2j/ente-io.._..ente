import 'dart:async';
<<<<<<< HEAD
import "dart:developer";
import "dart:io";
=======
import "dart:developer" as dev;
import "dart:math" show max;
>>>>>>> bbf001e5

import "package:flutter/foundation.dart";
import "package:flutter/material.dart";
import "package:flutter_animate/flutter_animate.dart";
import "package:logging/logging.dart";
<<<<<<< HEAD
import "package:photos/core/configuration.dart";
=======
import "package:ml_linalg/linalg.dart" as ml;
>>>>>>> bbf001e5
import "package:photos/core/event_bus.dart";
import "package:photos/db/ml/db.dart";
import "package:photos/ente_theme_data.dart";
import "package:photos/events/people_changed_event.dart";
import "package:photos/generated/l10n.dart";
import "package:photos/generated/protos/ente/common/vector.pb.dart";
import "package:photos/l10n/l10n.dart";
import "package:photos/models/file/file.dart";
import "package:photos/models/ml/face/person.dart";
import "package:photos/services/machine_learning/face_ml/feedback/cluster_feedback.dart";
import "package:photos/services/machine_learning/face_ml/person/person_service.dart";
import "package:photos/services/machine_learning/ml_result.dart";
import "package:photos/services/search_service.dart";
import "package:photos/theme/ente_theme.dart";
import "package:photos/ui/common/date_input.dart";
import "package:photos/ui/common/loading_widget.dart";
import "package:photos/ui/components/action_sheet_widget.dart";
import "package:photos/ui/components/buttons/button_widget.dart";
import "package:photos/ui/components/models/button_type.dart";
import "package:photos/ui/viewer/file/no_thumbnail_widget.dart";
import "package:photos/ui/viewer/gallery/hooks/pick_person_avatar.dart";
import "package:photos/ui/viewer/people/link_email_screen.dart";
import "package:photos/ui/viewer/people/person_clusters_page.dart";
import "package:photos/ui/viewer/people/person_row_item.dart";
import "package:photos/ui/viewer/search/result/person_face_widget.dart";
import "package:photos/utils/dialog_util.dart";
import "package:photos/utils/navigation_util.dart";
import "package:photos/utils/person_contact_linking_util.dart";
import "package:photos/utils/toast_util.dart";

class SaveOrEditPerson extends StatefulWidget {
  final String? clusterID;
  final EnteFile? file;
  final bool isEditing;
  final PersonEntity? person;

  const SaveOrEditPerson(
    this.clusterID, {
    super.key,
    this.file,
    this.person,
    this.isEditing = false,
  }) : assert(
          !isEditing || person != null,
          'Person cannot be null when editing',
        );

  @override
  State<SaveOrEditPerson> createState() => _SaveOrEditPersonState();
}

class _SaveOrEditPersonState extends State<SaveOrEditPerson> {
  bool isKeypadOpen = false;
  String _inputName = "";
  String? _selectedDate;
  String? _email;
  bool userAlreadyAssigned = false;
  late final Logger _logger = Logger("_SavePersonState");
  Timer? _debounce;
  List<(PersonEntity, EnteFile)> _cachedPersons = [];
  Map<String, double> _personToMaxSimilarity = {};
  PersonEntity? person;
  final _nameFocsNode = FocusNode();

  @override
  void initState() {
    super.initState();
    _inputName = widget.person?.data.name ?? "";
    _selectedDate = widget.person?.data.birthDate;
    _email = widget.person?.data.email;
    person = widget.person;
  }

  @override
  void dispose() {
    _debounce?.cancel();
    _nameFocsNode.dispose();
    _debounce?.cancel();
    super.dispose();
  }

  @override
  Widget build(BuildContext context) {
    return PopScope(
      canPop: changed && _inputName.isNotEmpty ? false : true,
      onPopInvokedWithResult: (bool didPop, Object? result) async {
        if (didPop) {
          return;
        }

        _nameFocsNode.unfocus();
        final result = await _saveChangesPrompt(context);

        if (result is PersonEntity) {
          if (context.mounted) {
            Navigator.pop(context, result);
          }

          return;
        }

        late final bool shouldPop;
        if (result == ButtonAction.first || result == ButtonAction.second) {
          shouldPop = true;
        } else {
          shouldPop = false;
        }

        if (context.mounted && shouldPop) {
          Navigator.pop(context);
        }
      },
      child: Scaffold(
        resizeToAvoidBottomInset: isKeypadOpen,
        appBar: AppBar(
          title: Align(
            alignment: Alignment.centerLeft,
            child: Text(
              widget.isEditing
                  ? context.l10n.editPerson
                  : context.l10n.savePerson,
            ),
          ),
        ),
        body: GestureDetector(
          onTap: () {
            FocusScope.of(context).unfocus();
          },
          child: SafeArea(
            child: Column(
              children: [
                Expanded(
                  child: SingleChildScrollView(
                    padding: const EdgeInsets.only(
                      bottom: 32.0,
                      left: 16.0,
                      right: 16.0,
                    ),
                    child: Column(
                      children: [
                        const SizedBox(height: 48),
                        if (person != null)
                          FutureBuilder<(String, EnteFile)>(
                            future: _getRecentFileWithClusterID(person!),
                            builder: (context, snapshot) {
                              if (snapshot.hasData) {
                                final String personClusterID =
                                    snapshot.data!.$1;
                                final personFile = snapshot.data!.$2;
                                return Stack(
                                  children: [
                                    SizedBox(
                                      height: 110,
                                      width: 110,
                                      child: ClipPath(
                                        clipper: ShapeBorderClipper(
                                          shape: ContinuousRectangleBorder(
                                            borderRadius:
                                                BorderRadius.circular(80),
                                          ),
                                        ),
                                        child: snapshot.hasData
                                            ? PersonFaceWidget(
                                                key: ValueKey(
                                                  person?.data.avatarFaceID ??
                                                      "",
                                                ),
                                                personFile,
                                                clusterID: personClusterID,
                                                personId: person!.remoteID,
                                              )
                                            : const NoThumbnailWidget(
                                                addBorder: false,
                                              ),
                                      ),
                                    ),
                                    if (person != null)
                                      Positioned(
                                        right: 0,
                                        bottom: 0,
                                        child: Container(
                                          width: 28,
                                          height: 28,
                                          decoration: BoxDecoration(
                                            borderRadius:
                                                BorderRadius.circular(8.0),
                                            boxShadow: Theme.of(context)
                                                .colorScheme
                                                .enteTheme
                                                .shadowMenu,
                                            color: getEnteColorScheme(context)
                                                .backgroundElevated2,
                                          ),
                                          child: IconButton(
                                            icon: const Icon(Icons.edit),
                                            iconSize:
                                                16, // specify the size of the icon
                                            onPressed: () async {
                                              final result =
                                                  await showPersonAvatarPhotoSheet(
                                                context,
                                                person!,
                                              );
                                              if (result != null) {
                                                _logger.info(
                                                  'Person avatar updated',
                                                );
                                                setState(() {
                                                  person = result;
                                                });
                                                Bus.instance.fire(
                                                  PeopleChangedEvent(
                                                    type: PeopleEventType
                                                        .saveOrEditPerson,
                                                    source:
                                                        "_SaveOrEditPersonState",
                                                    person: result,
                                                  ),
                                                );
                                              }
                                            },
                                          ),
                                        ),
                                      ),
                                  ],
                                );
                              } else {
                                return const SizedBox.shrink();
                              }
                            },
                          ),
                        if (person == null)
                          SizedBox(
                            height: 110,
                            width: 110,
                            child: ClipPath(
                              clipper: ShapeBorderClipper(
                                shape: ContinuousRectangleBorder(
                                  borderRadius: BorderRadius.circular(80),
                                ),
                              ),
                              child: widget.file != null
                                  ? PersonFaceWidget(
                                      widget.file!,
                                      clusterID: widget.clusterID,
                                    )
                                  : const NoThumbnailWidget(
                                      addBorder: false,
                                    ),
                            ),
                          ),
                        const SizedBox(height: 36),
                        TextFormField(
                          keyboardType: TextInputType.name,
                          textCapitalization: TextCapitalization.words,
                          autocorrect: false,
                          focusNode: _nameFocsNode,
                          onChanged: (value) {
                            if (_debounce?.isActive ?? false) {
                              _debounce?.cancel();
                            }
                            _debounce =
                                Timer(const Duration(milliseconds: 300), () {
                              setState(() {
                                _inputName = value;
                              });
                            });
                          },
                          initialValue: _inputName,
                          decoration: InputDecoration(
                            focusedBorder: OutlineInputBorder(
                              borderRadius:
                                  const BorderRadius.all(Radius.circular(8.0)),
                              borderSide: BorderSide(
                                color: getEnteColorScheme(context).strokeMuted,
                              ),
                            ),
                            fillColor: getEnteColorScheme(context).fillFaint,
                            filled: true,
                            hintText: context.l10n.enterName,
                            hintStyle: getEnteTextTheme(context).bodyFaint,
                            contentPadding: const EdgeInsets.symmetric(
                              horizontal: 16,
                              vertical: 14,
                            ),
                            border: UnderlineInputBorder(
                              borderSide: BorderSide.none,
                              borderRadius: BorderRadius.circular(8),
                            ),
                          ),
                        ),
                        const SizedBox(height: 16),
                        DatePickerField(
                          hintText: context.l10n.enterDateOfBirth,
                          firstDate: DateTime(100),
                          lastDate: DateTime.now(),
                          initialValue: _selectedDate,
                          isRequired: false,
                          onChanged: (date) {
                            setState(() {
                              // format date to yyyy-MM-dd
                              _selectedDate =
                                  date?.toIso8601String().split("T").first;
                            });
                          },
                        ),
                        const SizedBox(height: 16),
                        AnimatedSize(
                          duration: const Duration(milliseconds: 200),
                          curve: Curves.easeInOutQuad,
                          child: _EmailSection(_email, person?.remoteID),
                        ),
                        const SizedBox(height: 32),
                        ButtonWidget(
                          buttonType: ButtonType.primary,
                          labelText: context.l10n.save,
                          isDisabled: !changed || _inputName.isEmpty,
                          onTap: () async {
                            if (widget.isEditing) {
                              final updatedPersonEntity =
                                  await updatePerson(context);
                              if (updatedPersonEntity != null) {
                                Navigator.pop(context, updatedPersonEntity);
                              }
                            } else {
                              final newPersonEntity = await addNewPerson(
                                context,
                                text: _inputName,
                                clusterID: widget.clusterID!,
                                birthdate: _selectedDate,
                                email: _email,
                              ).catchError((e) {
                                _logger.severe("Error adding new person", e);
                                return null;
                              });
                              if (newPersonEntity != null) {
                                Navigator.pop(context, newPersonEntity);
                              }
                            }
                          },
                        ),
                        const SizedBox(height: 32),
                        if (!widget.isEditing) _getPersonItems(),
                        if (widget.isEditing)
                          Align(
                            alignment: Alignment.centerLeft,
                            child: Text(
                              context.l10n.mergedPhotos,
                              style: getEnteTextTheme(context).body,
                            ),
                          ),
                        if (widget.isEditing)
                          Padding(
                            padding:
                                const EdgeInsets.only(bottom: 12.0, top: 24.0),
                            child: PersonClustersWidget(person!),
                          ),
                      ],
                    ),
                  ),
                ),
              ],
            ),
          ),
        ),
      ),
    );
  }

  Future<dynamic> _saveChangesPrompt(BuildContext context) async {
    PersonEntity? updatedPersonEntity;
    return await showActionSheet(
      useRootNavigator: Platform.isIOS ? true : false,
      body: "Save changes before leaving?",
      context: context,
      buttons: [
        ButtonWidget(
          buttonType: ButtonType.neutral,
          labelText: S.of(context).save,
          isInAlert: true,
          buttonAction: ButtonAction.first,
          shouldStickToDarkTheme: true,
          onTap: () async {
            if (widget.isEditing) {
              updatedPersonEntity = await updatePerson(context);
            } else {
              try {
                updatedPersonEntity = await addNewPerson(
                  context,
                  text: _inputName,
                  clusterID: widget.clusterID!,
                  birthdate: _selectedDate,
                  email: _email,
                );
              } catch (e) {
                _logger.severe("Error updating person", e);
              }
            }
          },
        ),
        const ButtonWidget(
          buttonType: ButtonType.secondary,
          labelText: "Don't save",
          isInAlert: true,
          buttonAction: ButtonAction.second,
          shouldStickToDarkTheme: true,
        ),
        ButtonWidget(
          buttonType: ButtonType.secondary,
          labelText: S.of(context).cancel,
          isInAlert: true,
          buttonAction: ButtonAction.cancel,
          shouldStickToDarkTheme: true,
        ),
      ],
    ).then((buttonResult) {
      if (buttonResult == null ||
          buttonResult.action == null ||
          buttonResult.action == ButtonAction.cancel) {
        return ButtonAction.cancel;
      } else if (buttonResult.action == ButtonAction.second) {
        return ButtonAction.second;
      } else {
        return updatedPersonEntity;
      }
    });
  }

  Widget _getPersonItems() {
    return Padding(
      padding: const EdgeInsets.fromLTRB(0, 12, 4, 0),
      child: StreamBuilder<List<(PersonEntity, EnteFile)>>(
        stream: _getPersonsWithRecentFileStream(),
        builder: (context, snapshot) {
          if (snapshot.hasError) {
            dev.log("Error: ${snapshot.error} ${snapshot.stackTrace}}");
            if (kDebugMode) {
              return Column(
                mainAxisSize: MainAxisSize.min,
                children: [
                  Text('${snapshot.error}'),
                  Text('${snapshot.stackTrace}'),
                ],
              );
            } else {
              return const SizedBox.shrink();
            }
          } else if (snapshot.hasData) {
            final persons = snapshot.data!;
            final searchResults = _inputName.isNotEmpty
                ? persons
                    .where(
                      (element) => element.$1.data.name
                          .toLowerCase()
                          .contains(_inputName.toLowerCase()),
                    )
                    .toList()
                : persons;
            searchResults.sort(
              (a, b) => a.$1.data.name.compareTo(b.$1.data.name),
            );
            if (searchResults.isEmpty) {
              return const SizedBox.shrink();
            }
            final finalResults = _sortByCosine(searchResults);

            return Column(
              crossAxisAlignment: CrossAxisAlignment.start,
              children: [
                // left align
                Padding(
                  padding: const EdgeInsets.only(top: 12, bottom: 12),
                  child: Text(
                    context.l10n.orMergeWithExistingPerson,
                    style: getEnteTextTheme(context).largeBold,
                  ),
                ),

                SizedBox(
                  height: 160, // Adjust this height based on your needs
                  child: ScrollConfiguration(
                    behavior: ScrollConfiguration.of(context).copyWith(
                      scrollbars: true,
                    ),
                    child: ListView.separated(
                      scrollDirection: Axis.horizontal,
                      padding: const EdgeInsets.only(right: 8),
                      itemCount: finalResults.length,
                      itemBuilder: (context, index) {
                        final person = finalResults[index];
                        return PersonGridItem(
                          key: ValueKey(person.$1.remoteID),
                          person: person.$1,
                          personFile: person.$2,
                          onTap: () async {
                            if (userAlreadyAssigned) {
                              return;
                            }
                            userAlreadyAssigned = true;
                            await ClusterFeedbackService.instance
                                .addClusterToExistingPerson(
                              person: person.$1,
                              clusterID: widget.clusterID!,
                            );

                            Navigator.pop(context, person);
                          },
                        );
                      },
                      separatorBuilder: (context, index) {
                        return const SizedBox(width: 6);
                      },
                    ),
                  ),
                ),
              ],
            );
          } else {
            return const EnteLoadingWidget();
          }
        },
      ),
    );
  }

  Stream<List<(PersonEntity, EnteFile)>>
      _getPersonsWithRecentFileStream() async* {
    if (_cachedPersons.isEmpty) {
      _cachedPersons = await _getPersonsWithRecentFile();
    }
    if (widget.clusterID != null) {
      if (_personToMaxSimilarity.isEmpty) {
        _personToMaxSimilarity = await _calculateSimilarityWithPersons();
      }
    }
    yield _cachedPersons;
  }

<<<<<<< HEAD
  Future<PersonEntity?> addNewPerson(
=======
  Future<Map<String, double>> _calculateSimilarityWithPersons() async {
    // Get all cluster summaries from DB
    final allClusterSummary = await MLDataDB.instance.getAllClusterSummary();

    // Get current cluster embedding
    final currentClusterEmbeddingData =
        allClusterSummary[widget.clusterID!]?.$1;
    if (currentClusterEmbeddingData == null) return {};
    final ml.Vector currentClusterEmbedding = ml.Vector.fromList(
      EVector.fromBuffer(currentClusterEmbeddingData).values,
      dtype: ml.DType.float32,
    );

    // Get all cluster embeddings
    final persons = _cachedPersons.map((e) => e.$1).toList();
    final clusterToPerson = <String, String>{};
    for (final person in persons) {
      if (person.data.assigned != null) {
        for (final cluster in person.data.assigned!) {
          clusterToPerson[cluster.id] = person.remoteID;
        }
      }
    }
    allClusterSummary
        .removeWhere((key, value) => !clusterToPerson.containsKey(key));
    final Map<String, ml.Vector> allClusterEmbeddings = allClusterSummary.map(
      (key, value) => MapEntry(
        key,
        ml.Vector.fromList(
          EVector.fromBuffer(value.$1).values,
          dtype: ml.DType.float32,
        ),
      ),
    );

    // Calculate cosine similarity between current cluster and all clusters
    for (final entry in allClusterEmbeddings.entries) {
      final personId = clusterToPerson[entry.key]!;
      final similarity = currentClusterEmbedding.dot(entry.value);
      _personToMaxSimilarity[personId] = max(
        _personToMaxSimilarity[personId] ?? double.negativeInfinity,
        similarity,
      );
    }
    return _personToMaxSimilarity;
  }

  List<(PersonEntity, EnteFile)> _sortByCosine(
    List<(PersonEntity, EnteFile)> searchResults,
  ) {
    if (widget.clusterID == null || _personToMaxSimilarity.isEmpty) {
      return searchResults;
    }

    // Sort search results based on cosine similarity
    searchResults.sort((a, b) {
      final similarityA = _personToMaxSimilarity[a.$1.remoteID] ?? 0;
      final similarityB = _personToMaxSimilarity[b.$1.remoteID] ?? 0;
      return similarityB.compareTo(similarityA);
    });

    return searchResults;
  }

  Future<void> addNewPerson(
>>>>>>> bbf001e5
    BuildContext context, {
    String text = '',
    required String clusterID,
    String? birthdate,
    String? email,
  }) async {
    if (email != null &&
        email.isNotEmpty &&
        await checkIfEmailAlreadyAssignedToAPerson(email)) {
      _logger.severe(
        "Failed to addNewPerson, email is already assigned to a person",
      );
      await showGenericErrorDialog(
        context: context,
        error: "Email already assigned",
      );
      return null;
    }

    try {
      if (userAlreadyAssigned) {
        return null;
      }
      if (text.trim() == "") {
        return null;
      }
      userAlreadyAssigned = true;
      final personEntity = await PersonService.instance.addPerson(
        name: text,
        clusterID: clusterID,
        birthdate: birthdate,
        email: email,
      );
      final bool extraPhotosFound =
          await ClusterFeedbackService.instance.checkAndDoAutomaticMerges(
        personEntity,
        personClusterID: clusterID,
      );
      if (extraPhotosFound) {
        showShortToast(context, S.of(context).extraPhotosFound);
      }
      Bus.instance.fire(
        PeopleChangedEvent(
          type: PeopleEventType.saveOrEditPerson,
          source: "_SaveOrEditPersonState addNewPerson",
          person: personEntity,
        ),
      );
      return personEntity;
    } catch (e) {
      _logger.severe("Error adding new person", e);
      userAlreadyAssigned = false;
      await showGenericErrorDialog(context: context, error: e);
      return null;
    }
  }

  bool get changed => widget.isEditing
      ? (_inputName.trim() != person!.data.name ||
              _selectedDate != person!.data.birthDate) ||
          _email != person!.data.email
      : _inputName.trim().isNotEmpty;

  Future<PersonEntity?> updatePerson(BuildContext context) async {
    try {
      if (_email != null &&
          _email!.isNotEmpty &&
          _email != person!.data.email &&
          await checkIfEmailAlreadyAssignedToAPerson(_email!)) {
        throw Exception("Email already assigned to a person");
      }
      final String name = _inputName.trim();
      final String? birthDate = _selectedDate;
      final personEntity = await PersonService.instance.updateAttributes(
        person!.remoteID,
        name: name,
        birthDate: birthDate,
        email: _email,
      );

      Bus.instance.fire(
        PeopleChangedEvent(
          type: PeopleEventType.saveOrEditPerson,
          source: "_SaveOrEditPersonState updatePerson",
          person: personEntity,
        ),
      );
      return personEntity;
    } catch (e) {
      _logger.severe("Error adding updating person", e);
      await showGenericErrorDialog(context: context, error: e);
      return null;
    }
  }

  Future<List<(PersonEntity, EnteFile)>> _getPersonsWithRecentFile({
    bool excludeHidden = true,
  }) async {
    final persons = await PersonService.instance.getPersons();
    if (excludeHidden) {
      persons.removeWhere((person) => person.data.isIgnored);
    }
    final List<(PersonEntity, EnteFile)> personAndFileID = [];
    for (final person in persons) {
      final clustersToFiles =
          await SearchService.instance.getClusterFilesForPersonID(
        person.remoteID,
      );
      final files = clustersToFiles.values.expand((e) => e).toList();
      if (files.isEmpty) {
        debugPrint(
          "Person ${kDebugMode ? person.data.name : person.remoteID} has no files",
        );
        continue;
      }
      personAndFileID.add((person, files.first));
    }
    return personAndFileID;
  }

  Future<(String, EnteFile)> _getRecentFileWithClusterID(
    PersonEntity person,
  ) async {
    final clustersToFiles =
        await SearchService.instance.getClusterFilesForPersonID(
      person.remoteID,
    );
    int? avatarFileID;
    if (person.data.hasAvatar()) {
      avatarFileID = tryGetFileIdFromFaceId(person.data.avatarFaceID!);
    }
    EnteFile? resultFile;
    // iterate over all clusters and get the first file
    for (final clusterFiles in clustersToFiles.values) {
      for (final file in clusterFiles) {
        if (avatarFileID != null && file.uploadedFileID! == avatarFileID) {
          resultFile = file;
          break;
        }
        resultFile ??= file;
        if (resultFile.creationTime! < file.creationTime!) {
          resultFile = file;
        }
      }
    }
    if (resultFile == null) {
      debugPrint(
        "Person ${kDebugMode ? person.data.name : person.remoteID} has no files",
      );
      return ("", EnteFile());
    }
    return (person.remoteID, resultFile);
  }
}

class _EmailSection extends StatefulWidget {
  final String? personID;
  final String? email;
  const _EmailSection(this.email, this.personID);

  @override
  State<_EmailSection> createState() => _EmailSectionState();
}

class _EmailSectionState extends State<_EmailSection> {
  String? _email;
  final _logger = Logger("_EmailSectionState");
  bool _initialEmailIsUserEmail = false;

  @override
  void initState() {
    super.initState();
    _email = widget.email;
    _initialEmailIsUserEmail = Configuration.instance.getEmail() == _email;
  }

  @override
  void didUpdateWidget(covariant _EmailSection oldWidget) {
    super.didUpdateWidget(oldWidget);
    if (oldWidget.email != widget.email) {
      setState(() {
        _email = widget.email;
      });
    }
  }

  @override
  Widget build(BuildContext context) {
    if (_email == null || _email!.isEmpty) {
      return AnimatedSize(
        duration: const Duration(milliseconds: 200),
        curve: Curves.easeInOutQuad,
        child: Padding(
          padding: const EdgeInsets.only(top: 20),
          child: Container(
            padding: const EdgeInsets.symmetric(horizontal: 8.0, vertical: 16),
            decoration: BoxDecoration(
              color: getEnteColorScheme(context).fillFaint,
              borderRadius: BorderRadius.circular(12.0),
            ),
            child: Padding(
              padding: const EdgeInsets.symmetric(horizontal: 8.0),
              child: FutureBuilder<bool>(
                future: _isMeAssigned(),
                builder: (context, snapshot) {
                  if (snapshot.hasData) {
                    final isMeAssigned = snapshot.data!;
                    if (!isMeAssigned || _initialEmailIsUserEmail) {
                      return Row(
                        mainAxisAlignment: MainAxisAlignment.center,
                        children: [
                          Expanded(
                            child: ButtonWidget(
                              buttonType: ButtonType.secondary,
                              labelText: "This is me!",
                              onTap: () async {
                                final saveOrEditPersonState =
                                    context.findAncestorStateOfType<
                                        _SaveOrEditPersonState>()!;
                                saveOrEditPersonState.setState(() {
                                  saveOrEditPersonState._email =
                                      Configuration.instance.getEmail();
                                });
                              },
                            ),
                          ),
                          const SizedBox(width: 8),
                          Expanded(
                            child: ButtonWidget(
                              buttonType: ButtonType.primary,
                              labelText: "Link email",
                              shouldSurfaceExecutionStates: false,
                              onTap: () async {
                                final newEmail = await routeToPage(
                                  context,
                                  LinkEmailScreen(
                                    widget.personID,
                                    isFromSaveEditPerson: true,
                                  ),
                                );
                                if (newEmail != null) {
                                  final saveOrEditPersonState =
                                      context.findAncestorStateOfType<
                                          _SaveOrEditPersonState>()!;
                                  saveOrEditPersonState.setState(() {
                                    saveOrEditPersonState._email =
                                        newEmail as String;
                                  });
                                }
                              },
                            ),
                          ),
                        ],
                      );
                    } else {
                      return ButtonWidget(
                        buttonType: ButtonType.primary,
                        labelText: "Link email",
                        shouldSurfaceExecutionStates: false,
                        onTap: () async {
                          final newEmail = await routeToPage(
                            context,
                            LinkEmailScreen(
                              widget.personID,
                              isFromSaveEditPerson: true,
                            ),
                          );
                          if (newEmail != null) {
                            final saveOrEditPersonState =
                                context.findAncestorStateOfType<
                                    _SaveOrEditPersonState>()!;
                            saveOrEditPersonState.setState(() {
                              saveOrEditPersonState._email = newEmail as String;
                            });
                          }
                        },
                      );
                    }
                  } else if (snapshot.hasError) {
                    _logger.severe(
                      "Error getting isMeAssigned",
                      snapshot.error,
                    );
                    return const RepaintBoundary(child: EnteLoadingWidget());
                  } else {
                    return const RepaintBoundary(child: EnteLoadingWidget());
                  }
                },
              ),
            ),
          ).animate().fadeIn(
                duration: const Duration(milliseconds: 150),
                curve: Curves.easeInOutQuad,
              ),
        ),
      );
    } else {
      return TextFormField(
        canRequestFocus: false,
        autocorrect: false,
        decoration: InputDecoration(
          suffixIcon: GestureDetector(
            onTap: () {
              final saveOrEditPersonState =
                  context.findAncestorStateOfType<_SaveOrEditPersonState>()!;
              saveOrEditPersonState.setState(() {
                saveOrEditPersonState._email = "";
              });
            },
            child: Icon(
              Icons.close_outlined,
              color: getEnteColorScheme(context).strokeMuted,
            ),
          ),
          fillColor: getEnteColorScheme(context).fillFaint,
          filled: true,
          hintText: _email,
          hintStyle: getEnteTextTheme(context).bodyFaint,
          contentPadding: const EdgeInsets.symmetric(
            horizontal: 16,
            vertical: 14,
          ),
          border: UnderlineInputBorder(
            borderSide: BorderSide.none,
            borderRadius: BorderRadius.circular(8),
          ),
        ),
      ).animate().fadeIn(
            duration: const Duration(milliseconds: 150),
            curve: Curves.easeInOutQuad,
          );
    }
  }

  Future<bool> _isMeAssigned() async {
    final personEntities = await PersonService.instance.getPersons();
    final currentUserEmail = Configuration.instance.getEmail();

    bool isAssigned = false;
    for (final personEntity in personEntities) {
      if (personEntity.data.email == currentUserEmail) {
        isAssigned = true;
        break;
      }
    }
    return isAssigned;
  }
}<|MERGE_RESOLUTION|>--- conflicted
+++ resolved
@@ -1,21 +1,14 @@
 import 'dart:async';
-<<<<<<< HEAD
-import "dart:developer";
+import "dart:developer" as dev;
 import "dart:io";
-=======
-import "dart:developer" as dev;
 import "dart:math" show max;
->>>>>>> bbf001e5
 
 import "package:flutter/foundation.dart";
 import "package:flutter/material.dart";
 import "package:flutter_animate/flutter_animate.dart";
 import "package:logging/logging.dart";
-<<<<<<< HEAD
+import "package:ml_linalg/linalg.dart" as ml;
 import "package:photos/core/configuration.dart";
-=======
-import "package:ml_linalg/linalg.dart" as ml;
->>>>>>> bbf001e5
 import "package:photos/core/event_bus.dart";
 import "package:photos/db/ml/db.dart";
 import "package:photos/ente_theme_data.dart";
@@ -554,9 +547,6 @@
     yield _cachedPersons;
   }
 
-<<<<<<< HEAD
-  Future<PersonEntity?> addNewPerson(
-=======
   Future<Map<String, double>> _calculateSimilarityWithPersons() async {
     // Get all cluster summaries from DB
     final allClusterSummary = await MLDataDB.instance.getAllClusterSummary();
@@ -621,8 +611,7 @@
     return searchResults;
   }
 
-  Future<void> addNewPerson(
->>>>>>> bbf001e5
+  Future<PersonEntity?> addNewPerson(
     BuildContext context, {
     String text = '',
     required String clusterID,
