import "dart:async";
import 'dart:io';

import 'package:flutter/cupertino.dart';
import 'package:flutter/material.dart';
import "package:logging/logging.dart";
import "package:photos/core/event_bus.dart";
import "package:photos/events/guest_view_event.dart";
import "package:photos/generated/l10n.dart";
import "package:photos/models/file/extensions/file_props.dart";
import 'package:photos/models/file/file.dart';
import 'package:photos/models/file/file_type.dart';
import 'package:photos/models/file/trash_file.dart';
import 'package:photos/models/selected_files.dart';
import "package:photos/service_locator.dart";
import "package:photos/theme/colors.dart";
import "package:photos/theme/ente_theme.dart";
import "package:photos/ui/actions/file/file_actions.dart";
import 'package:photos/ui/collections/collection_action_sheet.dart';
import 'package:photos/utils/delete_file_util.dart';
import "package:photos/utils/panorama_util.dart";
import 'package:photos/utils/share_util.dart';

class FileBottomBar extends StatefulWidget {
  final EnteFile file;
  final Function(EnteFile) onEditRequested;
  final Function(EnteFile) onFileRemoved;
  final bool showOnlyInfoButton;
  final int? userID;
  final ValueNotifier<bool> enableFullScreenNotifier;

  const FileBottomBar(
    this.file,
    this.onEditRequested,
    this.showOnlyInfoButton, {
    required this.onFileRemoved,
    required this.enableFullScreenNotifier,
    this.userID,
    super.key,
  });

  @override
  FileBottomBarState createState() => FileBottomBarState();
}

class FileBottomBarState extends State<FileBottomBar> {
  final GlobalKey shareButtonKey = GlobalKey();
<<<<<<< HEAD
  bool _isFileSwipeLocked = false;
  late final StreamSubscription<FileSwipeLockEvent>
      _fileSwipeLockEventSubscription;
=======
  bool isGuestView = false;
  late final StreamSubscription<GuestViewEvent> _guestViewEventSubscription;
  bool isPanorama = false;
>>>>>>> 7d52f917
  int? lastFileGenID;

  @override
  void initState() {
    super.initState();
    _guestViewEventSubscription =
        Bus.instance.on<GuestViewEvent>().listen((event) {
      setState(() {
        isGuestView = event.isGuestView;
      });
    });
  }

  @override
  void dispose() {
    _guestViewEventSubscription.cancel();
    super.dispose();
  }

  @override
  Widget build(BuildContext context) {
    if (flagService.internalUser) {
      if (widget.file.canBePanorama()) {
        lastFileGenID = widget.file.generatedID;
        if (lastFileGenID != widget.file.generatedID) {
          guardedCheckPanorama(widget.file).ignore();
        }
      }
    }
    return _getBottomBar();
  }

  void safeRefresh() {
    if (mounted) {
      setState(() {});
    }
  }

  Widget _getBottomBar() {
    Logger("FileBottomBar")
        .fine("building bottom bar ${widget.file.generatedID}");
    final List<Widget> children = [];
    final bool isOwnedByUser =
        widget.file.ownerID == null || widget.file.ownerID == widget.userID;
    children.add(
      Tooltip(
        message: "Info",
        child: Padding(
          padding: const EdgeInsets.only(top: 12, bottom: 12),
          child: IconButton(
            icon: Icon(
              Platform.isAndroid ? Icons.info_outline : CupertinoIcons.info,
              color: Colors.white,
            ),
            onPressed: () async {
              await _displayDetails(widget.file);
              safeRefresh(); //to instantly show the new caption if keypad is closed after pressing 'done' - here the caption will be updated before the bottom sheet is closed
              await Future.delayed(
                const Duration(milliseconds: 500),
              ); //Waiting for some time till the caption gets updated in db if the user closes the bottom sheet without pressing 'done'
              safeRefresh();
            },
          ),
        ),
      ),
    );
    if (widget.file is TrashFile) {
      _addTrashOptions(children);
    }

    if (!widget.showOnlyInfoButton && widget.file is! TrashFile) {
      if (widget.file.fileType == FileType.image ||
          widget.file.fileType == FileType.livePhoto ||
          (widget.file.fileType == FileType.video)) {
        children.add(
          Tooltip(
            message: "Edit",
            child: Padding(
              padding: const EdgeInsets.only(top: 12, bottom: 12),
              child: IconButton(
                icon: const Icon(
                  Icons.tune_outlined,
                  color: Colors.white,
                ),
                onPressed: () {
                  widget.onEditRequested(widget.file);
                },
              ),
            ),
          ),
        );
      }
      if (isOwnedByUser) {
        children.add(
          Tooltip(
            message: S.of(context).delete,
            child: Padding(
              padding: const EdgeInsets.only(top: 12, bottom: 12),
              child: IconButton(
                icon: Icon(
                  Platform.isAndroid
                      ? Icons.delete_outline
                      : CupertinoIcons.delete,
                  color: Colors.white,
                ),
                onPressed: () async {
                  await _showSingleFileDeleteSheet(widget.file);
                },
              ),
            ),
          ),
        );
      }

      children.add(
        Tooltip(
          message: S.of(context).share,
          child: Padding(
            padding: const EdgeInsets.only(top: 12, bottom: 12),
            child: IconButton(
              key: shareButtonKey,
              icon: Icon(
                Platform.isAndroid
                    ? Icons.share_outlined
                    : CupertinoIcons.share,
                color: Colors.white,
              ),
              onPressed: () {
                share(context, [widget.file], shareButtonKey: shareButtonKey);
              },
            ),
          ),
        ),
      );
    }
    final safeAreaBottomPadding = MediaQuery.of(context).padding.bottom * .5;
    return ValueListenableBuilder(
      valueListenable: widget.enableFullScreenNotifier,
      builder: (BuildContext context, bool isFullScreen, _) {
        return IgnorePointer(
          ignoring: isFullScreen || isGuestView,
          child: AnimatedOpacity(
            opacity: isFullScreen || isGuestView ? 0 : 1,
            duration: const Duration(milliseconds: 250),
            curve: Curves.easeInOut,
            child: Align(
              alignment: Alignment.bottomCenter,
              child: Container(
                decoration: BoxDecoration(
                  gradient: LinearGradient(
                    begin: Alignment.topCenter,
                    end: Alignment.bottomCenter,
                    colors: [
                      Colors.transparent,
                      Colors.black.withOpacity(0.6),
                      Colors.black.withOpacity(0.72),
                    ],
                    stops: const [0, 0.8, 1],
                  ),
                ),
                child: Padding(
                  padding: EdgeInsets.only(bottom: safeAreaBottomPadding),
                  child: Column(
                    mainAxisSize: MainAxisSize.min,
                    children: [
                      widget.file.caption?.isNotEmpty ?? false
                          ? Padding(
                              padding: const EdgeInsets.fromLTRB(
                                16,
                                12,
                                16,
                                0,
                              ),
                              child: GestureDetector(
                                onTap: () async {
                                  await _displayDetails(widget.file);
                                  await Future.delayed(
                                    const Duration(milliseconds: 500),
                                  ); //Waiting for some time till the caption gets updated in db if the user closes the bottom sheet without pressing 'done'
                                  safeRefresh();
                                },
                                child: Text(
                                  widget.file.caption!,
                                  overflow: TextOverflow.ellipsis,
                                  maxLines: 1,
                                  style: getEnteTextTheme(context)
                                      .mini
                                      .copyWith(color: textBaseDark),
                                  textAlign: TextAlign.center,
                                ),
                              ),
                            )
                          : const SizedBox.shrink(),
                      Row(
                        mainAxisAlignment: MainAxisAlignment.spaceAround,
                        children: children,
                      ),
                    ],
                  ),
                ),
              ),
            ),
          ),
        );
      },
    );
  }

  Future<void> _showSingleFileDeleteSheet(EnteFile file) async {
    await showSingleFileDeleteSheet(
      context,
      file,
      onFileRemoved: widget.onFileRemoved,
    );
  }

  void _addTrashOptions(List<Widget> children) {
    children.add(
      Tooltip(
        message: S.of(context).restore,
        child: Padding(
          padding: const EdgeInsets.only(top: 12, bottom: 12),
          child: IconButton(
            icon: const Icon(
              Icons.restore_outlined,
              color: Colors.white,
            ),
            onPressed: () {
              final selectedFiles = SelectedFiles();
              selectedFiles.toggleSelection(widget.file);
              showCollectionActionSheet(
                context,
                selectedFiles: selectedFiles,
                actionType: CollectionActionType.restoreFiles,
              );
            },
          ),
        ),
      ),
    );

    children.add(
      Tooltip(
        message: S.of(context).delete,
        child: Padding(
          padding: const EdgeInsets.only(top: 12, bottom: 12),
          child: IconButton(
            icon: const Icon(
              Icons.delete_forever_outlined,
              color: Colors.white,
            ),
            onPressed: () async {
              final trashedFile = <TrashFile>[];
              trashedFile.add(widget.file as TrashFile);
              if (await deleteFromTrash(context, trashedFile) == true) {
                Navigator.pop(context);
              }
            },
          ),
        ),
      ),
    );
  }

  Future<void> _displayDetails(EnteFile file) async {
    await showDetailsSheet(context, file);
  }
}<|MERGE_RESOLUTION|>--- conflicted
+++ resolved
@@ -45,15 +45,8 @@
 
 class FileBottomBarState extends State<FileBottomBar> {
   final GlobalKey shareButtonKey = GlobalKey();
-<<<<<<< HEAD
-  bool _isFileSwipeLocked = false;
-  late final StreamSubscription<FileSwipeLockEvent>
-      _fileSwipeLockEventSubscription;
-=======
   bool isGuestView = false;
   late final StreamSubscription<GuestViewEvent> _guestViewEventSubscription;
-  bool isPanorama = false;
->>>>>>> 7d52f917
   int? lastFileGenID;
 
   @override
