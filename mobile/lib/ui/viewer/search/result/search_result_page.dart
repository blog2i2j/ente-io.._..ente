--- conflicted
+++ resolved
@@ -12,12 +12,9 @@
 import 'package:photos/ui/viewer/actions/file_selection_overlay_bar.dart';
 import 'package:photos/ui/viewer/gallery/gallery.dart';
 import 'package:photos/ui/viewer/gallery/gallery_app_bar_widget.dart';
-<<<<<<< HEAD
+import "package:photos/ui/viewer/gallery/state/gallery_files_inherited_widget.dart";
 import "package:photos/ui/viewer/gallery/state/inherited_search_filter_data.dart";
 import "package:photos/ui/viewer/gallery/state/search_filter_data_provider.dart";
-=======
-import "package:photos/ui/viewer/gallery/state/gallery_files_inherited_widget.dart";
->>>>>>> 3178a7a6
 import "package:photos/ui/viewer/gallery/state/selection_state.dart";
 
 class SearchResultPage extends StatefulWidget {
@@ -97,35 +94,31 @@
       enableFileGrouping: widget.enableGrouping,
       initialFiles: [widget.searchResult.resultFiles().first],
     );
-<<<<<<< HEAD
-    return InheritedSearchFilterData(
-      searchFilterDataProvider: SearchFilterDataProvider(),
-      child: Scaffold(
-        appBar: PreferredSize(
-          preferredSize: const Size.fromHeight(90.0),
-=======
+
     return GalleryFilesState(
-      child: Scaffold(
-        appBar: PreferredSize(
-          preferredSize: const Size.fromHeight(50.0),
->>>>>>> 3178a7a6
-          child: GalleryAppBarWidget(
-            SearchResultPage.appBarType,
-            widget.searchResult.name(),
-            _selectedFiles,
+      child: InheritedSearchFilterData(
+        searchFilterDataProvider: SearchFilterDataProvider(),
+        child: Scaffold(
+          appBar: PreferredSize(
+            preferredSize: const Size.fromHeight(90.0),
+            child: GalleryAppBarWidget(
+              SearchResultPage.appBarType,
+              widget.searchResult.name(),
+              _selectedFiles,
+            ),
           ),
-        ),
-        body: SelectionState(
-          selectedFiles: _selectedFiles,
-          child: Stack(
-            alignment: Alignment.bottomCenter,
-            children: [
-              gallery,
-              FileSelectionOverlayBar(
-                SearchResultPage.overlayType,
-                _selectedFiles,
-              ),
-            ],
+          body: SelectionState(
+            selectedFiles: _selectedFiles,
+            child: Stack(
+              alignment: Alignment.bottomCenter,
+              children: [
+                gallery,
+                FileSelectionOverlayBar(
+                  SearchResultPage.overlayType,
+                  _selectedFiles,
+                ),
+              ],
+            ),
           ),
         ),
       ),
