import "dart:async";

import 'package:flutter/material.dart';
import "package:flutter_animate/flutter_animate.dart";
import "package:photos/events/event.dart";
import "package:photos/generated/l10n.dart";
import "package:photos/models/search/generic_search_result.dart";
<<<<<<< HEAD
import "package:photos/models/search/hierarchical/face_filter.dart";
=======
import "package:photos/models/search/search_constants.dart";
>>>>>>> e0b62ded
import "package:photos/models/search/search_types.dart";
import "package:photos/models/selected_people.dart";
import "package:photos/theme/ente_theme.dart";
import "package:photos/ui/common/loading_widget.dart";
import "package:photos/ui/viewer/search_tab/people_section.dart";

class PeopleSectionAllPage extends StatelessWidget {
  const PeopleSectionAllPage({
    super.key,
  });

  @override
  Widget build(BuildContext context) {
    return Scaffold(
      appBar: AppBar(
        title: Text(SectionType.face.sectionTitle(context)),
        centerTitle: false,
      ),
      body: const PeopleSectionAllWidget(),
    );
  }
}

class PeopleSectionAllWidget extends StatefulWidget {
  const PeopleSectionAllWidget({
    super.key,
    this.selectedPeople,
    this.namedOnly = false,
  });

  final SelectedPeople? selectedPeople;
  final bool namedOnly;

  @override
  State<PeopleSectionAllWidget> createState() => _PeopleSectionAllWidgetState();
}

class _PeopleSectionAllWidgetState extends State<PeopleSectionAllWidget> {
  late Future<List<GenericSearchResult>> sectionData;
  final streamSubscriptions = <StreamSubscription>[];

  @override
  void initState() {
    super.initState();
    sectionData = getResults();

    final streamsToListenTo = SectionType.face.viewAllUpdateEvents();
    for (Stream<Event> stream in streamsToListenTo) {
      streamSubscriptions.add(
        stream.listen((event) async {
          setState(() {
            sectionData = getResults();
          });
        }),
      );
    }
  }

  Future<List<GenericSearchResult>> getResults() async {
    final results =
<<<<<<< HEAD
        List<GenericSearchResult>.from(await SectionType.face.getData(context));

    if (widget.namedOnly) {
      results.removeWhere(
        (element) =>
            (element.hierarchicalSearchFilter as FaceFilter).personId == null,
=======
        await SectionType.face.getData(context) as List<GenericSearchResult>;

    if (widget.namedOnly) {
      results.removeWhere(
        (element) => element.params[kPersonParamID] == null,
>>>>>>> e0b62ded
      );
      if (widget.selectedPeople?.personIds.isEmpty ?? false) {
        widget.selectedPeople!.select(
          results
              .take(2)
<<<<<<< HEAD
              .map((e) => (e.hierarchicalSearchFilter as FaceFilter).personId!)
=======
              .map((e) => e.params[kPersonParamID] as String)
>>>>>>> e0b62ded
              .toSet(),
        );
      }
    }
    return results;
  }

  @override
  void dispose() {
    for (var subscriptions in streamSubscriptions) {
      subscriptions.cancel();
    }
    super.dispose();
  }

  @override
  Widget build(BuildContext context) {
    final smallFontSize = getEnteTextTheme(context).small.fontSize!;
    final textScaleFactor =
        MediaQuery.textScalerOf(context).scale(smallFontSize) / smallFontSize;
    const horizontalEdgePadding = 20.0;
    const gridPadding = 16.0;

    return FutureBuilder<List<GenericSearchResult>>(
      future: sectionData,
      builder: (context, snapshot) {
        if (snapshot.connectionState == ConnectionState.waiting) {
          return const Center(child: EnteLoadingWidget());
        } else if (snapshot.hasError) {
          return const Center(child: Icon(Icons.error_outline_rounded));
        } else if (!snapshot.hasData || snapshot.data!.isEmpty) {
          return Center(child: Text(S.of(context).noResultsFound + '.'));
        } else {
          final results = snapshot.data!;
          final screenWidth = MediaQuery.of(context).size.width;
          final crossAxisCount = (screenWidth / 100).floor();

          final itemSize = (screenWidth -
                  ((horizontalEdgePadding * 2) +
                      ((crossAxisCount - 1) * gridPadding))) /
              crossAxisCount;

          return GridView.builder(
            padding: const EdgeInsets.fromLTRB(
              horizontalEdgePadding,
              16,
              horizontalEdgePadding,
              96,
            ),
<<<<<<< HEAD
            shrinkWrap: true,
            primary: false,
=======
>>>>>>> e0b62ded
            gridDelegate: SliverGridDelegateWithFixedCrossAxisCount(
              mainAxisSpacing: gridPadding,
              crossAxisSpacing: gridPadding,
              crossAxisCount: crossAxisCount,
              childAspectRatio: itemSize / (itemSize + (24 * textScaleFactor)),
            ),
            itemCount: results.length,
            itemBuilder: (context, index) {
              return PersonSearchExample(
                searchResult: results[index],
                size: itemSize,
                selectedPeople: widget.selectedPeople,
              )
                  .animate(delay: Duration(milliseconds: index * 13))
                  .fadeIn(
                    duration: const Duration(milliseconds: 225),
                    curve: Curves.easeIn,
                  )
                  .slide(
                    begin: const Offset(0, -0.06),
                    curve: Curves.easeInOut,
                    duration: const Duration(
                      milliseconds: 225,
                    ),
                  );
            },
          );
        }
      },
    );
  }
}<|MERGE_RESOLUTION|>--- conflicted
+++ resolved
@@ -5,11 +5,7 @@
 import "package:photos/events/event.dart";
 import "package:photos/generated/l10n.dart";
 import "package:photos/models/search/generic_search_result.dart";
-<<<<<<< HEAD
-import "package:photos/models/search/hierarchical/face_filter.dart";
-=======
 import "package:photos/models/search/search_constants.dart";
->>>>>>> e0b62ded
 import "package:photos/models/search/search_types.dart";
 import "package:photos/models/selected_people.dart";
 import "package:photos/theme/ente_theme.dart";
@@ -70,30 +66,17 @@
 
   Future<List<GenericSearchResult>> getResults() async {
     final results =
-<<<<<<< HEAD
-        List<GenericSearchResult>.from(await SectionType.face.getData(context));
-
-    if (widget.namedOnly) {
-      results.removeWhere(
-        (element) =>
-            (element.hierarchicalSearchFilter as FaceFilter).personId == null,
-=======
         await SectionType.face.getData(context) as List<GenericSearchResult>;
 
     if (widget.namedOnly) {
       results.removeWhere(
         (element) => element.params[kPersonParamID] == null,
->>>>>>> e0b62ded
       );
       if (widget.selectedPeople?.personIds.isEmpty ?? false) {
         widget.selectedPeople!.select(
           results
               .take(2)
-<<<<<<< HEAD
-              .map((e) => (e.hierarchicalSearchFilter as FaceFilter).personId!)
-=======
               .map((e) => e.params[kPersonParamID] as String)
->>>>>>> e0b62ded
               .toSet(),
         );
       }
@@ -143,11 +126,6 @@
               horizontalEdgePadding,
               96,
             ),
-<<<<<<< HEAD
-            shrinkWrap: true,
-            primary: false,
-=======
->>>>>>> e0b62ded
             gridDelegate: SliverGridDelegateWithFixedCrossAxisCount(
               mainAxisSpacing: gridPadding,
               crossAxisSpacing: gridPadding,
