--- conflicted
+++ resolved
@@ -143,17 +143,10 @@
           text = S.of(context).name;
           break;
         case AlbumSortKey.newestPhoto:
-<<<<<<< HEAD
-          text = "Date Created";
-          break;
-        case AlbumSortKey.lastUpdated:
-          text = "Date Modified";
-=======
           text = S.of(context).newest;
           break;
         case AlbumSortKey.lastUpdated:
           text = S.of(context).lastUpdated;
->>>>>>> 2255ea1b
       }
       return Row(
         mainAxisAlignment: MainAxisAlignment.spaceBetween,
