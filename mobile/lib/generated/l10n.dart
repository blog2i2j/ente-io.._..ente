--- conflicted
+++ resolved
@@ -9435,49 +9435,56 @@
     );
   }
 
-<<<<<<< HEAD
   /// `Name the album`
   String get nameTheAlbum {
     return Intl.message(
       'Name the album',
       name: 'nameTheAlbum',
-=======
+      desc: '',
+      args: [],
+    );
+  }
+
   /// `Choose between your device's default lock screen and a custom lock screen with a PIN or password.`
   String get appLockDescriptions {
     return Intl.message(
       'Choose between your device\'s default lock screen and a custom lock screen with a PIN or password.',
       name: 'appLockDescriptions',
->>>>>>> ff1fa3d3
-      desc: '',
-      args: [],
-    );
-  }
-
-<<<<<<< HEAD
+      desc: '',
+      args: [],
+    );
+  }
+
   /// `Create a link where your friends can upload photos in original quality.`
   String get collectPhotosDescription {
     return Intl.message(
       'Create a link where your friends can upload photos in original quality.',
       name: 'collectPhotosDescription',
-=======
+      desc: '',
+      args: [],
+    );
+  }
+
   /// `To enable app lock, please setup device passcode or screen lock in your system settings.`
   String get toEnableAppLockPleaseSetupDevicePasscodeOrScreen {
     return Intl.message(
       'To enable app lock, please setup device passcode or screen lock in your system settings.',
       name: 'toEnableAppLockPleaseSetupDevicePasscodeOrScreen',
->>>>>>> ff1fa3d3
-      desc: '',
-      args: [],
-    );
-  }
-
-<<<<<<< HEAD
+      desc: '',
+      args: [],
+    );
+  }
+
   /// `Collect`
   String get collect {
     return Intl.message(
       'Collect',
       name: 'collect',
-=======
+      desc: '',
+      args: [],
+    );
+  }
+
   /// `Please authenticate to view your passkey`
   String get authToViewPasskey {
     return Intl.message(
@@ -9513,7 +9520,6 @@
     return Intl.message(
       'Looks like something went wrong since local photos sync is taking more time than expected. Please reach out to our support team',
       name: 'localSyncErrorMessage',
->>>>>>> ff1fa3d3
       desc: '',
       args: [],
     );
