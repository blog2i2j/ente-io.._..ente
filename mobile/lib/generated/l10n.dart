// GENERATED CODE - DO NOT MODIFY BY HAND
import 'package:flutter/material.dart';
import 'package:intl/intl.dart';
import 'intl/messages_all.dart';

// **************************************************************************
// Generator: Flutter Intl IDE plugin
// Made by Localizely
// **************************************************************************

// ignore_for_file: non_constant_identifier_names, lines_longer_than_80_chars
// ignore_for_file: join_return_with_assignment, prefer_final_in_for_each
// ignore_for_file: avoid_redundant_argument_values, avoid_escaping_inner_quotes

class S {
  S();

  static S? _current;

  static S get current {
    assert(_current != null,
        'No instance of S was loaded. Try to initialize the S delegate before accessing S.current.');
    return _current!;
  }

  static const AppLocalizationDelegate delegate = AppLocalizationDelegate();

  static Future<S> load(Locale locale) {
    final name = (locale.countryCode?.isEmpty ?? false)
        ? locale.languageCode
        : locale.toString();
    final localeName = Intl.canonicalizedLocale(name);
    return initializeMessages(localeName).then((_) {
      Intl.defaultLocale = localeName;
      final instance = S();
      S._current = instance;

      return instance;
    });
  }

  static S of(BuildContext context) {
    final instance = S.maybeOf(context);
    assert(instance != null,
        'No instance of S present in the widget tree. Did you add S.delegate in localizationsDelegates?');
    return instance!;
  }

  static S? maybeOf(BuildContext context) {
    return Localizations.of<S>(context, S);
  }

  /// `Enter your email address`
  String get enterYourEmailAddress {
    return Intl.message(
      'Enter your email address',
      name: 'enterYourEmailAddress',
      desc: '',
      args: [],
    );
  }

  /// `Welcome back!`
  String get accountWelcomeBack {
    return Intl.message(
      'Welcome back!',
      name: 'accountWelcomeBack',
      desc: '',
      args: [],
    );
  }

  /// `Email`
  String get email {
    return Intl.message(
      'Email',
      name: 'email',
      desc: '',
      args: [],
    );
  }

  /// `Cancel`
  String get cancel {
    return Intl.message(
      'Cancel',
      name: 'cancel',
      desc: '',
      args: [],
    );
  }

  /// `Verify`
  String get verify {
    return Intl.message(
      'Verify',
      name: 'verify',
      desc: '',
      args: [],
    );
  }

  /// `Invalid email address`
  String get invalidEmailAddress {
    return Intl.message(
      'Invalid email address',
      name: 'invalidEmailAddress',
      desc: '',
      args: [],
    );
  }

  /// `Please enter a valid email address.`
  String get enterValidEmail {
    return Intl.message(
      'Please enter a valid email address.',
      name: 'enterValidEmail',
      desc: '',
      args: [],
    );
  }

  /// `Delete account`
  String get deleteAccount {
    return Intl.message(
      'Delete account',
      name: 'deleteAccount',
      desc: '',
      args: [],
    );
  }

  /// `What is the main reason you are deleting your account?`
  String get askDeleteReason {
    return Intl.message(
      'What is the main reason you are deleting your account?',
      name: 'askDeleteReason',
      desc: '',
      args: [],
    );
  }

  /// `We are sorry to see you go. Please share your feedback to help us improve.`
  String get deleteAccountFeedbackPrompt {
    return Intl.message(
      'We are sorry to see you go. Please share your feedback to help us improve.',
      name: 'deleteAccountFeedbackPrompt',
      desc: '',
      args: [],
    );
  }

  /// `Feedback`
  String get feedback {
    return Intl.message(
      'Feedback',
      name: 'feedback',
      desc: '',
      args: [],
    );
  }

  /// `Kindly help us with this information`
  String get kindlyHelpUsWithThisInformation {
    return Intl.message(
      'Kindly help us with this information',
      name: 'kindlyHelpUsWithThisInformation',
      desc: '',
      args: [],
    );
  }

  /// `Yes, I want to permanently delete this account and all its data.`
  String get confirmDeletePrompt {
    return Intl.message(
      'Yes, I want to permanently delete this account and all its data.',
      name: 'confirmDeletePrompt',
      desc: '',
      args: [],
    );
  }

  /// `Confirm Account Deletion`
  String get confirmAccountDeletion {
    return Intl.message(
      'Confirm Account Deletion',
      name: 'confirmAccountDeletion',
      desc: '',
      args: [],
    );
  }

  /// `Delete Account Permanently`
  String get deleteAccountPermanentlyButton {
    return Intl.message(
      'Delete Account Permanently',
      name: 'deleteAccountPermanentlyButton',
      desc: '',
      args: [],
    );
  }

  /// `Your account has been deleted`
  String get yourAccountHasBeenDeleted {
    return Intl.message(
      'Your account has been deleted',
      name: 'yourAccountHasBeenDeleted',
      desc: '',
      args: [],
    );
  }

  /// `Select reason`
  String get selectReason {
    return Intl.message(
      'Select reason',
      name: 'selectReason',
      desc: '',
      args: [],
    );
  }

  /// `It’s missing a key feature that I need`
  String get deleteReason1 {
    return Intl.message(
      'It’s missing a key feature that I need',
      name: 'deleteReason1',
      desc: '',
      args: [],
    );
  }

  /// `The app or a certain feature does not behave as I think it should`
  String get deleteReason2 {
    return Intl.message(
      'The app or a certain feature does not behave as I think it should',
      name: 'deleteReason2',
      desc: '',
      args: [],
    );
  }

  /// `I found another service that I like better`
  String get deleteReason3 {
    return Intl.message(
      'I found another service that I like better',
      name: 'deleteReason3',
      desc: '',
      args: [],
    );
  }

  /// `My reason isn’t listed`
  String get deleteReason4 {
    return Intl.message(
      'My reason isn’t listed',
      name: 'deleteReason4',
      desc: '',
      args: [],
    );
  }

  /// `Send email`
  String get sendEmail {
    return Intl.message(
      'Send email',
      name: 'sendEmail',
      desc: '',
      args: [],
    );
  }

  /// `Your request will be processed within 72 hours.`
  String get deleteRequestSLAText {
    return Intl.message(
      'Your request will be processed within 72 hours.',
      name: 'deleteRequestSLAText',
      desc: '',
      args: [],
    );
  }

  /// `Please send an email to <warning>account-deletion@ente.io</warning> from your registered email address.`
  String get deleteEmailRequest {
    return Intl.message(
      'Please send an email to <warning>account-deletion@ente.io</warning> from your registered email address.',
      name: 'deleteEmailRequest',
      desc: '',
      args: [],
    );
  }

  /// `ente <i>needs permission to</i> preserve your photos`
  String get entePhotosPerm {
    return Intl.message(
      'ente <i>needs permission to</i> preserve your photos',
      name: 'entePhotosPerm',
      desc: '',
      args: [],
    );
  }

  /// `Ok`
  String get ok {
    return Intl.message(
      'Ok',
      name: 'ok',
      desc: '',
      args: [],
    );
  }

  /// `Create account`
  String get createAccount {
    return Intl.message(
      'Create account',
      name: 'createAccount',
      desc: '',
      args: [],
    );
  }

  /// `Create new account`
  String get createNewAccount {
    return Intl.message(
      'Create new account',
      name: 'createNewAccount',
      desc: '',
      args: [],
    );
  }

  /// `Password`
  String get password {
    return Intl.message(
      'Password',
      name: 'password',
      desc: '',
      args: [],
    );
  }

  /// `Confirm password`
  String get confirmPassword {
    return Intl.message(
      'Confirm password',
      name: 'confirmPassword',
      desc: '',
      args: [],
    );
  }

  /// `Active sessions`
  String get activeSessions {
    return Intl.message(
      'Active sessions',
      name: 'activeSessions',
      desc: '',
      args: [],
    );
  }

  /// `Oops`
  String get oops {
    return Intl.message(
      'Oops',
      name: 'oops',
      desc: '',
      args: [],
    );
  }

  /// `Something went wrong, please try again`
  String get somethingWentWrongPleaseTryAgain {
    return Intl.message(
      'Something went wrong, please try again',
      name: 'somethingWentWrongPleaseTryAgain',
      desc: '',
      args: [],
    );
  }

  /// `This will log you out of this device!`
  String get thisWillLogYouOutOfThisDevice {
    return Intl.message(
      'This will log you out of this device!',
      name: 'thisWillLogYouOutOfThisDevice',
      desc: '',
      args: [],
    );
  }

  /// `This will log you out of the following device:`
  String get thisWillLogYouOutOfTheFollowingDevice {
    return Intl.message(
      'This will log you out of the following device:',
      name: 'thisWillLogYouOutOfTheFollowingDevice',
      desc: '',
      args: [],
    );
  }

  /// `Terminate session?`
  String get terminateSession {
    return Intl.message(
      'Terminate session?',
      name: 'terminateSession',
      desc: '',
      args: [],
    );
  }

  /// `Terminate`
  String get terminate {
    return Intl.message(
      'Terminate',
      name: 'terminate',
      desc: '',
      args: [],
    );
  }

  /// `This device`
  String get thisDevice {
    return Intl.message(
      'This device',
      name: 'thisDevice',
      desc: '',
      args: [],
    );
  }

  /// `Recover`
  String get recoverButton {
    return Intl.message(
      'Recover',
      name: 'recoverButton',
      desc: '',
      args: [],
    );
  }

  /// `Recovery successful!`
  String get recoverySuccessful {
    return Intl.message(
      'Recovery successful!',
      name: 'recoverySuccessful',
      desc: '',
      args: [],
    );
  }

  /// `Decrypting...`
  String get decrypting {
    return Intl.message(
      'Decrypting...',
      name: 'decrypting',
      desc: '',
      args: [],
    );
  }

  /// `Incorrect recovery key`
  String get incorrectRecoveryKeyTitle {
    return Intl.message(
      'Incorrect recovery key',
      name: 'incorrectRecoveryKeyTitle',
      desc: '',
      args: [],
    );
  }

  /// `The recovery key you entered is incorrect`
  String get incorrectRecoveryKeyBody {
    return Intl.message(
      'The recovery key you entered is incorrect',
      name: 'incorrectRecoveryKeyBody',
      desc: '',
      args: [],
    );
  }

  /// `Forgot password`
  String get forgotPassword {
    return Intl.message(
      'Forgot password',
      name: 'forgotPassword',
      desc: '',
      args: [],
    );
  }

  /// `Enter your recovery key`
  String get enterYourRecoveryKey {
    return Intl.message(
      'Enter your recovery key',
      name: 'enterYourRecoveryKey',
      desc: '',
      args: [],
    );
  }

  /// `No recovery key?`
  String get noRecoveryKey {
    return Intl.message(
      'No recovery key?',
      name: 'noRecoveryKey',
      desc: '',
      args: [],
    );
  }

  /// `Sorry`
  String get sorry {
    return Intl.message(
      'Sorry',
      name: 'sorry',
      desc: '',
      args: [],
    );
  }

  /// `Due to the nature of our end-to-end encryption protocol, your data cannot be decrypted without your password or recovery key`
  String get noRecoveryKeyNoDecryption {
    return Intl.message(
      'Due to the nature of our end-to-end encryption protocol, your data cannot be decrypted without your password or recovery key',
      name: 'noRecoveryKeyNoDecryption',
      desc: '',
      args: [],
    );
  }

  /// `Verify email`
  String get verifyEmail {
    return Intl.message(
      'Verify email',
      name: 'verifyEmail',
      desc: '',
      args: [],
    );
  }

  /// `To reset your password, please verify your email first.`
  String get toResetVerifyEmail {
    return Intl.message(
      'To reset your password, please verify your email first.',
      name: 'toResetVerifyEmail',
      desc: '',
      args: [],
    );
  }

  /// `Please check your inbox (and spam) to complete verification`
  String get checkInboxAndSpamFolder {
    return Intl.message(
      'Please check your inbox (and spam) to complete verification',
      name: 'checkInboxAndSpamFolder',
      desc: '',
      args: [],
    );
  }

  /// `Tap to enter code`
  String get tapToEnterCode {
    return Intl.message(
      'Tap to enter code',
      name: 'tapToEnterCode',
      desc: '',
      args: [],
    );
  }

  /// `Resend email`
  String get resendEmail {
    return Intl.message(
      'Resend email',
      name: 'resendEmail',
      desc: '',
      args: [],
    );
  }

  /// `We have sent a mail to <green>{email}</green>`
  String weHaveSendEmailTo(String email) {
    return Intl.message(
      'We have sent a mail to <green>$email</green>',
      name: 'weHaveSendEmailTo',
      desc: 'Text to indicate that we have sent a mail to the user',
      args: [email],
    );
  }

  /// `Set password`
  String get setPasswordTitle {
    return Intl.message(
      'Set password',
      name: 'setPasswordTitle',
      desc: '',
      args: [],
    );
  }

  /// `Change password`
  String get changePasswordTitle {
    return Intl.message(
      'Change password',
      name: 'changePasswordTitle',
      desc: '',
      args: [],
    );
  }

  /// `Reset password`
  String get resetPasswordTitle {
    return Intl.message(
      'Reset password',
      name: 'resetPasswordTitle',
      desc: '',
      args: [],
    );
  }

  /// `Encryption keys`
  String get encryptionKeys {
    return Intl.message(
      'Encryption keys',
      name: 'encryptionKeys',
      desc: '',
      args: [],
    );
  }

  /// `We don't store this password, so if you forget, <underline>we cannot decrypt your data</underline>`
  String get passwordWarning {
    return Intl.message(
      'We don\'t store this password, so if you forget, <underline>we cannot decrypt your data</underline>',
      name: 'passwordWarning',
      desc: '',
      args: [],
    );
  }

  /// `Enter a password we can use to encrypt your data`
  String get enterPasswordToEncrypt {
    return Intl.message(
      'Enter a password we can use to encrypt your data',
      name: 'enterPasswordToEncrypt',
      desc: '',
      args: [],
    );
  }

  /// `Enter a new password we can use to encrypt your data`
  String get enterNewPasswordToEncrypt {
    return Intl.message(
      'Enter a new password we can use to encrypt your data',
      name: 'enterNewPasswordToEncrypt',
      desc: '',
      args: [],
    );
  }

  /// `Weak`
  String get weakStrength {
    return Intl.message(
      'Weak',
      name: 'weakStrength',
      desc: '',
      args: [],
    );
  }

  /// `Strong`
  String get strongStrength {
    return Intl.message(
      'Strong',
      name: 'strongStrength',
      desc: '',
      args: [],
    );
  }

  /// `Moderate`
  String get moderateStrength {
    return Intl.message(
      'Moderate',
      name: 'moderateStrength',
      desc: '',
      args: [],
    );
  }

  /// `Password strength: {passwordStrengthValue}`
  String passwordStrength(String passwordStrengthValue) {
    return Intl.message(
      'Password strength: $passwordStrengthValue',
      name: 'passwordStrength',
      desc: 'Text to indicate the password strength',
      args: [passwordStrengthValue],
    );
  }

  /// `Password changed successfully`
  String get passwordChangedSuccessfully {
    return Intl.message(
      'Password changed successfully',
      name: 'passwordChangedSuccessfully',
      desc: '',
      args: [],
    );
  }

  /// `Generating encryption keys...`
  String get generatingEncryptionKeys {
    return Intl.message(
      'Generating encryption keys...',
      name: 'generatingEncryptionKeys',
      desc: '',
      args: [],
    );
  }

  /// `Please wait...`
  String get pleaseWait {
    return Intl.message(
      'Please wait...',
      name: 'pleaseWait',
      desc: '',
      args: [],
    );
  }

  /// `Continue`
  String get continueLabel {
    return Intl.message(
      'Continue',
      name: 'continueLabel',
      desc: '',
      args: [],
    );
  }

  /// `Insecure device`
  String get insecureDevice {
    return Intl.message(
      'Insecure device',
      name: 'insecureDevice',
      desc: '',
      args: [],
    );
  }

  /// `Sorry, we could not generate secure keys on this device.\n\nplease sign up from a different device.`
  String get sorryWeCouldNotGenerateSecureKeysOnThisDevicennplease {
    return Intl.message(
      'Sorry, we could not generate secure keys on this device.\n\nplease sign up from a different device.',
      name: 'sorryWeCouldNotGenerateSecureKeysOnThisDevicennplease',
      desc: '',
      args: [],
    );
  }

  /// `How it works`
  String get howItWorks {
    return Intl.message(
      'How it works',
      name: 'howItWorks',
      desc: '',
      args: [],
    );
  }

  /// `Encryption`
  String get encryption {
    return Intl.message(
      'Encryption',
      name: 'encryption',
      desc: '',
      args: [],
    );
  }

  /// `I understand that if I lose my password, I may lose my data since my data is <underline>end-to-end encrypted</underline>.`
  String get ackPasswordLostWarning {
    return Intl.message(
      'I understand that if I lose my password, I may lose my data since my data is <underline>end-to-end encrypted</underline>.',
      name: 'ackPasswordLostWarning',
      desc: '',
      args: [],
    );
  }

  /// `Privacy Policy`
  String get privacyPolicyTitle {
    return Intl.message(
      'Privacy Policy',
      name: 'privacyPolicyTitle',
      desc: '',
      args: [],
    );
  }

  /// `Terms`
  String get termsOfServicesTitle {
    return Intl.message(
      'Terms',
      name: 'termsOfServicesTitle',
      desc: '',
      args: [],
    );
  }

  /// `I agree to the <u-terms>terms of service</u-terms> and <u-policy>privacy policy</u-policy>`
  String get signUpTerms {
    return Intl.message(
      'I agree to the <u-terms>terms of service</u-terms> and <u-policy>privacy policy</u-policy>',
      name: 'signUpTerms',
      desc: '',
      args: [],
    );
  }

  /// `Log in`
  String get logInLabel {
    return Intl.message(
      'Log in',
      name: 'logInLabel',
      desc: '',
      args: [],
    );
  }

  /// `By clicking log in, I agree to the <u-terms>terms of service</u-terms> and <u-policy>privacy policy</u-policy>`
  String get loginTerms {
    return Intl.message(
      'By clicking log in, I agree to the <u-terms>terms of service</u-terms> and <u-policy>privacy policy</u-policy>',
      name: 'loginTerms',
      desc: '',
      args: [],
    );
  }

  /// `Change email`
  String get changeEmail {
    return Intl.message(
      'Change email',
      name: 'changeEmail',
      desc: '',
      args: [],
    );
  }

  /// `Enter your password`
  String get enterYourPassword {
    return Intl.message(
      'Enter your password',
      name: 'enterYourPassword',
      desc: '',
      args: [],
    );
  }

  /// `Welcome back!`
  String get welcomeBack {
    return Intl.message(
      'Welcome back!',
      name: 'welcomeBack',
      desc: '',
      args: [],
    );
  }

  /// `Contact support`
  String get contactSupport {
    return Intl.message(
      'Contact support',
      name: 'contactSupport',
      desc: '',
      args: [],
    );
  }

  /// `Incorrect password`
  String get incorrectPasswordTitle {
    return Intl.message(
      'Incorrect password',
      name: 'incorrectPasswordTitle',
      desc: '',
      args: [],
    );
  }

  /// `Please try again`
  String get pleaseTryAgain {
    return Intl.message(
      'Please try again',
      name: 'pleaseTryAgain',
      desc: '',
      args: [],
    );
  }

  /// `Recreate password`
  String get recreatePasswordTitle {
    return Intl.message(
      'Recreate password',
      name: 'recreatePasswordTitle',
      desc: '',
      args: [],
    );
  }

  /// `Use recovery key`
  String get useRecoveryKey {
    return Intl.message(
      'Use recovery key',
      name: 'useRecoveryKey',
      desc: '',
      args: [],
    );
  }

  /// `The current device is not powerful enough to verify your password, but we can regenerate in a way that works with all devices.\n\nPlease login using your recovery key and regenerate your password (you can use the same one again if you wish).`
  String get recreatePasswordBody {
    return Intl.message(
      'The current device is not powerful enough to verify your password, but we can regenerate in a way that works with all devices.\n\nPlease login using your recovery key and regenerate your password (you can use the same one again if you wish).',
      name: 'recreatePasswordBody',
      desc: '',
      args: [],
    );
  }

  /// `Verify password`
  String get verifyPassword {
    return Intl.message(
      'Verify password',
      name: 'verifyPassword',
      desc: '',
      args: [],
    );
  }

  /// `Recovery key`
  String get recoveryKey {
    return Intl.message(
      'Recovery key',
      name: 'recoveryKey',
      desc: '',
      args: [],
    );
  }

  /// `If you forget your password, the only way you can recover your data is with this key.`
  String get recoveryKeyOnForgotPassword {
    return Intl.message(
      'If you forget your password, the only way you can recover your data is with this key.',
      name: 'recoveryKeyOnForgotPassword',
      desc: '',
      args: [],
    );
  }

  /// `We don't store this key, please save this 24 word key in a safe place.`
  String get recoveryKeySaveDescription {
    return Intl.message(
      'We don\'t store this key, please save this 24 word key in a safe place.',
      name: 'recoveryKeySaveDescription',
      desc: '',
      args: [],
    );
  }

  /// `Do this later`
  String get doThisLater {
    return Intl.message(
      'Do this later',
      name: 'doThisLater',
      desc: '',
      args: [],
    );
  }

  /// `Save key`
  String get saveKey {
    return Intl.message(
      'Save key',
      name: 'saveKey',
      desc: '',
      args: [],
    );
  }

  /// `Recovery key copied to clipboard`
  String get recoveryKeyCopiedToClipboard {
    return Intl.message(
      'Recovery key copied to clipboard',
      name: 'recoveryKeyCopiedToClipboard',
      desc: '',
      args: [],
    );
  }

  /// `Recover account`
  String get recoverAccount {
    return Intl.message(
      'Recover account',
      name: 'recoverAccount',
      desc: '',
      args: [],
    );
  }

  /// `Recover`
  String get recover {
    return Intl.message(
      'Recover',
      name: 'recover',
      desc: '',
      args: [],
    );
  }

  /// `Please drop an email to {supportEmail} from your registered email address`
  String dropSupportEmail(String supportEmail) {
    return Intl.message(
      'Please drop an email to $supportEmail from your registered email address',
      name: 'dropSupportEmail',
      desc: '',
      args: [supportEmail],
    );
  }

  /// `Two-factor setup`
  String get twofactorSetup {
    return Intl.message(
      'Two-factor setup',
      name: 'twofactorSetup',
      desc: '',
      args: [],
    );
  }

  /// `Enter code`
  String get enterCode {
    return Intl.message(
      'Enter code',
      name: 'enterCode',
      desc: '',
      args: [],
    );
  }

  /// `Scan code`
  String get scanCode {
    return Intl.message(
      'Scan code',
      name: 'scanCode',
      desc: '',
      args: [],
    );
  }

  /// `Code copied to clipboard`
  String get codeCopiedToClipboard {
    return Intl.message(
      'Code copied to clipboard',
      name: 'codeCopiedToClipboard',
      desc: '',
      args: [],
    );
  }

  /// `Copy-paste this code\nto your authenticator app`
  String get copypasteThisCodentoYourAuthenticatorApp {
    return Intl.message(
      'Copy-paste this code\nto your authenticator app',
      name: 'copypasteThisCodentoYourAuthenticatorApp',
      desc: '',
      args: [],
    );
  }

  /// `tap to copy`
  String get tapToCopy {
    return Intl.message(
      'tap to copy',
      name: 'tapToCopy',
      desc: '',
      args: [],
    );
  }

  /// `Scan this barcode with\nyour authenticator app`
  String get scanThisBarcodeWithnyourAuthenticatorApp {
    return Intl.message(
      'Scan this barcode with\nyour authenticator app',
      name: 'scanThisBarcodeWithnyourAuthenticatorApp',
      desc: '',
      args: [],
    );
  }

  /// `Enter the 6-digit code from\nyour authenticator app`
  String get enterThe6digitCodeFromnyourAuthenticatorApp {
    return Intl.message(
      'Enter the 6-digit code from\nyour authenticator app',
      name: 'enterThe6digitCodeFromnyourAuthenticatorApp',
      desc: '',
      args: [],
    );
  }

  /// `Confirm`
  String get confirm {
    return Intl.message(
      'Confirm',
      name: 'confirm',
      desc: '',
      args: [],
    );
  }

  /// `Setup complete`
  String get setupComplete {
    return Intl.message(
      'Setup complete',
      name: 'setupComplete',
      desc: '',
      args: [],
    );
  }

  /// `Save your recovery key if you haven't already`
  String get saveYourRecoveryKeyIfYouHaventAlready {
    return Intl.message(
      'Save your recovery key if you haven\'t already',
      name: 'saveYourRecoveryKeyIfYouHaventAlready',
      desc: '',
      args: [],
    );
  }

  /// `This can be used to recover your account if you lose your second factor`
  String get thisCanBeUsedToRecoverYourAccountIfYou {
    return Intl.message(
      'This can be used to recover your account if you lose your second factor',
      name: 'thisCanBeUsedToRecoverYourAccountIfYou',
      desc: '',
      args: [],
    );
  }

  /// `Two-factor authentication`
  String get twofactorAuthenticationPageTitle {
    return Intl.message(
      'Two-factor authentication',
      name: 'twofactorAuthenticationPageTitle',
      desc: '',
      args: [],
    );
  }

  /// `Lost device?`
  String get lostDevice {
    return Intl.message(
      'Lost device?',
      name: 'lostDevice',
      desc: '',
      args: [],
    );
  }

  /// `Verifying recovery key...`
  String get verifyingRecoveryKey {
    return Intl.message(
      'Verifying recovery key...',
      name: 'verifyingRecoveryKey',
      desc: '',
      args: [],
    );
  }

  /// `Recovery key verified`
  String get recoveryKeyVerified {
    return Intl.message(
      'Recovery key verified',
      name: 'recoveryKeyVerified',
      desc: '',
      args: [],
    );
  }

  /// `Great! Your recovery key is valid. Thank you for verifying.\n\nPlease remember to keep your recovery key safely backed up.`
  String get recoveryKeySuccessBody {
    return Intl.message(
      'Great! Your recovery key is valid. Thank you for verifying.\n\nPlease remember to keep your recovery key safely backed up.',
      name: 'recoveryKeySuccessBody',
      desc: '',
      args: [],
    );
  }

  /// `The recovery key you entered is not valid. Please make sure it contains 24 words, and check the spelling of each.\n\nIf you entered an older recovery code, make sure it is 64 characters long, and check each of them.`
  String get invalidRecoveryKey {
    return Intl.message(
      'The recovery key you entered is not valid. Please make sure it contains 24 words, and check the spelling of each.\n\nIf you entered an older recovery code, make sure it is 64 characters long, and check each of them.',
      name: 'invalidRecoveryKey',
      desc: '',
      args: [],
    );
  }

  /// `Invalid key`
  String get invalidKey {
    return Intl.message(
      'Invalid key',
      name: 'invalidKey',
      desc: '',
      args: [],
    );
  }

  /// `Try again`
  String get tryAgain {
    return Intl.message(
      'Try again',
      name: 'tryAgain',
      desc: '',
      args: [],
    );
  }

  /// `View recovery key`
  String get viewRecoveryKey {
    return Intl.message(
      'View recovery key',
      name: 'viewRecoveryKey',
      desc: '',
      args: [],
    );
  }

  /// `Confirm recovery key`
  String get confirmRecoveryKey {
    return Intl.message(
      'Confirm recovery key',
      name: 'confirmRecoveryKey',
      desc: '',
      args: [],
    );
  }

  /// `Your recovery key is the only way to recover your photos if you forget your password. You can find your recovery key in Settings > Security.\n\nPlease enter your recovery key here to verify that you have saved it correctly.`
  String get recoveryKeyVerifyReason {
    return Intl.message(
      'Your recovery key is the only way to recover your photos if you forget your password. You can find your recovery key in Settings > Security.\n\nPlease enter your recovery key here to verify that you have saved it correctly.',
      name: 'recoveryKeyVerifyReason',
      desc: '',
      args: [],
    );
  }

  /// `Confirm your recovery key`
  String get confirmYourRecoveryKey {
    return Intl.message(
      'Confirm your recovery key',
      name: 'confirmYourRecoveryKey',
      desc: '',
      args: [],
    );
  }

  /// `Add viewer`
  String get addViewer {
    return Intl.message(
      'Add viewer',
      name: 'addViewer',
      desc: '',
      args: [],
    );
  }

  /// `Add collaborator`
  String get addCollaborator {
    return Intl.message(
      'Add collaborator',
      name: 'addCollaborator',
      desc: '',
      args: [],
    );
  }

  /// `Add a new email`
  String get addANewEmail {
    return Intl.message(
      'Add a new email',
      name: 'addANewEmail',
      desc: '',
      args: [],
    );
  }

  /// `Or pick an existing one`
  String get orPickAnExistingOne {
    return Intl.message(
      'Or pick an existing one',
      name: 'orPickAnExistingOne',
      desc: '',
      args: [],
    );
  }

  /// `Collaborators can add photos and videos to the shared album.`
  String get collaboratorsCanAddPhotosAndVideosToTheSharedAlbum {
    return Intl.message(
      'Collaborators can add photos and videos to the shared album.',
      name: 'collaboratorsCanAddPhotosAndVideosToTheSharedAlbum',
      desc: '',
      args: [],
    );
  }

  /// `Enter email`
  String get enterEmail {
    return Intl.message(
      'Enter email',
      name: 'enterEmail',
      desc: '',
      args: [],
    );
  }

  /// `Owner`
  String get albumOwner {
    return Intl.message(
      'Owner',
      name: 'albumOwner',
      desc: 'Role of the album owner',
      args: [],
    );
  }

  /// `You`
  String get you {
    return Intl.message(
      'You',
      name: 'you',
      desc: '',
      args: [],
    );
  }

  /// `Collaborator`
  String get collaborator {
    return Intl.message(
      'Collaborator',
      name: 'collaborator',
      desc: '',
      args: [],
    );
  }

  /// `Add more`
  String get addMore {
    return Intl.message(
      'Add more',
      name: 'addMore',
      desc: 'Button text to add more collaborators/viewers',
      args: [],
    );
  }

  /// `Viewer`
  String get viewer {
    return Intl.message(
      'Viewer',
      name: 'viewer',
      desc: '',
      args: [],
    );
  }

  /// `Remove`
  String get remove {
    return Intl.message(
      'Remove',
      name: 'remove',
      desc: '',
      args: [],
    );
  }

  /// `Remove participant`
  String get removeParticipant {
    return Intl.message(
      'Remove participant',
      name: 'removeParticipant',
      desc: 'menuSectionTitle for removing a participant',
      args: [],
    );
  }

  /// `Manage`
  String get manage {
    return Intl.message(
      'Manage',
      name: 'manage',
      desc: '',
      args: [],
    );
  }

  /// `Added as`
  String get addedAs {
    return Intl.message(
      'Added as',
      name: 'addedAs',
      desc: '',
      args: [],
    );
  }

  /// `Change permissions?`
  String get changePermissions {
    return Intl.message(
      'Change permissions?',
      name: 'changePermissions',
      desc: '',
      args: [],
    );
  }

  /// `Yes, convert to viewer`
  String get yesConvertToViewer {
    return Intl.message(
      'Yes, convert to viewer',
      name: 'yesConvertToViewer',
      desc: '',
      args: [],
    );
  }

  /// `{user} will not be able to add more photos to this album\n\nThey will still be able to remove existing photos added by them`
  String cannotAddMorePhotosAfterBecomingViewer(Object user) {
    return Intl.message(
      '$user will not be able to add more photos to this album\n\nThey will still be able to remove existing photos added by them',
      name: 'cannotAddMorePhotosAfterBecomingViewer',
      desc: '',
      args: [user],
    );
  }

  /// `Allow adding photos`
  String get allowAddingPhotos {
    return Intl.message(
      'Allow adding photos',
      name: 'allowAddingPhotos',
      desc: 'Switch button to enable uploading photos to a public link',
      args: [],
    );
  }

  /// `Allow people with the link to also add photos to the shared album.`
  String get allowAddPhotosDescription {
    return Intl.message(
      'Allow people with the link to also add photos to the shared album.',
      name: 'allowAddPhotosDescription',
      desc: '',
      args: [],
    );
  }

  /// `Password lock`
  String get passwordLock {
    return Intl.message(
      'Password lock',
      name: 'passwordLock',
      desc: '',
      args: [],
    );
  }

  /// `Please note`
  String get disableDownloadWarningTitle {
    return Intl.message(
      'Please note',
      name: 'disableDownloadWarningTitle',
      desc: '',
      args: [],
    );
  }

  /// `Viewers can still take screenshots or save a copy of your photos using external tools`
  String get disableDownloadWarningBody {
    return Intl.message(
      'Viewers can still take screenshots or save a copy of your photos using external tools',
      name: 'disableDownloadWarningBody',
      desc: '',
      args: [],
    );
  }

  /// `Allow downloads`
  String get allowDownloads {
    return Intl.message(
      'Allow downloads',
      name: 'allowDownloads',
      desc: '',
      args: [],
    );
  }

  /// `Device limit`
  String get linkDeviceLimit {
    return Intl.message(
      'Device limit',
      name: 'linkDeviceLimit',
      desc: '',
      args: [],
    );
  }

  /// `None`
  String get noDeviceLimit {
    return Intl.message(
      'None',
      name: 'noDeviceLimit',
      desc: 'Text to indicate that there is limit on number of devices',
      args: [],
    );
  }

  /// `Link expiry`
  String get linkExpiry {
    return Intl.message(
      'Link expiry',
      name: 'linkExpiry',
      desc: '',
      args: [],
    );
  }

  /// `Expired`
  String get linkExpired {
    return Intl.message(
      'Expired',
      name: 'linkExpired',
      desc: '',
      args: [],
    );
  }

  /// `Enabled`
  String get linkEnabled {
    return Intl.message(
      'Enabled',
      name: 'linkEnabled',
      desc: '',
      args: [],
    );
  }

  /// `Never`
  String get linkNeverExpires {
    return Intl.message(
      'Never',
      name: 'linkNeverExpires',
      desc: '',
      args: [],
    );
  }

  /// `This link has expired. Please select a new expiry time or disable link expiry.`
  String get expiredLinkInfo {
    return Intl.message(
      'This link has expired. Please select a new expiry time or disable link expiry.',
      name: 'expiredLinkInfo',
      desc: '',
      args: [],
    );
  }

  /// `Set a password`
  String get setAPassword {
    return Intl.message(
      'Set a password',
      name: 'setAPassword',
      desc: '',
      args: [],
    );
  }

  /// `Lock`
  String get lockButtonLabel {
    return Intl.message(
      'Lock',
      name: 'lockButtonLabel',
      desc: '',
      args: [],
    );
  }

  /// `Enter password`
  String get enterPassword {
    return Intl.message(
      'Enter password',
      name: 'enterPassword',
      desc: '',
      args: [],
    );
  }

  /// `Remove link`
  String get removeLink {
    return Intl.message(
      'Remove link',
      name: 'removeLink',
      desc: '',
      args: [],
    );
  }

  /// `Manage link`
  String get manageLink {
    return Intl.message(
      'Manage link',
      name: 'manageLink',
      desc: '',
      args: [],
    );
  }

  /// `Link will expire on {expiryTime}`
  String linkExpiresOn(Object expiryTime) {
    return Intl.message(
      'Link will expire on $expiryTime',
      name: 'linkExpiresOn',
      desc: '',
      args: [expiryTime],
    );
  }

  /// `Album updated`
  String get albumUpdated {
    return Intl.message(
      'Album updated',
      name: 'albumUpdated',
      desc: '',
      args: [],
    );
  }

  /// `Never`
  String get never {
    return Intl.message(
      'Never',
      name: 'never',
      desc: '',
      args: [],
    );
  }

  /// `Custom`
  String get custom {
    return Intl.message(
      'Custom',
      name: 'custom',
      desc: 'Label for setting custom value for link expiry',
      args: [],
    );
  }

  /// `After 1 hour`
  String get after1Hour {
    return Intl.message(
      'After 1 hour',
      name: 'after1Hour',
      desc: '',
      args: [],
    );
  }

  /// `After 1 day`
  String get after1Day {
    return Intl.message(
      'After 1 day',
      name: 'after1Day',
      desc: '',
      args: [],
    );
  }

  /// `After 1 week`
  String get after1Week {
    return Intl.message(
      'After 1 week',
      name: 'after1Week',
      desc: '',
      args: [],
    );
  }

  /// `After 1 month`
  String get after1Month {
    return Intl.message(
      'After 1 month',
      name: 'after1Month',
      desc: '',
      args: [],
    );
  }

  /// `After 1 year`
  String get after1Year {
    return Intl.message(
      'After 1 year',
      name: 'after1Year',
      desc: '',
      args: [],
    );
  }

  /// `Manage`
  String get manageParticipants {
    return Intl.message(
      'Manage',
      name: 'manageParticipants',
      desc: '',
      args: [],
    );
  }

  /// `{count, plural, =0 {No Participants} =1 {1 Participant} other {{count} Participants}}`
  String albumParticipantsCount(int count) {
    return Intl.plural(
      count,
      zero: 'No Participants',
      one: '1 Participant',
      other: '$count Participants',
      name: 'albumParticipantsCount',
      desc: 'Number of participants in an album, including the album owner.',
      args: [count],
    );
  }

  /// `Create a link to allow people to add and view photos in your shared album without needing an ente app or account. Great for collecting event photos.`
  String get collabLinkSectionDescription {
    return Intl.message(
      'Create a link to allow people to add and view photos in your shared album without needing an ente app or account. Great for collecting event photos.',
      name: 'collabLinkSectionDescription',
      desc: '',
      args: [],
    );
  }

  /// `Collect photos`
  String get collectPhotos {
    return Intl.message(
      'Collect photos',
      name: 'collectPhotos',
      desc: '',
      args: [],
    );
  }

  /// `Collaborative link`
  String get collaborativeLink {
    return Intl.message(
      'Collaborative link',
      name: 'collaborativeLink',
      desc: '',
      args: [],
    );
  }

  /// `Share with non-ente users`
  String get shareWithNonenteUsers {
    return Intl.message(
      'Share with non-ente users',
      name: 'shareWithNonenteUsers',
      desc: '',
      args: [],
    );
  }

  /// `Create public link`
  String get createPublicLink {
    return Intl.message(
      'Create public link',
      name: 'createPublicLink',
      desc: '',
      args: [],
    );
  }

  /// `Send link`
  String get sendLink {
    return Intl.message(
      'Send link',
      name: 'sendLink',
      desc: '',
      args: [],
    );
  }

  /// `Copy link`
  String get copyLink {
    return Intl.message(
      'Copy link',
      name: 'copyLink',
      desc: '',
      args: [],
    );
  }

  /// `Link has expired`
  String get linkHasExpired {
    return Intl.message(
      'Link has expired',
      name: 'linkHasExpired',
      desc: '',
      args: [],
    );
  }

  /// `Public link enabled`
  String get publicLinkEnabled {
    return Intl.message(
      'Public link enabled',
      name: 'publicLinkEnabled',
      desc: '',
      args: [],
    );
  }

  /// `Share a link`
  String get shareALink {
    return Intl.message(
      'Share a link',
      name: 'shareALink',
      desc: '',
      args: [],
    );
  }

  /// `Create shared and collaborative albums with other ente users, including users on free plans.`
  String get sharedAlbumSectionDescription {
    return Intl.message(
      'Create shared and collaborative albums with other ente users, including users on free plans.',
      name: 'sharedAlbumSectionDescription',
      desc: '',
      args: [],
    );
  }

  /// `{numberOfPeople, plural, =0 {Share with specific people} =1 {Shared with 1 person} other {Shared with {numberOfPeople} people}}`
  String shareWithPeopleSectionTitle(int numberOfPeople) {
    return Intl.plural(
      numberOfPeople,
      zero: 'Share with specific people',
      one: 'Shared with 1 person',
      other: 'Shared with $numberOfPeople people',
      name: 'shareWithPeopleSectionTitle',
      desc: '',
      args: [numberOfPeople],
    );
  }

  /// `This is your Verification ID`
  String get thisIsYourVerificationId {
    return Intl.message(
      'This is your Verification ID',
      name: 'thisIsYourVerificationId',
      desc: '',
      args: [],
    );
  }

  /// `Someone sharing albums with you should see the same ID on their device.`
  String get someoneSharingAlbumsWithYouShouldSeeTheSameId {
    return Intl.message(
      'Someone sharing albums with you should see the same ID on their device.',
      name: 'someoneSharingAlbumsWithYouShouldSeeTheSameId',
      desc: '',
      args: [],
    );
  }

  /// `Please ask them to long-press their email address on the settings screen, and verify that the IDs on both devices match.`
  String get howToViewShareeVerificationID {
    return Intl.message(
      'Please ask them to long-press their email address on the settings screen, and verify that the IDs on both devices match.',
      name: 'howToViewShareeVerificationID',
      desc: '',
      args: [],
    );
  }

  /// `This is {email}'s Verification ID`
  String thisIsPersonVerificationId(String email) {
    return Intl.message(
      'This is $email\'s Verification ID',
      name: 'thisIsPersonVerificationId',
      desc: '',
      args: [email],
    );
  }

  /// `Verification ID`
  String get verificationId {
    return Intl.message(
      'Verification ID',
      name: 'verificationId',
      desc: '',
      args: [],
    );
  }

  /// `Verify {email}`
  String verifyEmailID(Object email) {
    return Intl.message(
      'Verify $email',
      name: 'verifyEmailID',
      desc: '',
      args: [email],
    );
  }

  /// `{email} does not have an ente account.\n\nSend them an invite to share photos.`
  String emailNoEnteAccount(Object email) {
    return Intl.message(
      '$email does not have an ente account.\n\nSend them an invite to share photos.',
      name: 'emailNoEnteAccount',
      desc: '',
      args: [email],
    );
  }

  /// `Here's my verification ID: {verificationID} for ente.io.`
  String shareMyVerificationID(Object verificationID) {
    return Intl.message(
      'Here\'s my verification ID: $verificationID for ente.io.',
      name: 'shareMyVerificationID',
      desc: '',
      args: [verificationID],
    );
  }

  /// `Hey, can you confirm that this is your ente.io verification ID: {verificationID}`
  String shareTextConfirmOthersVerificationID(Object verificationID) {
    return Intl.message(
      'Hey, can you confirm that this is your ente.io verification ID: $verificationID',
      name: 'shareTextConfirmOthersVerificationID',
      desc: '',
      args: [verificationID],
    );
  }

  /// `Something went wrong`
  String get somethingWentWrong {
    return Intl.message(
      'Something went wrong',
      name: 'somethingWentWrong',
      desc: '',
      args: [],
    );
  }

  /// `Send invite`
  String get sendInvite {
    return Intl.message(
      'Send invite',
      name: 'sendInvite',
      desc: '',
      args: [],
    );
  }

  /// `Download ente so we can easily share original quality photos and videos\n\nhttps://ente.io`
  String get shareTextRecommendUsingEnte {
    return Intl.message(
      'Download ente so we can easily share original quality photos and videos\n\nhttps://ente.io',
      name: 'shareTextRecommendUsingEnte',
      desc: '',
      args: [],
    );
  }

  /// `Done`
  String get done {
    return Intl.message(
      'Done',
      name: 'done',
      desc: '',
      args: [],
    );
  }

  /// `Apply code`
  String get applyCodeTitle {
    return Intl.message(
      'Apply code',
      name: 'applyCodeTitle',
      desc: '',
      args: [],
    );
  }

  /// `Enter the code provided by your friend to claim free storage for both of you`
  String get enterCodeDescription {
    return Intl.message(
      'Enter the code provided by your friend to claim free storage for both of you',
      name: 'enterCodeDescription',
      desc: '',
      args: [],
    );
  }

  /// `Apply`
  String get apply {
    return Intl.message(
      'Apply',
      name: 'apply',
      desc: '',
      args: [],
    );
  }

  /// `Failed to apply code`
  String get failedToApplyCode {
    return Intl.message(
      'Failed to apply code',
      name: 'failedToApplyCode',
      desc: '',
      args: [],
    );
  }

  /// `Enter referral code`
  String get enterReferralCode {
    return Intl.message(
      'Enter referral code',
      name: 'enterReferralCode',
      desc: '',
      args: [],
    );
  }

  /// `Code applied`
  String get codeAppliedPageTitle {
    return Intl.message(
      'Code applied',
      name: 'codeAppliedPageTitle',
      desc: '',
      args: [],
    );
  }

  /// `{storageAmountInGB} GB`
  String storageInGB(Object storageAmountInGB) {
    return Intl.message(
      '$storageAmountInGB GB',
      name: 'storageInGB',
      desc: '',
      args: [storageAmountInGB],
    );
  }

  /// `Claimed`
  String get claimed {
    return Intl.message(
      'Claimed',
      name: 'claimed',
      desc: 'Used to indicate storage claimed, like 10GB Claimed',
      args: [],
    );
  }

  /// `Details`
  String get details {
    return Intl.message(
      'Details',
      name: 'details',
      desc: '',
      args: [],
    );
  }

  /// `Claim more!`
  String get claimMore {
    return Intl.message(
      'Claim more!',
      name: 'claimMore',
      desc: '',
      args: [],
    );
  }

  /// `They also get {storageAmountInGB} GB`
  String theyAlsoGetXGb(Object storageAmountInGB) {
    return Intl.message(
      'They also get $storageAmountInGB GB',
      name: 'theyAlsoGetXGb',
      desc: '',
      args: [storageAmountInGB],
    );
  }

  /// `{storageAmountInGB} GB each time someone signs up for a paid plan and applies your code`
  String freeStorageOnReferralSuccess(Object storageAmountInGB) {
    return Intl.message(
      '$storageAmountInGB GB each time someone signs up for a paid plan and applies your code',
      name: 'freeStorageOnReferralSuccess',
      desc: '',
      args: [storageAmountInGB],
    );
  }

  /// `ente referral code: {referralCode} \n\nApply it in Settings → General → Referrals to get {referralStorageInGB} GB free after you signup for a paid plan\n\nhttps://ente.io`
  String shareTextReferralCode(
      Object referralCode, Object referralStorageInGB) {
    return Intl.message(
      'ente referral code: $referralCode \n\nApply it in Settings → General → Referrals to get $referralStorageInGB GB free after you signup for a paid plan\n\nhttps://ente.io',
      name: 'shareTextReferralCode',
      desc: '',
      args: [referralCode, referralStorageInGB],
    );
  }

  /// `Claim free storage`
  String get claimFreeStorage {
    return Intl.message(
      'Claim free storage',
      name: 'claimFreeStorage',
      desc: '',
      args: [],
    );
  }

  /// `Invite your friends`
  String get inviteYourFriends {
    return Intl.message(
      'Invite your friends',
      name: 'inviteYourFriends',
      desc: '',
      args: [],
    );
  }

  /// `Unable to fetch referral details. Please try again later.`
  String get failedToFetchReferralDetails {
    return Intl.message(
      'Unable to fetch referral details. Please try again later.',
      name: 'failedToFetchReferralDetails',
      desc: '',
      args: [],
    );
  }

  /// `1. Give this code to your friends`
  String get referralStep1 {
    return Intl.message(
      '1. Give this code to your friends',
      name: 'referralStep1',
      desc: '',
      args: [],
    );
  }

  /// `2. They sign up for a paid plan`
  String get referralStep2 {
    return Intl.message(
      '2. They sign up for a paid plan',
      name: 'referralStep2',
      desc: '',
      args: [],
    );
  }

  /// `3. Both of you get {storageInGB} GB* free`
  String referralStep3(Object storageInGB) {
    return Intl.message(
      '3. Both of you get $storageInGB GB* free',
      name: 'referralStep3',
      desc: '',
      args: [storageInGB],
    );
  }

  /// `Referrals are currently paused`
  String get referralsAreCurrentlyPaused {
    return Intl.message(
      'Referrals are currently paused',
      name: 'referralsAreCurrentlyPaused',
      desc: '',
      args: [],
    );
  }

  /// `* You can at max double your storage`
  String get youCanAtMaxDoubleYourStorage {
    return Intl.message(
      '* You can at max double your storage',
      name: 'youCanAtMaxDoubleYourStorage',
      desc: '',
      args: [],
    );
  }

  /// `{isFamilyMember, select, true {Your family has claimed {storageAmountInGb} GB so far} false {You have claimed {storageAmountInGb} GB so far} other {You have claimed {storageAmountInGb} GB so far!}}`
  String claimedStorageSoFar(String isFamilyMember, int storageAmountInGb) {
    return Intl.select(
      isFamilyMember,
      {
        'true': 'Your family has claimed $storageAmountInGb GB so far',
        'false': 'You have claimed $storageAmountInGb GB so far',
        'other': 'You have claimed $storageAmountInGb GB so far!',
      },
      name: 'claimedStorageSoFar',
      desc: '',
      args: [isFamilyMember, storageAmountInGb],
    );
  }

  /// `FAQ`
  String get faq {
    return Intl.message(
      'FAQ',
      name: 'faq',
      desc: '',
      args: [],
    );
  }

  /// `Help`
  String get help {
    return Intl.message(
      'Help',
      name: 'help',
      desc: '',
      args: [],
    );
  }

  /// `Oops, something went wrong`
  String get oopsSomethingWentWrong {
    return Intl.message(
      'Oops, something went wrong',
      name: 'oopsSomethingWentWrong',
      desc: '',
      args: [],
    );
  }

  /// `People using your code`
  String get peopleUsingYourCode {
    return Intl.message(
      'People using your code',
      name: 'peopleUsingYourCode',
      desc: '',
      args: [],
    );
  }

  /// `eligible`
  String get eligible {
    return Intl.message(
      'eligible',
      name: 'eligible',
      desc: '',
      args: [],
    );
  }

  /// `total`
  String get total {
    return Intl.message(
      'total',
      name: 'total',
      desc: '',
      args: [],
    );
  }

  /// `Code used by you`
  String get codeUsedByYou {
    return Intl.message(
      'Code used by you',
      name: 'codeUsedByYou',
      desc: '',
      args: [],
    );
  }

  /// `Free storage claimed`
  String get freeStorageClaimed {
    return Intl.message(
      'Free storage claimed',
      name: 'freeStorageClaimed',
      desc: '',
      args: [],
    );
  }

  /// `Free storage usable`
  String get freeStorageUsable {
    return Intl.message(
      'Free storage usable',
      name: 'freeStorageUsable',
      desc: '',
      args: [],
    );
  }

  /// `Usable storage is limited by your current plan. Excess claimed storage will automatically become usable when you upgrade your plan.`
  String get usableReferralStorageInfo {
    return Intl.message(
      'Usable storage is limited by your current plan. Excess claimed storage will automatically become usable when you upgrade your plan.',
      name: 'usableReferralStorageInfo',
      desc: '',
      args: [],
    );
  }

  /// `Remove from album?`
  String get removeFromAlbumTitle {
    return Intl.message(
      'Remove from album?',
      name: 'removeFromAlbumTitle',
      desc: '',
      args: [],
    );
  }

  /// `Remove from album`
  String get removeFromAlbum {
    return Intl.message(
      'Remove from album',
      name: 'removeFromAlbum',
      desc: '',
      args: [],
    );
  }

  /// `Selected items will be removed from this album`
  String get itemsWillBeRemovedFromAlbum {
    return Intl.message(
      'Selected items will be removed from this album',
      name: 'itemsWillBeRemovedFromAlbum',
      desc: '',
      args: [],
    );
  }

  /// `Some of the items you are removing were added by other people, and you will lose access to them`
  String get removeShareItemsWarning {
    return Intl.message(
      'Some of the items you are removing were added by other people, and you will lose access to them',
      name: 'removeShareItemsWarning',
      desc: '',
      args: [],
    );
  }

  /// `Adding to favorites...`
  String get addingToFavorites {
    return Intl.message(
      'Adding to favorites...',
      name: 'addingToFavorites',
      desc: '',
      args: [],
    );
  }

  /// `Removing from favorites...`
  String get removingFromFavorites {
    return Intl.message(
      'Removing from favorites...',
      name: 'removingFromFavorites',
      desc: '',
      args: [],
    );
  }

  /// `Sorry, could not add to favorites!`
  String get sorryCouldNotAddToFavorites {
    return Intl.message(
      'Sorry, could not add to favorites!',
      name: 'sorryCouldNotAddToFavorites',
      desc: '',
      args: [],
    );
  }

  /// `Sorry, could not remove from favorites!`
  String get sorryCouldNotRemoveFromFavorites {
    return Intl.message(
      'Sorry, could not remove from favorites!',
      name: 'sorryCouldNotRemoveFromFavorites',
      desc: '',
      args: [],
    );
  }

  /// `Looks like your subscription has expired. Please subscribe to enable sharing.`
  String get subscribeToEnableSharing {
    return Intl.message(
      'Looks like your subscription has expired. Please subscribe to enable sharing.',
      name: 'subscribeToEnableSharing',
      desc: '',
      args: [],
    );
  }

  /// `Subscribe`
  String get subscribe {
    return Intl.message(
      'Subscribe',
      name: 'subscribe',
      desc: '',
      args: [],
    );
  }

  /// `Can only remove files owned by you`
  String get canOnlyRemoveFilesOwnedByYou {
    return Intl.message(
      'Can only remove files owned by you',
      name: 'canOnlyRemoveFilesOwnedByYou',
      desc: '',
      args: [],
    );
  }

  /// `Delete shared album?`
  String get deleteSharedAlbum {
    return Intl.message(
      'Delete shared album?',
      name: 'deleteSharedAlbum',
      desc: '',
      args: [],
    );
  }

  /// `Delete album`
  String get deleteAlbum {
    return Intl.message(
      'Delete album',
      name: 'deleteAlbum',
      desc: '',
      args: [],
    );
  }

  /// `Also delete the photos (and videos) present in this album from <bold>all</bold> other albums they are part of?`
  String get deleteAlbumDialog {
    return Intl.message(
      'Also delete the photos (and videos) present in this album from <bold>all</bold> other albums they are part of?',
      name: 'deleteAlbumDialog',
      desc: '',
      args: [],
    );
  }

  /// `The album will be deleted for everyone\n\nYou will lose access to shared photos in this album that are owned by others`
  String get deleteSharedAlbumDialogBody {
    return Intl.message(
      'The album will be deleted for everyone\n\nYou will lose access to shared photos in this album that are owned by others',
      name: 'deleteSharedAlbumDialogBody',
      desc: '',
      args: [],
    );
  }

  /// `Yes, remove`
  String get yesRemove {
    return Intl.message(
      'Yes, remove',
      name: 'yesRemove',
      desc: '',
      args: [],
    );
  }

  /// `Creating link...`
  String get creatingLink {
    return Intl.message(
      'Creating link...',
      name: 'creatingLink',
      desc: '',
      args: [],
    );
  }

  /// `Remove?`
  String get removeWithQuestionMark {
    return Intl.message(
      'Remove?',
      name: 'removeWithQuestionMark',
      desc: '',
      args: [],
    );
  }

  /// `{userEmail} will be removed from this shared album\n\nAny photos added by them will also be removed from the album`
  String removeParticipantBody(Object userEmail) {
    return Intl.message(
      '$userEmail will be removed from this shared album\n\nAny photos added by them will also be removed from the album',
      name: 'removeParticipantBody',
      desc: '',
      args: [userEmail],
    );
  }

  /// `Keep Photos`
  String get keepPhotos {
    return Intl.message(
      'Keep Photos',
      name: 'keepPhotos',
      desc: '',
      args: [],
    );
  }

  /// `Delete photos`
  String get deletePhotos {
    return Intl.message(
      'Delete photos',
      name: 'deletePhotos',
      desc: '',
      args: [],
    );
  }

  /// `Invite to ente`
  String get inviteToEnte {
    return Intl.message(
      'Invite to ente',
      name: 'inviteToEnte',
      desc: '',
      args: [],
    );
  }

  /// `Remove public link`
  String get removePublicLink {
    return Intl.message(
      'Remove public link',
      name: 'removePublicLink',
      desc: '',
      args: [],
    );
  }

  /// `This will remove the public link for accessing "{albumName}".`
  String disableLinkMessage(Object albumName) {
    return Intl.message(
      'This will remove the public link for accessing "$albumName".',
      name: 'disableLinkMessage',
      desc: '',
      args: [albumName],
    );
  }

  /// `Sharing...`
  String get sharing {
    return Intl.message(
      'Sharing...',
      name: 'sharing',
      desc: '',
      args: [],
    );
  }

  /// `You cannot share with yourself`
  String get youCannotShareWithYourself {
    return Intl.message(
      'You cannot share with yourself',
      name: 'youCannotShareWithYourself',
      desc: '',
      args: [],
    );
  }

  /// `Archive`
  String get archive {
    return Intl.message(
      'Archive',
      name: 'archive',
      desc: '',
      args: [],
    );
  }

  /// `Long press to select photos and click + to create an album`
  String get createAlbumActionHint {
    return Intl.message(
      'Long press to select photos and click + to create an album',
      name: 'createAlbumActionHint',
      desc: '',
      args: [],
    );
  }

  /// `Importing....`
  String get importing {
    return Intl.message(
      'Importing....',
      name: 'importing',
      desc: '',
      args: [],
    );
  }

  /// `Failed to load albums`
  String get failedToLoadAlbums {
    return Intl.message(
      'Failed to load albums',
      name: 'failedToLoadAlbums',
      desc: '',
      args: [],
    );
  }

  /// `Hidden`
  String get hidden {
    return Intl.message(
      'Hidden',
      name: 'hidden',
      desc: '',
      args: [],
    );
  }

  /// `Please authenticate to view your hidden files`
  String get authToViewYourHiddenFiles {
    return Intl.message(
      'Please authenticate to view your hidden files',
      name: 'authToViewYourHiddenFiles',
      desc: '',
      args: [],
    );
  }

  /// `Trash`
  String get trash {
    return Intl.message(
      'Trash',
      name: 'trash',
      desc: '',
      args: [],
    );
  }

  /// `Uncategorized`
  String get uncategorized {
    return Intl.message(
      'Uncategorized',
      name: 'uncategorized',
      desc: '',
      args: [],
    );
  }

  /// `video`
  String get videoSmallCase {
    return Intl.message(
      'video',
      name: 'videoSmallCase',
      desc: '',
      args: [],
    );
  }

  /// `photo`
  String get photoSmallCase {
    return Intl.message(
      'photo',
      name: 'photoSmallCase',
      desc: '',
      args: [],
    );
  }

  /// `It will be deleted from all albums.`
  String get singleFileDeleteHighlight {
    return Intl.message(
      'It will be deleted from all albums.',
      name: 'singleFileDeleteHighlight',
      desc: '',
      args: [],
    );
  }

  /// `This {fileType} is in both ente and your device.`
  String singleFileInBothLocalAndRemote(Object fileType) {
    return Intl.message(
      'This $fileType is in both ente and your device.',
      name: 'singleFileInBothLocalAndRemote',
      desc: '',
      args: [fileType],
    );
  }

  /// `This {fileType} will be deleted from ente.`
  String singleFileInRemoteOnly(Object fileType) {
    return Intl.message(
      'This $fileType will be deleted from ente.',
      name: 'singleFileInRemoteOnly',
      desc: '',
      args: [fileType],
    );
  }

  /// `This {fileType} will be deleted from your device.`
  String singleFileDeleteFromDevice(Object fileType) {
    return Intl.message(
      'This $fileType will be deleted from your device.',
      name: 'singleFileDeleteFromDevice',
      desc: '',
      args: [fileType],
    );
  }

  /// `Delete from ente`
  String get deleteFromEnte {
    return Intl.message(
      'Delete from ente',
      name: 'deleteFromEnte',
      desc: '',
      args: [],
    );
  }

  /// `Yes, delete`
  String get yesDelete {
    return Intl.message(
      'Yes, delete',
      name: 'yesDelete',
      desc: '',
      args: [],
    );
  }

  /// `Moved to trash`
  String get movedToTrash {
    return Intl.message(
      'Moved to trash',
      name: 'movedToTrash',
      desc: '',
      args: [],
    );
  }

  /// `Delete from device`
  String get deleteFromDevice {
    return Intl.message(
      'Delete from device',
      name: 'deleteFromDevice',
      desc: '',
      args: [],
    );
  }

  /// `Delete from both`
  String get deleteFromBoth {
    return Intl.message(
      'Delete from both',
      name: 'deleteFromBoth',
      desc: '',
      args: [],
    );
  }

  /// `New album`
  String get newAlbum {
    return Intl.message(
      'New album',
      name: 'newAlbum',
      desc: '',
      args: [],
    );
  }

  /// `Albums`
  String get albums {
    return Intl.message(
      'Albums',
      name: 'albums',
      desc: '',
      args: [],
    );
  }

  /// `{count, plural, zero{no memories} one{{formattedCount} memory} other{{formattedCount} memories}}`
  String memoryCount(int count, String formattedCount) {
    return Intl.plural(
      count,
      zero: 'no memories',
      one: '$formattedCount memory',
      other: '$formattedCount memories',
      name: 'memoryCount',
      desc: 'The text to display the number of memories',
      args: [count, formattedCount],
    );
  }

  /// `{count} selected`
  String selectedPhotos(int count) {
    return Intl.message(
      '$count selected',
      name: 'selectedPhotos',
      desc: 'Display the number of selected photos',
      args: [count],
    );
  }

  /// `{count} selected ({yourCount} yours)`
  String selectedPhotosWithYours(int count, int yourCount) {
    return Intl.message(
      '$count selected ($yourCount yours)',
      name: 'selectedPhotosWithYours',
      desc:
          'Display the number of selected photos, including the number of selected photos owned by the user',
      args: [count, yourCount],
    );
  }

  /// `Advanced`
  String get advancedSettings {
    return Intl.message(
      'Advanced',
      name: 'advancedSettings',
      desc: 'The text to display in the advanced settings section',
      args: [],
    );
  }

  /// `Photo grid size`
  String get photoGridSize {
    return Intl.message(
      'Photo grid size',
      name: 'photoGridSize',
      desc: '',
      args: [],
    );
  }

  /// `Manage device storage`
  String get manageDeviceStorage {
    return Intl.message(
      'Manage device storage',
      name: 'manageDeviceStorage',
      desc: '',
      args: [],
    );
  }

  /// `Machine learning`
  String get machineLearning {
    return Intl.message(
      'Machine learning',
      name: 'machineLearning',
      desc: '',
      args: [],
    );
  }

  /// `Magic search`
  String get magicSearch {
    return Intl.message(
      'Magic search',
      name: 'magicSearch',
      desc: '',
      args: [],
    );
  }

  /// `Please note that this will result in a higher bandwidth and battery usage until all items are indexed.`
  String get magicSearchDescription {
    return Intl.message(
      'Please note that this will result in a higher bandwidth and battery usage until all items are indexed.',
      name: 'magicSearchDescription',
      desc: '',
      args: [],
    );
  }

  /// `Downloading models...`
  String get loadingModel {
    return Intl.message(
      'Downloading models...',
      name: 'loadingModel',
      desc: '',
      args: [],
    );
  }

  /// `Waiting for WiFi...`
  String get waitingForWifi {
    return Intl.message(
      'Waiting for WiFi...',
      name: 'waitingForWifi',
      desc: '',
      args: [],
    );
  }

  /// `Status`
  String get status {
    return Intl.message(
      'Status',
      name: 'status',
      desc: '',
      args: [],
    );
  }

  /// `Indexed items`
  String get indexedItems {
    return Intl.message(
      'Indexed items',
      name: 'indexedItems',
      desc: '',
      args: [],
    );
  }

  /// `Pending items`
  String get pendingItems {
    return Intl.message(
      'Pending items',
      name: 'pendingItems',
      desc: '',
      args: [],
    );
  }

  /// `Clear indexes`
  String get clearIndexes {
    return Intl.message(
      'Clear indexes',
      name: 'clearIndexes',
      desc: '',
      args: [],
    );
  }

  /// `Select folders for backup`
  String get selectFoldersForBackup {
    return Intl.message(
      'Select folders for backup',
      name: 'selectFoldersForBackup',
      desc: '',
      args: [],
    );
  }

  /// `Selected folders will be encrypted and backed up`
  String get selectedFoldersWillBeEncryptedAndBackedUp {
    return Intl.message(
      'Selected folders will be encrypted and backed up',
      name: 'selectedFoldersWillBeEncryptedAndBackedUp',
      desc: '',
      args: [],
    );
  }

  /// `Unselect all`
  String get unselectAll {
    return Intl.message(
      'Unselect all',
      name: 'unselectAll',
      desc: '',
      args: [],
    );
  }

  /// `Select all`
  String get selectAll {
    return Intl.message(
      'Select all',
      name: 'selectAll',
      desc: '',
      args: [],
    );
  }

  /// `Skip`
  String get skip {
    return Intl.message(
      'Skip',
      name: 'skip',
      desc: '',
      args: [],
    );
  }

  /// `Updating folder selection...`
  String get updatingFolderSelection {
    return Intl.message(
      'Updating folder selection...',
      name: 'updatingFolderSelection',
      desc: '',
      args: [],
    );
  }

  /// `{count, plural, one{{count} item} other{{count} items}}`
  String itemCount(num count) {
    return Intl.plural(
      count,
      one: '$count item',
      other: '$count items',
      name: 'itemCount',
      desc: '',
      args: [count],
    );
  }

  /// `{count, plural, =1 {Delete {count} item} other {Delete {count} items}}`
  String deleteItemCount(num count) {
    return Intl.plural(
      count,
      one: 'Delete $count item',
      other: 'Delete $count items',
      name: 'deleteItemCount',
      desc: '',
      args: [count],
    );
  }

  /// `{count} files, {formattedSize} each`
  String duplicateItemsGroup(int count, String formattedSize) {
    return Intl.message(
      '$count files, $formattedSize each',
      name: 'duplicateItemsGroup',
      desc: 'Display the number of duplicate files and their size',
      args: [count, formattedSize],
    );
  }

  /// `Show memories`
  String get showMemories {
    return Intl.message(
      'Show memories',
      name: 'showMemories',
      desc: '',
      args: [],
    );
  }

  /// `{count, plural, one{{count} year ago} other{{count} years ago}}`
  String yearsAgo(num count) {
    return Intl.plural(
      count,
      one: '$count year ago',
      other: '$count years ago',
      name: 'yearsAgo',
      desc: '',
      args: [count],
    );
  }

  /// `Backup settings`
  String get backupSettings {
    return Intl.message(
      'Backup settings',
      name: 'backupSettings',
      desc: '',
      args: [],
    );
  }

  /// `Backup over mobile data`
  String get backupOverMobileData {
    return Intl.message(
      'Backup over mobile data',
      name: 'backupOverMobileData',
      desc: '',
      args: [],
    );
  }

  /// `Backup videos`
  String get backupVideos {
    return Intl.message(
      'Backup videos',
      name: 'backupVideos',
      desc: '',
      args: [],
    );
  }

  /// `Disable auto lock`
  String get disableAutoLock {
    return Intl.message(
      'Disable auto lock',
      name: 'disableAutoLock',
      desc: '',
      args: [],
    );
  }

  /// `Disable the device screen lock when ente is in the foreground and there is a backup in progress. This is normally not needed, but may help big uploads and initial imports of large libraries complete faster.`
  String get deviceLockExplanation {
    return Intl.message(
      'Disable the device screen lock when ente is in the foreground and there is a backup in progress. This is normally not needed, but may help big uploads and initial imports of large libraries complete faster.',
      name: 'deviceLockExplanation',
      desc: '',
      args: [],
    );
  }

  /// `About`
  String get about {
    return Intl.message(
      'About',
      name: 'about',
      desc: '',
      args: [],
    );
  }

  /// `We are open source!`
  String get weAreOpenSource {
    return Intl.message(
      'We are open source!',
      name: 'weAreOpenSource',
      desc: '',
      args: [],
    );
  }

  /// `Privacy`
  String get privacy {
    return Intl.message(
      'Privacy',
      name: 'privacy',
      desc: '',
      args: [],
    );
  }

  /// `Terms`
  String get terms {
    return Intl.message(
      'Terms',
      name: 'terms',
      desc: '',
      args: [],
    );
  }

  /// `Check for updates`
  String get checkForUpdates {
    return Intl.message(
      'Check for updates',
      name: 'checkForUpdates',
      desc: '',
      args: [],
    );
  }

  /// `Checking...`
  String get checking {
    return Intl.message(
      'Checking...',
      name: 'checking',
      desc: '',
      args: [],
    );
  }

  /// `You are on the latest version`
  String get youAreOnTheLatestVersion {
    return Intl.message(
      'You are on the latest version',
      name: 'youAreOnTheLatestVersion',
      desc: '',
      args: [],
    );
  }

  /// `Account`
  String get account {
    return Intl.message(
      'Account',
      name: 'account',
      desc: '',
      args: [],
    );
  }

  /// `Manage subscription`
  String get manageSubscription {
    return Intl.message(
      'Manage subscription',
      name: 'manageSubscription',
      desc: '',
      args: [],
    );
  }

  /// `Please authenticate to change your email`
  String get authToChangeYourEmail {
    return Intl.message(
      'Please authenticate to change your email',
      name: 'authToChangeYourEmail',
      desc: '',
      args: [],
    );
  }

  /// `Change password`
  String get changePassword {
    return Intl.message(
      'Change password',
      name: 'changePassword',
      desc: '',
      args: [],
    );
  }

  /// `Please authenticate to change your password`
  String get authToChangeYourPassword {
    return Intl.message(
      'Please authenticate to change your password',
      name: 'authToChangeYourPassword',
      desc: '',
      args: [],
    );
  }

  /// `Email verification`
  String get emailVerificationToggle {
    return Intl.message(
      'Email verification',
      name: 'emailVerificationToggle',
      desc: '',
      args: [],
    );
  }

  /// `Please authenticate to change email verification`
  String get authToChangeEmailVerificationSetting {
    return Intl.message(
      'Please authenticate to change email verification',
      name: 'authToChangeEmailVerificationSetting',
      desc: '',
      args: [],
    );
  }

  /// `Export your data`
  String get exportYourData {
    return Intl.message(
      'Export your data',
      name: 'exportYourData',
      desc: '',
      args: [],
    );
  }

  /// `Logout`
  String get logout {
    return Intl.message(
      'Logout',
      name: 'logout',
      desc: '',
      args: [],
    );
  }

  /// `Please authenticate to initiate account deletion`
  String get authToInitiateAccountDeletion {
    return Intl.message(
      'Please authenticate to initiate account deletion',
      name: 'authToInitiateAccountDeletion',
      desc: '',
      args: [],
    );
  }

  /// `Are you sure you want to logout?`
  String get areYouSureYouWantToLogout {
    return Intl.message(
      'Are you sure you want to logout?',
      name: 'areYouSureYouWantToLogout',
      desc: '',
      args: [],
    );
  }

  /// `Yes, logout`
  String get yesLogout {
    return Intl.message(
      'Yes, logout',
      name: 'yesLogout',
      desc: '',
      args: [],
    );
  }

  /// `A new version of ente is available.`
  String get aNewVersionOfEnteIsAvailable {
    return Intl.message(
      'A new version of ente is available.',
      name: 'aNewVersionOfEnteIsAvailable',
      desc: '',
      args: [],
    );
  }

  /// `Update`
  String get update {
    return Intl.message(
      'Update',
      name: 'update',
      desc: '',
      args: [],
    );
  }

  /// `Install manually`
  String get installManually {
    return Intl.message(
      'Install manually',
      name: 'installManually',
      desc: '',
      args: [],
    );
  }

  /// `Critical update available`
  String get criticalUpdateAvailable {
    return Intl.message(
      'Critical update available',
      name: 'criticalUpdateAvailable',
      desc: '',
      args: [],
    );
  }

  /// `Update available`
  String get updateAvailable {
    return Intl.message(
      'Update available',
      name: 'updateAvailable',
      desc: '',
      args: [],
    );
  }

  /// `Ignore`
  String get ignoreUpdate {
    return Intl.message(
      'Ignore',
      name: 'ignoreUpdate',
      desc: '',
      args: [],
    );
  }

  /// `Downloading...`
  String get downloading {
    return Intl.message(
      'Downloading...',
      name: 'downloading',
      desc: '',
      args: [],
    );
  }

  /// `Cannot delete shared files`
  String get cannotDeleteSharedFiles {
    return Intl.message(
      'Cannot delete shared files',
      name: 'cannotDeleteSharedFiles',
      desc: '',
      args: [],
    );
  }

  /// `The download could not be completed`
  String get theDownloadCouldNotBeCompleted {
    return Intl.message(
      'The download could not be completed',
      name: 'theDownloadCouldNotBeCompleted',
      desc: '',
      args: [],
    );
  }

  /// `Retry`
  String get retry {
    return Intl.message(
      'Retry',
      name: 'retry',
      desc: '',
      args: [],
    );
  }

  /// `Backed up folders`
  String get backedUpFolders {
    return Intl.message(
      'Backed up folders',
      name: 'backedUpFolders',
      desc: '',
      args: [],
    );
  }

  /// `Backup`
  String get backup {
    return Intl.message(
      'Backup',
      name: 'backup',
      desc: '',
      args: [],
    );
  }

  /// `Free up device space`
  String get freeUpDeviceSpace {
    return Intl.message(
      'Free up device space',
      name: 'freeUpDeviceSpace',
      desc: '',
      args: [],
    );
  }

  /// `✨ All clear`
  String get allClear {
    return Intl.message(
      '✨ All clear',
      name: 'allClear',
      desc: '',
      args: [],
    );
  }

  /// `You've no files on this device that can be deleted`
  String get noDeviceThatCanBeDeleted {
    return Intl.message(
      'You\'ve no files on this device that can be deleted',
      name: 'noDeviceThatCanBeDeleted',
      desc: '',
      args: [],
    );
  }

  /// `Remove duplicates`
  String get removeDuplicates {
    return Intl.message(
      'Remove duplicates',
      name: 'removeDuplicates',
      desc: '',
      args: [],
    );
  }

  /// `✨ No duplicates`
  String get noDuplicates {
    return Intl.message(
      '✨ No duplicates',
      name: 'noDuplicates',
      desc: '',
      args: [],
    );
  }

  /// `You've no duplicate files that can be cleared`
  String get youveNoDuplicateFilesThatCanBeCleared {
    return Intl.message(
      'You\'ve no duplicate files that can be cleared',
      name: 'youveNoDuplicateFilesThatCanBeCleared',
      desc: '',
      args: [],
    );
  }

  /// `Success`
  String get success {
    return Intl.message(
      'Success',
      name: 'success',
      desc: '',
      args: [],
    );
  }

  /// `Rate us`
  String get rateUs {
    return Intl.message(
      'Rate us',
      name: 'rateUs',
      desc: '',
      args: [],
    );
  }

  /// `Also empty "Recently Deleted" from "Settings" -> "Storage" to claim the freed space`
  String get remindToEmptyDeviceTrash {
    return Intl.message(
      'Also empty "Recently Deleted" from "Settings" -> "Storage" to claim the freed space',
      name: 'remindToEmptyDeviceTrash',
      desc: '',
      args: [],
    );
  }

  /// `You have successfully freed up {storageSaved}!`
  String youHaveSuccessfullyFreedUp(String storageSaved) {
    return Intl.message(
      'You have successfully freed up $storageSaved!',
      name: 'youHaveSuccessfullyFreedUp',
      desc:
          'The text to display when the user has successfully freed up storage',
      args: [storageSaved],
    );
  }

  /// `Also empty your "Trash" to claim the freed up space`
  String get remindToEmptyEnteTrash {
    return Intl.message(
      'Also empty your "Trash" to claim the freed up space',
      name: 'remindToEmptyEnteTrash',
      desc: '',
      args: [],
    );
  }

  /// `✨ Success`
  String get sparkleSuccess {
    return Intl.message(
      '✨ Success',
      name: 'sparkleSuccess',
      desc: '',
      args: [],
    );
  }

  /// `You have cleaned up {count, plural, one{{count} duplicate file} other{{count} duplicate files}}, saving ({storageSaved}!)`
  String duplicateFileCountWithStorageSaved(int count, String storageSaved) {
    return Intl.message(
      'You have cleaned up ${Intl.plural(count, one: '$count duplicate file', other: '$count duplicate files')}, saving ($storageSaved!)',
      name: 'duplicateFileCountWithStorageSaved',
      desc:
          'The text to display when the user has successfully cleaned up duplicate files',
      args: [count, storageSaved],
    );
  }

  /// `Family plans`
  String get familyPlans {
    return Intl.message(
      'Family plans',
      name: 'familyPlans',
      desc: '',
      args: [],
    );
  }

  /// `Referrals`
  String get referrals {
    return Intl.message(
      'Referrals',
      name: 'referrals',
      desc: '',
      args: [],
    );
  }

  /// `Notifications`
  String get notifications {
    return Intl.message(
      'Notifications',
      name: 'notifications',
      desc: '',
      args: [],
    );
  }

  /// `New shared photos`
  String get sharedPhotoNotifications {
    return Intl.message(
      'New shared photos',
      name: 'sharedPhotoNotifications',
      desc: '',
      args: [],
    );
  }

  /// `Receive notifications when someone adds a photo to a shared album that you're a part of`
  String get sharedPhotoNotificationsExplanation {
    return Intl.message(
      'Receive notifications when someone adds a photo to a shared album that you\'re a part of',
      name: 'sharedPhotoNotificationsExplanation',
      desc: '',
      args: [],
    );
  }

  /// `Advanced`
  String get advanced {
    return Intl.message(
      'Advanced',
      name: 'advanced',
      desc: '',
      args: [],
    );
  }

  /// `General`
  String get general {
    return Intl.message(
      'General',
      name: 'general',
      desc: '',
      args: [],
    );
  }

  /// `Security`
  String get security {
    return Intl.message(
      'Security',
      name: 'security',
      desc: '',
      args: [],
    );
  }

  /// `Please authenticate to view your recovery key`
  String get authToViewYourRecoveryKey {
    return Intl.message(
      'Please authenticate to view your recovery key',
      name: 'authToViewYourRecoveryKey',
      desc: '',
      args: [],
    );
  }

  /// `Two-factor`
  String get twofactor {
    return Intl.message(
      'Two-factor',
      name: 'twofactor',
      desc: '',
      args: [],
    );
  }

  /// `Please authenticate to configure two-factor authentication`
  String get authToConfigureTwofactorAuthentication {
    return Intl.message(
      'Please authenticate to configure two-factor authentication',
      name: 'authToConfigureTwofactorAuthentication',
      desc: '',
      args: [],
    );
  }

  /// `Lockscreen`
  String get lockscreen {
    return Intl.message(
      'Lockscreen',
      name: 'lockscreen',
      desc: '',
      args: [],
    );
  }

  /// `Please authenticate to change lockscreen setting`
  String get authToChangeLockscreenSetting {
    return Intl.message(
      'Please authenticate to change lockscreen setting',
      name: 'authToChangeLockscreenSetting',
      desc: '',
      args: [],
    );
  }

  /// `To enable lockscreen, please setup device passcode or screen lock in your system settings.`
  String get lockScreenEnablePreSteps {
    return Intl.message(
      'To enable lockscreen, please setup device passcode or screen lock in your system settings.',
      name: 'lockScreenEnablePreSteps',
      desc: '',
      args: [],
    );
  }

  /// `View active sessions`
  String get viewActiveSessions {
    return Intl.message(
      'View active sessions',
      name: 'viewActiveSessions',
      desc: '',
      args: [],
    );
  }

  /// `Please authenticate to view your active sessions`
  String get authToViewYourActiveSessions {
    return Intl.message(
      'Please authenticate to view your active sessions',
      name: 'authToViewYourActiveSessions',
      desc: '',
      args: [],
    );
  }

  /// `Disable two-factor`
  String get disableTwofactor {
    return Intl.message(
      'Disable two-factor',
      name: 'disableTwofactor',
      desc: '',
      args: [],
    );
  }

  /// `Are you sure you want to disable two-factor authentication?`
  String get confirm2FADisable {
    return Intl.message(
      'Are you sure you want to disable two-factor authentication?',
      name: 'confirm2FADisable',
      desc: '',
      args: [],
    );
  }

  /// `No`
  String get no {
    return Intl.message(
      'No',
      name: 'no',
      desc: '',
      args: [],
    );
  }

  /// `Yes`
  String get yes {
    return Intl.message(
      'Yes',
      name: 'yes',
      desc: '',
      args: [],
    );
  }

  /// `Social`
  String get social {
    return Intl.message(
      'Social',
      name: 'social',
      desc: '',
      args: [],
    );
  }

  /// `Rate us on {storeName}`
  String rateUsOnStore(Object storeName) {
    return Intl.message(
      'Rate us on $storeName',
      name: 'rateUsOnStore',
      desc: '',
      args: [storeName],
    );
  }

  /// `Blog`
  String get blog {
    return Intl.message(
      'Blog',
      name: 'blog',
      desc: '',
      args: [],
    );
  }

  /// `Merchandise`
  String get merchandise {
    return Intl.message(
      'Merchandise',
      name: 'merchandise',
      desc: '',
      args: [],
    );
  }

  /// `Twitter`
  String get twitter {
    return Intl.message(
      'Twitter',
      name: 'twitter',
      desc: '',
      args: [],
    );
  }

  /// `Mastodon`
  String get mastodon {
    return Intl.message(
      'Mastodon',
      name: 'mastodon',
      desc: '',
      args: [],
    );
  }

  /// `Matrix`
  String get matrix {
    return Intl.message(
      'Matrix',
      name: 'matrix',
      desc: '',
      args: [],
    );
  }

  /// `Discord`
  String get discord {
    return Intl.message(
      'Discord',
      name: 'discord',
      desc: '',
      args: [],
    );
  }

  /// `Reddit`
  String get reddit {
    return Intl.message(
      'Reddit',
      name: 'reddit',
      desc: '',
      args: [],
    );
  }

  /// `Your storage details could not be fetched`
  String get yourStorageDetailsCouldNotBeFetched {
    return Intl.message(
      'Your storage details could not be fetched',
      name: 'yourStorageDetailsCouldNotBeFetched',
      desc: '',
      args: [],
    );
  }

  /// `Report a bug`
  String get reportABug {
    return Intl.message(
      'Report a bug',
      name: 'reportABug',
      desc: '',
      args: [],
    );
  }

  /// `Report bug`
  String get reportBug {
    return Intl.message(
      'Report bug',
      name: 'reportBug',
      desc: '',
      args: [],
    );
  }

  /// `Suggest features`
  String get suggestFeatures {
    return Intl.message(
      'Suggest features',
      name: 'suggestFeatures',
      desc: '',
      args: [],
    );
  }

  /// `Support`
  String get support {
    return Intl.message(
      'Support',
      name: 'support',
      desc: '',
      args: [],
    );
  }

  /// `Theme`
  String get theme {
    return Intl.message(
      'Theme',
      name: 'theme',
      desc: '',
      args: [],
    );
  }

  /// `Light`
  String get lightTheme {
    return Intl.message(
      'Light',
      name: 'lightTheme',
      desc: '',
      args: [],
    );
  }

  /// `Dark`
  String get darkTheme {
    return Intl.message(
      'Dark',
      name: 'darkTheme',
      desc: '',
      args: [],
    );
  }

  /// `System`
  String get systemTheme {
    return Intl.message(
      'System',
      name: 'systemTheme',
      desc: '',
      args: [],
    );
  }

  /// `Free trial`
  String get freeTrial {
    return Intl.message(
      'Free trial',
      name: 'freeTrial',
      desc: '',
      args: [],
    );
  }

  /// `Select your plan`
  String get selectYourPlan {
    return Intl.message(
      'Select your plan',
      name: 'selectYourPlan',
      desc: '',
      args: [],
    );
  }

  /// `ente preserves your memories, so they're always available to you, even if you lose your device.`
  String get enteSubscriptionPitch {
    return Intl.message(
      'ente preserves your memories, so they\'re always available to you, even if you lose your device.',
      name: 'enteSubscriptionPitch',
      desc: '',
      args: [],
    );
  }

  /// `Your family can be added to your plan as well.`
  String get enteSubscriptionShareWithFamily {
    return Intl.message(
      'Your family can be added to your plan as well.',
      name: 'enteSubscriptionShareWithFamily',
      desc: '',
      args: [],
    );
  }

  /// `Current usage is `
  String get currentUsageIs {
    return Intl.message(
      'Current usage is ',
      name: 'currentUsageIs',
      desc: 'This text is followed by storage usaged',
      args: [],
    );
  }

  /// `FAQs`
  String get faqs {
    return Intl.message(
      'FAQs',
      name: 'faqs',
      desc: '',
      args: [],
    );
  }

  /// `Subscription renews on {endDate}`
  String renewsOn(Object endDate) {
    return Intl.message(
      'Subscription renews on $endDate',
      name: 'renewsOn',
      desc: '',
      args: [endDate],
    );
  }

  /// `Free trial valid till {endDate}`
  String freeTrialValidTill(Object endDate) {
    return Intl.message(
      'Free trial valid till $endDate',
      name: 'freeTrialValidTill',
      desc: '',
      args: [endDate],
    );
  }

  /// `Valid till {endDate}`
  String validTill(Object endDate) {
    return Intl.message(
      'Valid till $endDate',
      name: 'validTill',
      desc: '',
      args: [endDate],
    );
  }

  /// `Your {storageAmount} add-on is valid till {endDate}`
  String addOnValidTill(Object storageAmount, Object endDate) {
    return Intl.message(
      'Your $storageAmount add-on is valid till $endDate',
      name: 'addOnValidTill',
      desc: '',
      args: [storageAmount, endDate],
    );
  }

  /// `Free trial valid till {endDate}.\nYou can choose a paid plan afterwards.`
  String playStoreFreeTrialValidTill(Object endDate) {
    return Intl.message(
      'Free trial valid till $endDate.\nYou can choose a paid plan afterwards.',
      name: 'playStoreFreeTrialValidTill',
      desc: '',
      args: [endDate],
    );
  }

  /// `Your subscription will be cancelled on {endDate}`
  String subWillBeCancelledOn(Object endDate) {
    return Intl.message(
      'Your subscription will be cancelled on $endDate',
      name: 'subWillBeCancelledOn',
      desc: '',
      args: [endDate],
    );
  }

  /// `Subscription`
  String get subscription {
    return Intl.message(
      'Subscription',
      name: 'subscription',
      desc: '',
      args: [],
    );
  }

  /// `Payment details`
  String get paymentDetails {
    return Intl.message(
      'Payment details',
      name: 'paymentDetails',
      desc: '',
      args: [],
    );
  }

  /// `Manage Family`
  String get manageFamily {
    return Intl.message(
      'Manage Family',
      name: 'manageFamily',
      desc: '',
      args: [],
    );
  }

  /// `Please contact us at support@ente.io to manage your {provider} subscription.`
  String contactToManageSubscription(Object provider) {
    return Intl.message(
      'Please contact us at support@ente.io to manage your $provider subscription.',
      name: 'contactToManageSubscription',
      desc: '',
      args: [provider],
    );
  }

  /// `Renew subscription`
  String get renewSubscription {
    return Intl.message(
      'Renew subscription',
      name: 'renewSubscription',
      desc: '',
      args: [],
    );
  }

  /// `Cancel subscription`
  String get cancelSubscription {
    return Intl.message(
      'Cancel subscription',
      name: 'cancelSubscription',
      desc: '',
      args: [],
    );
  }

  /// `Are you sure you want to renew?`
  String get areYouSureYouWantToRenew {
    return Intl.message(
      'Are you sure you want to renew?',
      name: 'areYouSureYouWantToRenew',
      desc: '',
      args: [],
    );
  }

  /// `Yes, Renew`
  String get yesRenew {
    return Intl.message(
      'Yes, Renew',
      name: 'yesRenew',
      desc: '',
      args: [],
    );
  }

  /// `Are you sure you want to cancel?`
  String get areYouSureYouWantToCancel {
    return Intl.message(
      'Are you sure you want to cancel?',
      name: 'areYouSureYouWantToCancel',
      desc: '',
      args: [],
    );
  }

  /// `Yes, cancel`
  String get yesCancel {
    return Intl.message(
      'Yes, cancel',
      name: 'yesCancel',
      desc: '',
      args: [],
    );
  }

  /// `Failed to renew`
  String get failedToRenew {
    return Intl.message(
      'Failed to renew',
      name: 'failedToRenew',
      desc: '',
      args: [],
    );
  }

  /// `Failed to cancel`
  String get failedToCancel {
    return Intl.message(
      'Failed to cancel',
      name: 'failedToCancel',
      desc: '',
      args: [],
    );
  }

  /// `2 months free on yearly plans`
  String get twoMonthsFreeOnYearlyPlans {
    return Intl.message(
      '2 months free on yearly plans',
      name: 'twoMonthsFreeOnYearlyPlans',
      desc: '',
      args: [],
    );
  }

  /// `Monthly`
  String get monthly {
    return Intl.message(
      'Monthly',
      name: 'monthly',
      desc: 'The text to display for monthly plans',
      args: [],
    );
  }

  /// `Yearly`
  String get yearly {
    return Intl.message(
      'Yearly',
      name: 'yearly',
      desc: 'The text to display for yearly plans',
      args: [],
    );
  }

  /// `Confirm plan change`
  String get confirmPlanChange {
    return Intl.message(
      'Confirm plan change',
      name: 'confirmPlanChange',
      desc: '',
      args: [],
    );
  }

  /// `Are you sure you want to change your plan?`
  String get areYouSureYouWantToChangeYourPlan {
    return Intl.message(
      'Are you sure you want to change your plan?',
      name: 'areYouSureYouWantToChangeYourPlan',
      desc: '',
      args: [],
    );
  }

  /// `You cannot downgrade to this plan`
  String get youCannotDowngradeToThisPlan {
    return Intl.message(
      'You cannot downgrade to this plan',
      name: 'youCannotDowngradeToThisPlan',
      desc: '',
      args: [],
    );
  }

  /// `Please cancel your existing subscription from {paymentProvider} first`
  String cancelOtherSubscription(String paymentProvider) {
    return Intl.message(
      'Please cancel your existing subscription from $paymentProvider first',
      name: 'cancelOtherSubscription',
      desc:
          'The text to display when the user has an existing subscription from a different payment provider',
      args: [paymentProvider],
    );
  }

  /// `Optional, as short as you like...`
  String get optionalAsShortAsYouLike {
    return Intl.message(
      'Optional, as short as you like...',
      name: 'optionalAsShortAsYouLike',
      desc: '',
      args: [],
    );
  }

  /// `Send`
  String get send {
    return Intl.message(
      'Send',
      name: 'send',
      desc: '',
      args: [],
    );
  }

  /// `Your subscription was cancelled. Would you like to share the reason?`
  String get askCancelReason {
    return Intl.message(
      'Your subscription was cancelled. Would you like to share the reason?',
      name: 'askCancelReason',
      desc: '',
      args: [],
    );
  }

  /// `Thank you for subscribing!`
  String get thankYouForSubscribing {
    return Intl.message(
      'Thank you for subscribing!',
      name: 'thankYouForSubscribing',
      desc: '',
      args: [],
    );
  }

  /// `Your purchase was successful`
  String get yourPurchaseWasSuccessful {
    return Intl.message(
      'Your purchase was successful',
      name: 'yourPurchaseWasSuccessful',
      desc: '',
      args: [],
    );
  }

  /// `Your plan was successfully upgraded`
  String get yourPlanWasSuccessfullyUpgraded {
    return Intl.message(
      'Your plan was successfully upgraded',
      name: 'yourPlanWasSuccessfullyUpgraded',
      desc: '',
      args: [],
    );
  }

  /// `Your plan was successfully downgraded`
  String get yourPlanWasSuccessfullyDowngraded {
    return Intl.message(
      'Your plan was successfully downgraded',
      name: 'yourPlanWasSuccessfullyDowngraded',
      desc: '',
      args: [],
    );
  }

  /// `Your subscription was updated successfully`
  String get yourSubscriptionWasUpdatedSuccessfully {
    return Intl.message(
      'Your subscription was updated successfully',
      name: 'yourSubscriptionWasUpdatedSuccessfully',
      desc: '',
      args: [],
    );
  }

  /// `Google Play ID`
  String get googlePlayId {
    return Intl.message(
      'Google Play ID',
      name: 'googlePlayId',
      desc: '',
      args: [],
    );
  }

  /// `Apple ID`
  String get appleId {
    return Intl.message(
      'Apple ID',
      name: 'appleId',
      desc: '',
      args: [],
    );
  }

  /// `PlayStore subscription`
  String get playstoreSubscription {
    return Intl.message(
      'PlayStore subscription',
      name: 'playstoreSubscription',
      desc: '',
      args: [],
    );
  }

  /// `AppStore subscription`
  String get appstoreSubscription {
    return Intl.message(
      'AppStore subscription',
      name: 'appstoreSubscription',
      desc: '',
      args: [],
    );
  }

  /// `Your {id} is already linked to another ente account.\nIf you would like to use your {id} with this account, please contact our support''`
  String subAlreadyLinkedErrMessage(Object id) {
    return Intl.message(
      'Your $id is already linked to another ente account.\nIf you would like to use your $id with this account, please contact our support\'\'',
      name: 'subAlreadyLinkedErrMessage',
      desc: '',
      args: [id],
    );
  }

  /// `Please visit web.ente.io to manage your subscription`
  String get visitWebToManage {
    return Intl.message(
      'Please visit web.ente.io to manage your subscription',
      name: 'visitWebToManage',
      desc: '',
      args: [],
    );
  }

  /// `Could not update subscription`
  String get couldNotUpdateSubscription {
    return Intl.message(
      'Could not update subscription',
      name: 'couldNotUpdateSubscription',
      desc: '',
      args: [],
    );
  }

  /// `Please contact support@ente.io and we will be happy to help!`
  String get pleaseContactSupportAndWeWillBeHappyToHelp {
    return Intl.message(
      'Please contact support@ente.io and we will be happy to help!',
      name: 'pleaseContactSupportAndWeWillBeHappyToHelp',
      desc: '',
      args: [],
    );
  }

  /// `Payment failed`
  String get paymentFailed {
    return Intl.message(
      'Payment failed',
      name: 'paymentFailed',
      desc: '',
      args: [],
    );
  }

  /// `Please talk to {providerName} support if you were charged`
  String paymentFailedTalkToProvider(String providerName) {
    return Intl.message(
      'Please talk to $providerName support if you were charged',
      name: 'paymentFailedTalkToProvider',
      desc: 'The text to display when the payment failed',
      args: [providerName],
    );
  }

  /// `Continue on free trial`
  String get continueOnFreeTrial {
    return Intl.message(
      'Continue on free trial',
      name: 'continueOnFreeTrial',
      desc: '',
      args: [],
    );
  }

  /// `Are you sure you want to exit?`
  String get areYouSureYouWantToExit {
    return Intl.message(
      'Are you sure you want to exit?',
      name: 'areYouSureYouWantToExit',
      desc: '',
      args: [],
    );
  }

  /// `Thank you`
  String get thankYou {
    return Intl.message(
      'Thank you',
      name: 'thankYou',
      desc: '',
      args: [],
    );
  }

  /// `Failed to verify payment status`
  String get failedToVerifyPaymentStatus {
    return Intl.message(
      'Failed to verify payment status',
      name: 'failedToVerifyPaymentStatus',
      desc: '',
      args: [],
    );
  }

  /// `Please wait for sometime before retrying`
  String get pleaseWaitForSometimeBeforeRetrying {
    return Intl.message(
      'Please wait for sometime before retrying',
      name: 'pleaseWaitForSometimeBeforeRetrying',
      desc: '',
      args: [],
    );
  }

  /// `Unfortunately your payment failed. Please contact support and we'll help you out!`
  String get paymentFailedMessage {
    return Intl.message(
      'Unfortunately your payment failed. Please contact support and we\'ll help you out!',
      name: 'paymentFailedMessage',
      desc: '',
      args: [],
    );
  }

  /// `You are on a family plan!`
  String get youAreOnAFamilyPlan {
    return Intl.message(
      'You are on a family plan!',
      name: 'youAreOnAFamilyPlan',
      desc: '',
      args: [],
    );
  }

  /// `Please contact <green>{familyAdminEmail}</green> to manage your subscription`
  String contactFamilyAdmin(Object familyAdminEmail) {
    return Intl.message(
      'Please contact <green>$familyAdminEmail</green> to manage your subscription',
      name: 'contactFamilyAdmin',
      desc: '',
      args: [familyAdminEmail],
    );
  }

  /// `Leave family`
  String get leaveFamily {
    return Intl.message(
      'Leave family',
      name: 'leaveFamily',
      desc: '',
      args: [],
    );
  }

  /// `Are you sure that you want to leave the family plan?`
  String get areYouSureThatYouWantToLeaveTheFamily {
    return Intl.message(
      'Are you sure that you want to leave the family plan?',
      name: 'areYouSureThatYouWantToLeaveTheFamily',
      desc: '',
      args: [],
    );
  }

  /// `Leave`
  String get leave {
    return Intl.message(
      'Leave',
      name: 'leave',
      desc: '',
      args: [],
    );
  }

  /// `Rate the app`
  String get rateTheApp {
    return Intl.message(
      'Rate the app',
      name: 'rateTheApp',
      desc: '',
      args: [],
    );
  }

  /// `Start backup`
  String get startBackup {
    return Intl.message(
      'Start backup',
      name: 'startBackup',
      desc: '',
      args: [],
    );
  }

  /// `No photos are being backed up right now`
  String get noPhotosAreBeingBackedUpRightNow {
    return Intl.message(
      'No photos are being backed up right now',
      name: 'noPhotosAreBeingBackedUpRightNow',
      desc: '',
      args: [],
    );
  }

  /// `Preserve more`
  String get preserveMore {
    return Intl.message(
      'Preserve more',
      name: 'preserveMore',
      desc: '',
      args: [],
    );
  }

  /// `Please allow access to all photos in the Settings app`
  String get grantFullAccessPrompt {
    return Intl.message(
      'Please allow access to all photos in the Settings app',
      name: 'grantFullAccessPrompt',
      desc: '',
      args: [],
    );
  }

  /// `Open Settings`
  String get openSettings {
    return Intl.message(
      'Open Settings',
      name: 'openSettings',
      desc: '',
      args: [],
    );
  }

  /// `Select more photos`
  String get selectMorePhotos {
    return Intl.message(
      'Select more photos',
      name: 'selectMorePhotos',
      desc: '',
      args: [],
    );
  }

  /// `Existing user`
  String get existingUser {
    return Intl.message(
      'Existing user',
      name: 'existingUser',
      desc: '',
      args: [],
    );
  }

  /// `Private backups`
  String get privateBackups {
    return Intl.message(
      'Private backups',
      name: 'privateBackups',
      desc: '',
      args: [],
    );
  }

  /// `for your memories`
  String get forYourMemories {
    return Intl.message(
      'for your memories',
      name: 'forYourMemories',
      desc: '',
      args: [],
    );
  }

  /// `End-to-end encrypted by default`
  String get endtoendEncryptedByDefault {
    return Intl.message(
      'End-to-end encrypted by default',
      name: 'endtoendEncryptedByDefault',
      desc: '',
      args: [],
    );
  }

  /// `Safely stored`
  String get safelyStored {
    return Intl.message(
      'Safely stored',
      name: 'safelyStored',
      desc: '',
      args: [],
    );
  }

  /// `at a fallout shelter`
  String get atAFalloutShelter {
    return Intl.message(
      'at a fallout shelter',
      name: 'atAFalloutShelter',
      desc: '',
      args: [],
    );
  }

  /// `Designed to outlive`
  String get designedToOutlive {
    return Intl.message(
      'Designed to outlive',
      name: 'designedToOutlive',
      desc: '',
      args: [],
    );
  }

  /// `Available`
  String get available {
    return Intl.message(
      'Available',
      name: 'available',
      desc: '',
      args: [],
    );
  }

  /// `everywhere`
  String get everywhere {
    return Intl.message(
      'everywhere',
      name: 'everywhere',
      desc: '',
      args: [],
    );
  }

  /// `Android, iOS, Web, Desktop`
  String get androidIosWebDesktop {
    return Intl.message(
      'Android, iOS, Web, Desktop',
      name: 'androidIosWebDesktop',
      desc: '',
      args: [],
    );
  }

  /// `Mobile, Web, Desktop`
  String get mobileWebDesktop {
    return Intl.message(
      'Mobile, Web, Desktop',
      name: 'mobileWebDesktop',
      desc: '',
      args: [],
    );
  }

  /// `New to ente`
  String get newToEnte {
    return Intl.message(
      'New to ente',
      name: 'newToEnte',
      desc: '',
      args: [],
    );
  }

  /// `Please login again`
  String get pleaseLoginAgain {
    return Intl.message(
      'Please login again',
      name: 'pleaseLoginAgain',
      desc: '',
      args: [],
    );
  }

  /// `The developer account we use to publish ente on App Store has changed. Because of this, you will need to login again.\n\nOur apologies for the inconvenience, but this was unavoidable.`
  String get devAccountChanged {
    return Intl.message(
      'The developer account we use to publish ente on App Store has changed. Because of this, you will need to login again.\n\nOur apologies for the inconvenience, but this was unavoidable.',
      name: 'devAccountChanged',
      desc: '',
      args: [],
    );
  }

  /// `Your subscription has expired`
  String get yourSubscriptionHasExpired {
    return Intl.message(
      'Your subscription has expired',
      name: 'yourSubscriptionHasExpired',
      desc: '',
      args: [],
    );
  }

  /// `Storage limit exceeded`
  String get storageLimitExceeded {
    return Intl.message(
      'Storage limit exceeded',
      name: 'storageLimitExceeded',
      desc: '',
      args: [],
    );
  }

  /// `Upgrade`
  String get upgrade {
    return Intl.message(
      'Upgrade',
      name: 'upgrade',
      desc: '',
      args: [],
    );
  }

  /// `Raise ticket`
  String get raiseTicket {
    return Intl.message(
      'Raise ticket',
      name: 'raiseTicket',
      desc:
          'Button text for raising a support tickets in case of unhandled errors during backup',
      args: [],
    );
  }

  /// `Backup failed`
  String get backupFailed {
    return Intl.message(
      'Backup failed',
      name: 'backupFailed',
      desc: '',
      args: [],
    );
  }

  /// `We could not backup your data.\nWe will retry later.`
  String get couldNotBackUpTryLater {
    return Intl.message(
      'We could not backup your data.\nWe will retry later.',
      name: 'couldNotBackUpTryLater',
      desc: '',
      args: [],
    );
  }

  /// `ente can encrypt and preserve files only if you grant access to them`
  String get enteCanEncryptAndPreserveFilesOnlyIfYouGrant {
    return Intl.message(
      'ente can encrypt and preserve files only if you grant access to them',
      name: 'enteCanEncryptAndPreserveFilesOnlyIfYouGrant',
      desc: '',
      args: [],
    );
  }

  /// `Please grant permissions`
  String get pleaseGrantPermissions {
    return Intl.message(
      'Please grant permissions',
      name: 'pleaseGrantPermissions',
      desc: '',
      args: [],
    );
  }

  /// `Grant permission`
  String get grantPermission {
    return Intl.message(
      'Grant permission',
      name: 'grantPermission',
      desc: '',
      args: [],
    );
  }

  /// `Private sharing`
  String get privateSharing {
    return Intl.message(
      'Private sharing',
      name: 'privateSharing',
      desc: '',
      args: [],
    );
  }

  /// `Share only with the people you want`
  String get shareOnlyWithThePeopleYouWant {
    return Intl.message(
      'Share only with the people you want',
      name: 'shareOnlyWithThePeopleYouWant',
      desc: '',
      args: [],
    );
  }

  /// `Use public links for people not on ente`
  String get usePublicLinksForPeopleNotOnEnte {
    return Intl.message(
      'Use public links for people not on ente',
      name: 'usePublicLinksForPeopleNotOnEnte',
      desc: '',
      args: [],
    );
  }

  /// `Allow people to add photos`
  String get allowPeopleToAddPhotos {
    return Intl.message(
      'Allow people to add photos',
      name: 'allowPeopleToAddPhotos',
      desc: '',
      args: [],
    );
  }

  /// `Share an album now`
  String get shareAnAlbumNow {
    return Intl.message(
      'Share an album now',
      name: 'shareAnAlbumNow',
      desc: '',
      args: [],
    );
  }

  /// `Collect event photos`
  String get collectEventPhotos {
    return Intl.message(
      'Collect event photos',
      name: 'collectEventPhotos',
      desc: '',
      args: [],
    );
  }

  /// `Session expired`
  String get sessionExpired {
    return Intl.message(
      'Session expired',
      name: 'sessionExpired',
      desc: '',
      args: [],
    );
  }

  /// `Logging out...`
  String get loggingOut {
    return Intl.message(
      'Logging out...',
      name: 'loggingOut',
      desc: '',
      args: [],
    );
  }

  /// `On device`
  String get onDevice {
    return Intl.message(
      'On device',
      name: 'onDevice',
      desc: 'The text displayed above folders/albums stored on device',
      args: [],
    );
  }

  /// `On <branding>ente</branding>`
  String get onEnte {
    return Intl.message(
      'On <branding>ente</branding>',
      name: 'onEnte',
      desc: 'The text displayed above albums backed up to ente',
      args: [],
    );
  }

  /// `Name`
  String get name {
    return Intl.message(
      'Name',
      name: 'name',
      desc: '',
      args: [],
    );
  }

  /// `Newest`
  String get newest {
    return Intl.message(
      'Newest',
      name: 'newest',
      desc: '',
      args: [],
    );
  }

  /// `Last updated`
  String get lastUpdated {
    return Intl.message(
      'Last updated',
      name: 'lastUpdated',
      desc: '',
      args: [],
    );
  }

  /// `Delete empty albums`
  String get deleteEmptyAlbums {
    return Intl.message(
      'Delete empty albums',
      name: 'deleteEmptyAlbums',
      desc: '',
      args: [],
    );
  }

  /// `Delete empty albums?`
  String get deleteEmptyAlbumsWithQuestionMark {
    return Intl.message(
      'Delete empty albums?',
      name: 'deleteEmptyAlbumsWithQuestionMark',
      desc: '',
      args: [],
    );
  }

  /// `This will delete all empty albums. This is useful when you want to reduce the clutter in your album list.`
  String get deleteAlbumsDialogBody {
    return Intl.message(
      'This will delete all empty albums. This is useful when you want to reduce the clutter in your album list.',
      name: 'deleteAlbumsDialogBody',
      desc: '',
      args: [],
    );
  }

  /// `Deleting {currentlyDeleting} / {totalCount}`
  String deleteProgress(Object currentlyDeleting, Object totalCount) {
    return Intl.message(
      'Deleting $currentlyDeleting / $totalCount',
      name: 'deleteProgress',
      desc: '',
      args: [currentlyDeleting, totalCount],
    );
  }

  /// `Processing {currentlyProcessing} / {totalCount}`
  String genericProgress(int currentlyProcessing, int totalCount) {
    return Intl.message(
      'Processing $currentlyProcessing / $totalCount',
      name: 'genericProgress',
      desc: 'Generic progress text to display when processing multiple items',
      args: [currentlyProcessing, totalCount],
    );
  }

  /// `Permanently delete`
  String get permanentlyDelete {
    return Intl.message(
      'Permanently delete',
      name: 'permanentlyDelete',
      desc: '',
      args: [],
    );
  }

  /// `Can only create link for files owned by you`
  String get canOnlyCreateLinkForFilesOwnedByYou {
    return Intl.message(
      'Can only create link for files owned by you',
      name: 'canOnlyCreateLinkForFilesOwnedByYou',
      desc: '',
      args: [],
    );
  }

  /// `Public link created`
  String get publicLinkCreated {
    return Intl.message(
      'Public link created',
      name: 'publicLinkCreated',
      desc: '',
      args: [],
    );
  }

  /// `You can manage your links in the share tab.`
  String get youCanManageYourLinksInTheShareTab {
    return Intl.message(
      'You can manage your links in the share tab.',
      name: 'youCanManageYourLinksInTheShareTab',
      desc: '',
      args: [],
    );
  }

  /// `Link copied to clipboard`
  String get linkCopiedToClipboard {
    return Intl.message(
      'Link copied to clipboard',
      name: 'linkCopiedToClipboard',
      desc: '',
      args: [],
    );
  }

  /// `Restore`
  String get restore {
    return Intl.message(
      'Restore',
      name: 'restore',
      desc:
          'Display text for an action which triggers a restore of item from trash',
      args: [],
    );
  }

  /// `Move to album`
  String get moveToAlbum {
    return Intl.message(
      'Move to album',
      name: 'moveToAlbum',
      desc: '',
      args: [],
    );
  }

  /// `Unhide`
  String get unhide {
    return Intl.message(
      'Unhide',
      name: 'unhide',
      desc: '',
      args: [],
    );
  }

  /// `Unarchive`
  String get unarchive {
    return Intl.message(
      'Unarchive',
      name: 'unarchive',
      desc: '',
      args: [],
    );
  }

  /// `Favorite`
  String get favorite {
    return Intl.message(
      'Favorite',
      name: 'favorite',
      desc: '',
      args: [],
    );
  }

  /// `Remove from favorite`
  String get removeFromFavorite {
    return Intl.message(
      'Remove from favorite',
      name: 'removeFromFavorite',
      desc: '',
      args: [],
    );
  }

  /// `Share link`
  String get shareLink {
    return Intl.message(
      'Share link',
      name: 'shareLink',
      desc: '',
      args: [],
    );
  }

  /// `Create collage`
  String get createCollage {
    return Intl.message(
      'Create collage',
      name: 'createCollage',
      desc: '',
      args: [],
    );
  }

  /// `Save collage`
  String get saveCollage {
    return Intl.message(
      'Save collage',
      name: 'saveCollage',
      desc: '',
      args: [],
    );
  }

  /// `Collage saved to gallery`
  String get collageSaved {
    return Intl.message(
      'Collage saved to gallery',
      name: 'collageSaved',
      desc: '',
      args: [],
    );
  }

  /// `Layout`
  String get collageLayout {
    return Intl.message(
      'Layout',
      name: 'collageLayout',
      desc: '',
      args: [],
    );
  }

  /// `Add to ente`
  String get addToEnte {
    return Intl.message(
      'Add to ente',
      name: 'addToEnte',
      desc: '',
      args: [],
    );
  }

  /// `Add to album`
  String get addToAlbum {
    return Intl.message(
      'Add to album',
      name: 'addToAlbum',
      desc: '',
      args: [],
    );
  }

  /// `Delete`
  String get delete {
    return Intl.message(
      'Delete',
      name: 'delete',
      desc: '',
      args: [],
    );
  }

  /// `Hide`
  String get hide {
    return Intl.message(
      'Hide',
      name: 'hide',
      desc: '',
      args: [],
    );
  }

  /// `Share`
  String get share {
    return Intl.message(
      'Share',
      name: 'share',
      desc: '',
      args: [],
    );
  }

  /// `Unhide to album`
  String get unhideToAlbum {
    return Intl.message(
      'Unhide to album',
      name: 'unhideToAlbum',
      desc: '',
      args: [],
    );
  }

  /// `Restore to album`
  String get restoreToAlbum {
    return Intl.message(
      'Restore to album',
      name: 'restoreToAlbum',
      desc: '',
      args: [],
    );
  }

  /// `{count, plural, one {Move item} other {Move items}}`
  String moveItem(num count) {
    return Intl.plural(
      count,
      one: 'Move item',
      other: 'Move items',
      name: 'moveItem',
      desc: 'Page title while moving one or more items to an album',
      args: [count],
    );
  }

  /// `{count, plural, one {Add item} other {Add items}}`
  String addItem(num count) {
    return Intl.plural(
      count,
      one: 'Add item',
      other: 'Add items',
      name: 'addItem',
      desc: 'Page title while adding one or more items to album',
      args: [count],
    );
  }

  /// `Create or select album`
  String get createOrSelectAlbum {
    return Intl.message(
      'Create or select album',
      name: 'createOrSelectAlbum',
      desc: '',
      args: [],
    );
  }

  /// `Select album`
  String get selectAlbum {
    return Intl.message(
      'Select album',
      name: 'selectAlbum',
      desc: '',
      args: [],
    );
  }

  /// `Album name`
  String get searchByAlbumNameHint {
    return Intl.message(
      'Album name',
      name: 'searchByAlbumNameHint',
      desc: '',
      args: [],
    );
  }

  /// `Album title`
  String get albumTitle {
    return Intl.message(
      'Album title',
      name: 'albumTitle',
      desc: '',
      args: [],
    );
  }

  /// `Enter album name`
  String get enterAlbumName {
    return Intl.message(
      'Enter album name',
      name: 'enterAlbumName',
      desc: '',
      args: [],
    );
  }

  /// `Restoring files...`
  String get restoringFiles {
    return Intl.message(
      'Restoring files...',
      name: 'restoringFiles',
      desc: '',
      args: [],
    );
  }

  /// `Moving files to album...`
  String get movingFilesToAlbum {
    return Intl.message(
      'Moving files to album...',
      name: 'movingFilesToAlbum',
      desc: '',
      args: [],
    );
  }

  /// `Unhiding files to album`
  String get unhidingFilesToAlbum {
    return Intl.message(
      'Unhiding files to album',
      name: 'unhidingFilesToAlbum',
      desc: '',
      args: [],
    );
  }

  /// `Can not upload to albums owned by others`
  String get canNotUploadToAlbumsOwnedByOthers {
    return Intl.message(
      'Can not upload to albums owned by others',
      name: 'canNotUploadToAlbumsOwnedByOthers',
      desc: '',
      args: [],
    );
  }

  /// `Uploading files to album...`
  String get uploadingFilesToAlbum {
    return Intl.message(
      'Uploading files to album...',
      name: 'uploadingFilesToAlbum',
      desc: '',
      args: [],
    );
  }

  /// `Added successfully to  {albumName}`
  String addedSuccessfullyTo(Object albumName) {
    return Intl.message(
      'Added successfully to  $albumName',
      name: 'addedSuccessfullyTo',
      desc: '',
      args: [albumName],
    );
  }

  /// `Moved successfully to {albumName}`
  String movedSuccessfullyTo(Object albumName) {
    return Intl.message(
      'Moved successfully to $albumName',
      name: 'movedSuccessfullyTo',
      desc: '',
      args: [albumName],
    );
  }

  /// `This album already has a collaborative link`
  String get thisAlbumAlreadyHDACollaborativeLink {
    return Intl.message(
      'This album already has a collaborative link',
      name: 'thisAlbumAlreadyHDACollaborativeLink',
      desc: '',
      args: [],
    );
  }

  /// `Collaborative link created for {albumName}`
  String collaborativeLinkCreatedFor(Object albumName) {
    return Intl.message(
      'Collaborative link created for $albumName',
      name: 'collaborativeLinkCreatedFor',
      desc: '',
      args: [albumName],
    );
  }

  /// `Ask your loved ones to share`
  String get askYourLovedOnesToShare {
    return Intl.message(
      'Ask your loved ones to share',
      name: 'askYourLovedOnesToShare',
      desc: '',
      args: [],
    );
  }

  /// `Invite`
  String get invite {
    return Intl.message(
      'Invite',
      name: 'invite',
      desc: '',
      args: [],
    );
  }

  /// `Share your first album`
  String get shareYourFirstAlbum {
    return Intl.message(
      'Share your first album',
      name: 'shareYourFirstAlbum',
      desc: '',
      args: [],
    );
  }

  /// `Shared with {emailIDs}`
  String sharedWith(Object emailIDs) {
    return Intl.message(
      'Shared with $emailIDs',
      name: 'sharedWith',
      desc: '',
      args: [emailIDs],
    );
  }

  /// `Shared with me`
  String get sharedWithMe {
    return Intl.message(
      'Shared with me',
      name: 'sharedWithMe',
      desc: '',
      args: [],
    );
  }

  /// `Shared by me`
  String get sharedByMe {
    return Intl.message(
      'Shared by me',
      name: 'sharedByMe',
      desc: '',
      args: [],
    );
  }

  /// `Double your storage`
  String get doubleYourStorage {
    return Intl.message(
      'Double your storage',
      name: 'doubleYourStorage',
      desc: '',
      args: [],
    );
  }

  /// `Refer friends and 2x your plan`
  String get referFriendsAnd2xYourPlan {
    return Intl.message(
      'Refer friends and 2x your plan',
      name: 'referFriendsAnd2xYourPlan',
      desc: '',
      args: [],
    );
  }

  /// `Open an album and tap the share button on the top right to share.`
  String get shareAlbumHint {
    return Intl.message(
      'Open an album and tap the share button on the top right to share.',
      name: 'shareAlbumHint',
      desc: '',
      args: [],
    );
  }

  /// `Items show the number of days remaining before permanent deletion`
  String get itemsShowTheNumberOfDaysRemainingBeforePermanentDeletion {
    return Intl.message(
      'Items show the number of days remaining before permanent deletion',
      name: 'itemsShowTheNumberOfDaysRemainingBeforePermanentDeletion',
      desc: '',
      args: [],
    );
  }

  /// `{count, plural, =0 {} =1 {1 day} other {{count} days}}`
  String trashDaysLeft(int count) {
    return Intl.plural(
      count,
      zero: '',
      one: '1 day',
      other: '$count days',
      name: 'trashDaysLeft',
      desc:
          'Text to indicate number of days remaining before permanent deletion',
      args: [count],
    );
  }

  /// `Delete All`
  String get deleteAll {
    return Intl.message(
      'Delete All',
      name: 'deleteAll',
      desc: '',
      args: [],
    );
  }

  /// `Rename album`
  String get renameAlbum {
    return Intl.message(
      'Rename album',
      name: 'renameAlbum',
      desc: '',
      args: [],
    );
  }

  /// `Convert to album`
  String get convertToAlbum {
    return Intl.message(
      'Convert to album',
      name: 'convertToAlbum',
      desc: '',
      args: [],
    );
  }

  /// `Set cover`
  String get setCover {
    return Intl.message(
      'Set cover',
      name: 'setCover',
      desc: 'Text to set cover photo for an album',
      args: [],
    );
  }

  /// `Sort by`
  String get sortAlbumsBy {
    return Intl.message(
      'Sort by',
      name: 'sortAlbumsBy',
      desc: '',
      args: [],
    );
  }

  /// `Newest first`
  String get sortNewestFirst {
    return Intl.message(
      'Newest first',
      name: 'sortNewestFirst',
      desc: '',
      args: [],
    );
  }

  /// `Oldest first`
  String get sortOldestFirst {
    return Intl.message(
      'Oldest first',
      name: 'sortOldestFirst',
      desc: '',
      args: [],
    );
  }

  /// `Rename`
  String get rename {
    return Intl.message(
      'Rename',
      name: 'rename',
      desc: '',
      args: [],
    );
  }

  /// `Leave shared album?`
  String get leaveSharedAlbum {
    return Intl.message(
      'Leave shared album?',
      name: 'leaveSharedAlbum',
      desc: '',
      args: [],
    );
  }

  /// `Leave album`
  String get leaveAlbum {
    return Intl.message(
      'Leave album',
      name: 'leaveAlbum',
      desc: '',
      args: [],
    );
  }

  /// `Photos added by you will be removed from the album`
  String get photosAddedByYouWillBeRemovedFromTheAlbum {
    return Intl.message(
      'Photos added by you will be removed from the album',
      name: 'photosAddedByYouWillBeRemovedFromTheAlbum',
      desc: '',
      args: [],
    );
  }

  /// `You've no files in this album that can be deleted`
  String get youveNoFilesInThisAlbumThatCanBeDeleted {
    return Intl.message(
      'You\'ve no files in this album that can be deleted',
      name: 'youveNoFilesInThisAlbumThatCanBeDeleted',
      desc: '',
      args: [],
    );
  }

  /// `You don't have any archived items.`
  String get youDontHaveAnyArchivedItems {
    return Intl.message(
      'You don\'t have any archived items.',
      name: 'youDontHaveAnyArchivedItems',
      desc: '',
      args: [],
    );
  }

  /// `Some files in this album are ignored from upload because they had previously been deleted from ente.`
  String get ignoredFolderUploadReason {
    return Intl.message(
      'Some files in this album are ignored from upload because they had previously been deleted from ente.',
      name: 'ignoredFolderUploadReason',
      desc: '',
      args: [],
    );
  }

  /// `Reset ignored files`
  String get resetIgnoredFiles {
    return Intl.message(
      'Reset ignored files',
      name: 'resetIgnoredFiles',
      desc: '',
      args: [],
    );
  }

  /// `Files added to this device album will automatically get uploaded to ente.`
  String get deviceFilesAutoUploading {
    return Intl.message(
      'Files added to this device album will automatically get uploaded to ente.',
      name: 'deviceFilesAutoUploading',
      desc: '',
      args: [],
    );
  }

  /// `Turn on backup to automatically upload files added to this device folder to ente.`
  String get turnOnBackupForAutoUpload {
    return Intl.message(
      'Turn on backup to automatically upload files added to this device folder to ente.',
      name: 'turnOnBackupForAutoUpload',
      desc: '',
      args: [],
    );
  }

  /// `No hidden photos or videos`
  String get noHiddenPhotosOrVideos {
    return Intl.message(
      'No hidden photos or videos',
      name: 'noHiddenPhotosOrVideos',
      desc: '',
      args: [],
    );
  }

  /// `To hide a photo or video`
  String get toHideAPhotoOrVideo {
    return Intl.message(
      'To hide a photo or video',
      name: 'toHideAPhotoOrVideo',
      desc: '',
      args: [],
    );
  }

  /// `• Open the item`
  String get openTheItem {
    return Intl.message(
      '• Open the item',
      name: 'openTheItem',
      desc: '',
      args: [],
    );
  }

  /// `• Click on the overflow menu`
  String get clickOnTheOverflowMenu {
    return Intl.message(
      '• Click on the overflow menu',
      name: 'clickOnTheOverflowMenu',
      desc: '',
      args: [],
    );
  }

  /// `• Click`
  String get click {
    return Intl.message(
      '• Click',
      name: 'click',
      desc: '',
      args: [],
    );
  }

  /// `Nothing to see here! 👀`
  String get nothingToSeeHere {
    return Intl.message(
      'Nothing to see here! 👀',
      name: 'nothingToSeeHere',
      desc: '',
      args: [],
    );
  }

  /// `Unarchive album`
  String get unarchiveAlbum {
    return Intl.message(
      'Unarchive album',
      name: 'unarchiveAlbum',
      desc: '',
      args: [],
    );
  }

  /// `Archive album`
  String get archiveAlbum {
    return Intl.message(
      'Archive album',
      name: 'archiveAlbum',
      desc: '',
      args: [],
    );
  }

  /// `Calculating...`
  String get calculating {
    return Intl.message(
      'Calculating...',
      name: 'calculating',
      desc: '',
      args: [],
    );
  }

  /// `Please wait, deleting album`
  String get pleaseWaitDeletingAlbum {
    return Intl.message(
      'Please wait, deleting album',
      name: 'pleaseWaitDeletingAlbum',
      desc: '',
      args: [],
    );
  }

  /// `• Album names (e.g. "Camera")\n• Types of files (e.g. "Videos", ".gif")\n• Years and months (e.g. "2022", "January")\n• Holidays (e.g. "Christmas")\n• Photo descriptions (e.g. “#fun”)`
  String get searchByExamples {
    return Intl.message(
      '• Album names (e.g. "Camera")\n• Types of files (e.g. "Videos", ".gif")\n• Years and months (e.g. "2022", "January")\n• Holidays (e.g. "Christmas")\n• Photo descriptions (e.g. “#fun”)',
      name: 'searchByExamples',
      desc: '',
      args: [],
    );
  }

  /// `You can try searching for a different query.`
  String get youCanTrySearchingForADifferentQuery {
    return Intl.message(
      'You can try searching for a different query.',
      name: 'youCanTrySearchingForADifferentQuery',
      desc: '',
      args: [],
    );
  }

  /// `No results found`
  String get noResultsFound {
    return Intl.message(
      'No results found',
      name: 'noResultsFound',
      desc: '',
      args: [],
    );
  }

  /// `Added by {emailOrName}`
  String addedBy(Object emailOrName) {
    return Intl.message(
      'Added by $emailOrName',
      name: 'addedBy',
      desc: '',
      args: [emailOrName],
    );
  }

  /// `Loading EXIF data...`
  String get loadingExifData {
    return Intl.message(
      'Loading EXIF data...',
      name: 'loadingExifData',
      desc: '',
      args: [],
    );
  }

  /// `View all EXIF data`
  String get viewAllExifData {
    return Intl.message(
      'View all EXIF data',
      name: 'viewAllExifData',
      desc: '',
      args: [],
    );
  }

  /// `No EXIF data`
  String get noExifData {
    return Intl.message(
      'No EXIF data',
      name: 'noExifData',
      desc: '',
      args: [],
    );
  }

  /// `This image has no exif data`
  String get thisImageHasNoExifData {
    return Intl.message(
      'This image has no exif data',
      name: 'thisImageHasNoExifData',
      desc: '',
      args: [],
    );
  }

  /// `EXIF`
  String get exif {
    return Intl.message(
      'EXIF',
      name: 'exif',
      desc: '',
      args: [],
    );
  }

  /// `No results`
  String get noResults {
    return Intl.message(
      'No results',
      name: 'noResults',
      desc: '',
      args: [],
    );
  }

  /// `We don't support editing photos and albums that you don't own yet`
  String get weDontSupportEditingPhotosAndAlbumsThatYouDont {
    return Intl.message(
      'We don\'t support editing photos and albums that you don\'t own yet',
      name: 'weDontSupportEditingPhotosAndAlbumsThatYouDont',
      desc: '',
      args: [],
    );
  }

  /// `Failed to fetch original for edit`
  String get failedToFetchOriginalForEdit {
    return Intl.message(
      'Failed to fetch original for edit',
      name: 'failedToFetchOriginalForEdit',
      desc: '',
      args: [],
    );
  }

  /// `Close`
  String get close {
    return Intl.message(
      'Close',
      name: 'close',
      desc: '',
      args: [],
    );
  }

  /// `Set as`
  String get setAs {
    return Intl.message(
      'Set as',
      name: 'setAs',
      desc: '',
      args: [],
    );
  }

  /// `File saved to gallery`
  String get fileSavedToGallery {
    return Intl.message(
      'File saved to gallery',
      name: 'fileSavedToGallery',
      desc: '',
      args: [],
    );
  }

  /// `Failed to save file to gallery`
  String get fileFailedToSaveToGallery {
    return Intl.message(
      'Failed to save file to gallery',
      name: 'fileFailedToSaveToGallery',
      desc: '',
      args: [],
    );
  }

  /// `Download`
  String get download {
    return Intl.message(
      'Download',
      name: 'download',
      desc: '',
      args: [],
    );
  }

  /// `Press and hold to play video`
  String get pressAndHoldToPlayVideo {
    return Intl.message(
      'Press and hold to play video',
      name: 'pressAndHoldToPlayVideo',
      desc: '',
      args: [],
    );
  }

  /// `Press and hold on the image to  play video`
  String get pressAndHoldToPlayVideoDetailed {
    return Intl.message(
      'Press and hold on the image to  play video',
      name: 'pressAndHoldToPlayVideoDetailed',
      desc: '',
      args: [],
    );
  }

  /// `Download failed`
  String get downloadFailed {
    return Intl.message(
      'Download failed',
      name: 'downloadFailed',
      desc: '',
      args: [],
    );
  }

  /// `Deduplicate Files`
  String get deduplicateFiles {
    return Intl.message(
      'Deduplicate Files',
      name: 'deduplicateFiles',
      desc: '',
      args: [],
    );
  }

  /// `Deselect all`
  String get deselectAll {
    return Intl.message(
      'Deselect all',
      name: 'deselectAll',
      desc: '',
      args: [],
    );
  }

  /// `Please review and delete the items you believe are duplicates.`
  String get reviewDeduplicateItems {
    return Intl.message(
      'Please review and delete the items you believe are duplicates.',
      name: 'reviewDeduplicateItems',
      desc: '',
      args: [],
    );
  }

  /// `Club by capture time`
  String get clubByCaptureTime {
    return Intl.message(
      'Club by capture time',
      name: 'clubByCaptureTime',
      desc: '',
      args: [],
    );
  }

  /// `Club by file name`
  String get clubByFileName {
    return Intl.message(
      'Club by file name',
      name: 'clubByFileName',
      desc: '',
      args: [],
    );
  }

  /// `Count`
  String get count {
    return Intl.message(
      'Count',
      name: 'count',
      desc: '',
      args: [],
    );
  }

  /// `Total size`
  String get totalSize {
    return Intl.message(
      'Total size',
      name: 'totalSize',
      desc: '',
      args: [],
    );
  }

  /// `Long-press on an item to view in full-screen`
  String get longpressOnAnItemToViewInFullscreen {
    return Intl.message(
      'Long-press on an item to view in full-screen',
      name: 'longpressOnAnItemToViewInFullscreen',
      desc: '',
      args: [],
    );
  }

  /// `Decrypting video...`
  String get decryptingVideo {
    return Intl.message(
      'Decrypting video...',
      name: 'decryptingVideo',
      desc: '',
      args: [],
    );
  }

  /// `Please authenticate to view your memories`
  String get authToViewYourMemories {
    return Intl.message(
      'Please authenticate to view your memories',
      name: 'authToViewYourMemories',
      desc: '',
      args: [],
    );
  }

  /// `Unlock`
  String get unlock {
    return Intl.message(
      'Unlock',
      name: 'unlock',
      desc: '',
      args: [],
    );
  }

  /// `Free up space`
  String get freeUpSpace {
    return Intl.message(
      'Free up space',
      name: 'freeUpSpace',
      desc: '',
      args: [],
    );
  }

  /// `{count, plural, one {It can be deleted from the device to free up {formattedSize}} other {They can be deleted from the device to free up {formattedSize}}}`
  String freeUpSpaceSaving(num count, Object formattedSize) {
    return Intl.plural(
      count,
      one: 'It can be deleted from the device to free up $formattedSize',
      other: 'They can be deleted from the device to free up $formattedSize',
      name: 'freeUpSpaceSaving',
      desc:
          'Text to tell user how much space they can free up by deleting items from the device',
      args: [count, formattedSize],
    );
  }

  /// `{count, plural, one {1 file} other {{formattedNumber} files}} in this album has been backed up safely`
  String filesBackedUpInAlbum(int count, String formattedNumber) {
    return Intl.message(
      '${Intl.plural(count, one: '1 file', other: '$formattedNumber files')} in this album has been backed up safely',
      name: 'filesBackedUpInAlbum',
      desc: 'Text to tell user how many files have been backed up in the album',
      args: [count, formattedNumber],
    );
  }

  /// `{count, plural, one {1 file} other {{formattedNumber} files}} on this device have been backed up safely`
  String filesBackedUpFromDevice(int count, String formattedNumber) {
    return Intl.message(
      '${Intl.plural(count, one: '1 file', other: '$formattedNumber files')} on this device have been backed up safely',
      name: 'filesBackedUpFromDevice',
      desc:
          'Text to tell user how many files have been backed up from this device',
      args: [count, formattedNumber],
    );
  }

  /// `You can still access {count, plural, one {it} other {them}} on ente as long as you have an active subscription`
  String freeUpAccessPostDelete(int count) {
    return Intl.message(
      'You can still access ${Intl.plural(count, one: 'it', other: 'them')} on ente as long as you have an active subscription',
      name: 'freeUpAccessPostDelete',
      desc: '',
      args: [count],
    );
  }

  /// `Free up {sizeInMBorGB}`
  String freeUpAmount(Object sizeInMBorGB) {
    return Intl.message(
      'Free up $sizeInMBorGB',
      name: 'freeUpAmount',
      desc: '',
      args: [sizeInMBorGB],
    );
  }

  /// `This email is already in use`
  String get thisEmailIsAlreadyInUse {
    return Intl.message(
      'This email is already in use',
      name: 'thisEmailIsAlreadyInUse',
      desc: '',
      args: [],
    );
  }

  /// `Incorrect code`
  String get incorrectCode {
    return Intl.message(
      'Incorrect code',
      name: 'incorrectCode',
      desc: '',
      args: [],
    );
  }

  /// `Authentication failed, please try again`
  String get authenticationFailedPleaseTryAgain {
    return Intl.message(
      'Authentication failed, please try again',
      name: 'authenticationFailedPleaseTryAgain',
      desc: '',
      args: [],
    );
  }

  /// `Verification failed, please try again`
  String get verificationFailedPleaseTryAgain {
    return Intl.message(
      'Verification failed, please try again',
      name: 'verificationFailedPleaseTryAgain',
      desc: '',
      args: [],
    );
  }

  /// `Authenticating...`
  String get authenticating {
    return Intl.message(
      'Authenticating...',
      name: 'authenticating',
      desc: '',
      args: [],
    );
  }

  /// `Authentication successful!`
  String get authenticationSuccessful {
    return Intl.message(
      'Authentication successful!',
      name: 'authenticationSuccessful',
      desc: '',
      args: [],
    );
  }

  /// `Incorrect recovery key`
  String get incorrectRecoveryKey {
    return Intl.message(
      'Incorrect recovery key',
      name: 'incorrectRecoveryKey',
      desc: '',
      args: [],
    );
  }

  /// `The recovery key you entered is incorrect`
  String get theRecoveryKeyYouEnteredIsIncorrect {
    return Intl.message(
      'The recovery key you entered is incorrect',
      name: 'theRecoveryKeyYouEnteredIsIncorrect',
      desc: '',
      args: [],
    );
  }

  /// `Two-factor authentication successfully reset`
  String get twofactorAuthenticationSuccessfullyReset {
    return Intl.message(
      'Two-factor authentication successfully reset',
      name: 'twofactorAuthenticationSuccessfullyReset',
      desc: '',
      args: [],
    );
  }

  /// `Please verify the code you have entered`
  String get pleaseVerifyTheCodeYouHaveEntered {
    return Intl.message(
      'Please verify the code you have entered',
      name: 'pleaseVerifyTheCodeYouHaveEntered',
      desc: '',
      args: [],
    );
  }

  /// `Please contact support if the problem persists`
  String get pleaseContactSupportIfTheProblemPersists {
    return Intl.message(
      'Please contact support if the problem persists',
      name: 'pleaseContactSupportIfTheProblemPersists',
      desc: '',
      args: [],
    );
  }

  /// `Two-factor authentication has been disabled`
  String get twofactorAuthenticationHasBeenDisabled {
    return Intl.message(
      'Two-factor authentication has been disabled',
      name: 'twofactorAuthenticationHasBeenDisabled',
      desc: '',
      args: [],
    );
  }

  /// `Sorry, the code you've entered is incorrect`
  String get sorryTheCodeYouveEnteredIsIncorrect {
    return Intl.message(
      'Sorry, the code you\'ve entered is incorrect',
      name: 'sorryTheCodeYouveEnteredIsIncorrect',
      desc: '',
      args: [],
    );
  }

  /// `Your verification code has expired`
  String get yourVerificationCodeHasExpired {
    return Intl.message(
      'Your verification code has expired',
      name: 'yourVerificationCodeHasExpired',
      desc: '',
      args: [],
    );
  }

  /// `Email changed to {newEmail}`
  String emailChangedTo(Object newEmail) {
    return Intl.message(
      'Email changed to $newEmail',
      name: 'emailChangedTo',
      desc: '',
      args: [newEmail],
    );
  }

  /// `Verifying...`
  String get verifying {
    return Intl.message(
      'Verifying...',
      name: 'verifying',
      desc: '',
      args: [],
    );
  }

  /// `Disabling two-factor authentication...`
  String get disablingTwofactorAuthentication {
    return Intl.message(
      'Disabling two-factor authentication...',
      name: 'disablingTwofactorAuthentication',
      desc: '',
      args: [],
    );
  }

  /// `All memories preserved`
  String get allMemoriesPreserved {
    return Intl.message(
      'All memories preserved',
      name: 'allMemoriesPreserved',
      desc: '',
      args: [],
    );
  }

  /// `Loading gallery...`
  String get loadingGallery {
    return Intl.message(
      'Loading gallery...',
      name: 'loadingGallery',
      desc: '',
      args: [],
    );
  }

  /// `Syncing...`
  String get syncing {
    return Intl.message(
      'Syncing...',
      name: 'syncing',
      desc: '',
      args: [],
    );
  }

  /// `Encrypting backup...`
  String get encryptingBackup {
    return Intl.message(
      'Encrypting backup...',
      name: 'encryptingBackup',
      desc: '',
      args: [],
    );
  }

  /// `Sync stopped`
  String get syncStopped {
    return Intl.message(
      'Sync stopped',
      name: 'syncStopped',
      desc: '',
      args: [],
    );
  }

  /// `{completed}/{total} memories preserved`
  String syncProgress(String completed, String total) {
    return Intl.message(
      '$completed/$total memories preserved',
      name: 'syncProgress',
      desc: 'Text to tell user how many memories have been preserved',
      args: [completed, total],
    );
  }

  /// `Archiving...`
  String get archiving {
    return Intl.message(
      'Archiving...',
      name: 'archiving',
      desc: '',
      args: [],
    );
  }

  /// `Unarchiving...`
  String get unarchiving {
    return Intl.message(
      'Unarchiving...',
      name: 'unarchiving',
      desc: '',
      args: [],
    );
  }

  /// `Successfully archived`
  String get successfullyArchived {
    return Intl.message(
      'Successfully archived',
      name: 'successfullyArchived',
      desc: '',
      args: [],
    );
  }

  /// `Successfully unarchived`
  String get successfullyUnarchived {
    return Intl.message(
      'Successfully unarchived',
      name: 'successfullyUnarchived',
      desc: '',
      args: [],
    );
  }

  /// `Rename file`
  String get renameFile {
    return Intl.message(
      'Rename file',
      name: 'renameFile',
      desc: '',
      args: [],
    );
  }

  /// `Enter file name`
  String get enterFileName {
    return Intl.message(
      'Enter file name',
      name: 'enterFileName',
      desc: '',
      args: [],
    );
  }

  /// `Files deleted`
  String get filesDeleted {
    return Intl.message(
      'Files deleted',
      name: 'filesDeleted',
      desc: '',
      args: [],
    );
  }

  /// `Selected files are not on ente`
  String get selectedFilesAreNotOnEnte {
    return Intl.message(
      'Selected files are not on ente',
      name: 'selectedFilesAreNotOnEnte',
      desc: '',
      args: [],
    );
  }

  /// `This action cannot be undone`
  String get thisActionCannotBeUndone {
    return Intl.message(
      'This action cannot be undone',
      name: 'thisActionCannotBeUndone',
      desc: '',
      args: [],
    );
  }

  /// `Empty trash?`
  String get emptyTrash {
    return Intl.message(
      'Empty trash?',
      name: 'emptyTrash',
      desc: '',
      args: [],
    );
  }

  /// `All items in trash will be permanently deleted\n\nThis action cannot be undone`
  String get permDeleteWarning {
    return Intl.message(
      'All items in trash will be permanently deleted\n\nThis action cannot be undone',
      name: 'permDeleteWarning',
      desc: '',
      args: [],
    );
  }

  /// `Empty`
  String get empty {
    return Intl.message(
      'Empty',
      name: 'empty',
      desc: '',
      args: [],
    );
  }

  /// `Could not free up space`
  String get couldNotFreeUpSpace {
    return Intl.message(
      'Could not free up space',
      name: 'couldNotFreeUpSpace',
      desc: '',
      args: [],
    );
  }

  /// `Permanently delete from device?`
  String get permanentlyDeleteFromDevice {
    return Intl.message(
      'Permanently delete from device?',
      name: 'permanentlyDeleteFromDevice',
      desc: '',
      args: [],
    );
  }

  /// `Some of the files you are trying to delete are only available on your device and cannot be recovered if deleted`
  String get someOfTheFilesYouAreTryingToDeleteAre {
    return Intl.message(
      'Some of the files you are trying to delete are only available on your device and cannot be recovered if deleted',
      name: 'someOfTheFilesYouAreTryingToDeleteAre',
      desc: '',
      args: [],
    );
  }

  /// `They will be deleted from all albums.`
  String get theyWillBeDeletedFromAllAlbums {
    return Intl.message(
      'They will be deleted from all albums.',
      name: 'theyWillBeDeletedFromAllAlbums',
      desc: '',
      args: [],
    );
  }

  /// `Some items are in both ente and your device.`
  String get someItemsAreInBothEnteAndYourDevice {
    return Intl.message(
      'Some items are in both ente and your device.',
      name: 'someItemsAreInBothEnteAndYourDevice',
      desc: '',
      args: [],
    );
  }

  /// `Selected items will be deleted from all albums and moved to trash.`
  String get selectedItemsWillBeDeletedFromAllAlbumsAndMoved {
    return Intl.message(
      'Selected items will be deleted from all albums and moved to trash.',
      name: 'selectedItemsWillBeDeletedFromAllAlbumsAndMoved',
      desc: '',
      args: [],
    );
  }

  /// `These items will be deleted from your device.`
  String get theseItemsWillBeDeletedFromYourDevice {
    return Intl.message(
      'These items will be deleted from your device.',
      name: 'theseItemsWillBeDeletedFromYourDevice',
      desc: '',
      args: [],
    );
  }

  /// `It looks like something went wrong. Please retry after some time. If the error persists, please contact our support team.`
  String get itLooksLikeSomethingWentWrongPleaseRetryAfterSome {
    return Intl.message(
      'It looks like something went wrong. Please retry after some time. If the error persists, please contact our support team.',
      name: 'itLooksLikeSomethingWentWrongPleaseRetryAfterSome',
      desc: '',
      args: [],
    );
  }

  /// `Error`
  String get error {
    return Intl.message(
      'Error',
      name: 'error',
      desc: '',
      args: [],
    );
  }

  /// `It looks like something went wrong. Please retry after some time. If the error persists, please contact our support team.`
  String get tempErrorContactSupportIfPersists {
    return Intl.message(
      'It looks like something went wrong. Please retry after some time. If the error persists, please contact our support team.',
      name: 'tempErrorContactSupportIfPersists',
      desc: '',
      args: [],
    );
  }

  /// `Unable to connect to Ente, please check your network settings and contact support if the error persists.`
  String get networkHostLookUpErr {
    return Intl.message(
      'Unable to connect to Ente, please check your network settings and contact support if the error persists.',
      name: 'networkHostLookUpErr',
      desc: '',
      args: [],
    );
  }

  /// `Unable to connect to Ente, please retry after sometime. If the error persists, please contact support.`
  String get networkConnectionRefusedErr {
    return Intl.message(
      'Unable to connect to Ente, please retry after sometime. If the error persists, please contact support.',
      name: 'networkConnectionRefusedErr',
      desc: '',
      args: [],
    );
  }

  /// `Cached data`
  String get cachedData {
    return Intl.message(
      'Cached data',
      name: 'cachedData',
      desc: '',
      args: [],
    );
  }

  /// `Clear caches`
  String get clearCaches {
    return Intl.message(
      'Clear caches',
      name: 'clearCaches',
      desc: '',
      args: [],
    );
  }

  /// `Remote images`
  String get remoteImages {
    return Intl.message(
      'Remote images',
      name: 'remoteImages',
      desc: '',
      args: [],
    );
  }

  /// `Remote videos`
  String get remoteVideos {
    return Intl.message(
      'Remote videos',
      name: 'remoteVideos',
      desc: '',
      args: [],
    );
  }

  /// `Remote thumbnails`
  String get remoteThumbnails {
    return Intl.message(
      'Remote thumbnails',
      name: 'remoteThumbnails',
      desc: '',
      args: [],
    );
  }

  /// `Pending sync`
  String get pendingSync {
    return Intl.message(
      'Pending sync',
      name: 'pendingSync',
      desc: '',
      args: [],
    );
  }

  /// `Local gallery`
  String get localGallery {
    return Intl.message(
      'Local gallery',
      name: 'localGallery',
      desc: '',
      args: [],
    );
  }

  /// `Today's logs`
  String get todaysLogs {
    return Intl.message(
      'Today\'s logs',
      name: 'todaysLogs',
      desc: '',
      args: [],
    );
  }

  /// `View logs`
  String get viewLogs {
    return Intl.message(
      'View logs',
      name: 'viewLogs',
      desc: '',
      args: [],
    );
  }

  /// `This will send across logs to help us debug your issue. Please note that file names will be included to help track issues with specific files.`
  String get logsDialogBody {
    return Intl.message(
      'This will send across logs to help us debug your issue. Please note that file names will be included to help track issues with specific files.',
      name: 'logsDialogBody',
      desc: '',
      args: [],
    );
  }

  /// `Preparing logs...`
  String get preparingLogs {
    return Intl.message(
      'Preparing logs...',
      name: 'preparingLogs',
      desc: '',
      args: [],
    );
  }

  /// `Email your logs`
  String get emailYourLogs {
    return Intl.message(
      'Email your logs',
      name: 'emailYourLogs',
      desc: '',
      args: [],
    );
  }

  /// `Please send the logs to \n{toEmail}`
  String pleaseSendTheLogsTo(Object toEmail) {
    return Intl.message(
      'Please send the logs to \n$toEmail',
      name: 'pleaseSendTheLogsTo',
      desc: '',
      args: [toEmail],
    );
  }

  /// `Copy email address`
  String get copyEmailAddress {
    return Intl.message(
      'Copy email address',
      name: 'copyEmailAddress',
      desc: '',
      args: [],
    );
  }

  /// `Export logs`
  String get exportLogs {
    return Intl.message(
      'Export logs',
      name: 'exportLogs',
      desc: '',
      args: [],
    );
  }

  /// `Please email us at {toEmail}`
  String pleaseEmailUsAt(Object toEmail) {
    return Intl.message(
      'Please email us at $toEmail',
      name: 'pleaseEmailUsAt',
      desc: '',
      args: [toEmail],
    );
  }

  /// `Dismiss`
  String get dismiss {
    return Intl.message(
      'Dismiss',
      name: 'dismiss',
      desc: '',
      args: [],
    );
  }

  /// `Did you know?`
  String get didYouKnow {
    return Intl.message(
      'Did you know?',
      name: 'didYouKnow',
      desc: '',
      args: [],
    );
  }

  /// `Loading your photos...`
  String get loadingMessage {
    return Intl.message(
      'Loading your photos...',
      name: 'loadingMessage',
      desc: '',
      args: [],
    );
  }

  /// `You can share your subscription with your family`
  String get loadMessage1 {
    return Intl.message(
      'You can share your subscription with your family',
      name: 'loadMessage1',
      desc: '',
      args: [],
    );
  }

  /// `We have preserved over 30 million memories so far`
  String get loadMessage2 {
    return Intl.message(
      'We have preserved over 30 million memories so far',
      name: 'loadMessage2',
      desc: '',
      args: [],
    );
  }

  /// `We keep 3 copies of your data, one in an underground fallout shelter`
  String get loadMessage3 {
    return Intl.message(
      'We keep 3 copies of your data, one in an underground fallout shelter',
      name: 'loadMessage3',
      desc: '',
      args: [],
    );
  }

  /// `All our apps are open source`
  String get loadMessage4 {
    return Intl.message(
      'All our apps are open source',
      name: 'loadMessage4',
      desc: '',
      args: [],
    );
  }

  /// `Our source code and cryptography have been externally audited`
  String get loadMessage5 {
    return Intl.message(
      'Our source code and cryptography have been externally audited',
      name: 'loadMessage5',
      desc: '',
      args: [],
    );
  }

  /// `You can share links to your albums with your loved ones`
  String get loadMessage6 {
    return Intl.message(
      'You can share links to your albums with your loved ones',
      name: 'loadMessage6',
      desc: '',
      args: [],
    );
  }

  /// `Our mobile apps run in the background to encrypt and backup any new photos you click`
  String get loadMessage7 {
    return Intl.message(
      'Our mobile apps run in the background to encrypt and backup any new photos you click',
      name: 'loadMessage7',
      desc: '',
      args: [],
    );
  }

  /// `web.ente.io has a slick uploader`
  String get loadMessage8 {
    return Intl.message(
      'web.ente.io has a slick uploader',
      name: 'loadMessage8',
      desc: '',
      args: [],
    );
  }

  /// `We use Xchacha20Poly1305 to safely encrypt your data`
  String get loadMessage9 {
    return Intl.message(
      'We use Xchacha20Poly1305 to safely encrypt your data',
      name: 'loadMessage9',
      desc: '',
      args: [],
    );
  }

  /// `Photo descriptions`
  String get photoDescriptions {
    return Intl.message(
      'Photo descriptions',
      name: 'photoDescriptions',
      desc: '',
      args: [],
    );
  }

  /// `File types and names`
  String get fileTypesAndNames {
    return Intl.message(
      'File types and names',
      name: 'fileTypesAndNames',
      desc: '',
      args: [],
    );
  }

  /// `Location`
  String get location {
    return Intl.message(
      'Location',
      name: 'location',
      desc: '',
      args: [],
    );
  }

  /// `Moments`
  String get moments {
    return Intl.message(
      'Moments',
      name: 'moments',
      desc: '',
      args: [],
    );
  }

  /// `Find all photos of a person`
  String get searchFaceEmptySection {
    return Intl.message(
      'Find all photos of a person',
      name: 'searchFaceEmptySection',
      desc: '',
      args: [],
    );
  }

  /// `Search by a date, month or year`
  String get searchDatesEmptySection {
    return Intl.message(
      'Search by a date, month or year',
      name: 'searchDatesEmptySection',
      desc: '',
      args: [],
    );
  }

  /// `Group photos that are taken within some radius of a photo`
  String get searchLocationEmptySection {
    return Intl.message(
      'Group photos that are taken within some radius of a photo',
      name: 'searchLocationEmptySection',
      desc: '',
      args: [],
    );
  }

  /// `Invite people, and you'll see all photos shared by them here`
  String get searchPeopleEmptySection {
    return Intl.message(
      'Invite people, and you\'ll see all photos shared by them here',
      name: 'searchPeopleEmptySection',
      desc: '',
      args: [],
    );
  }

  /// `Albums`
  String get searchAlbumsEmptySection {
    return Intl.message(
      'Albums',
      name: 'searchAlbumsEmptySection',
      desc: '',
      args: [],
    );
  }

  /// `File types and names`
  String get searchFileTypesAndNamesEmptySection {
    return Intl.message(
      'File types and names',
      name: 'searchFileTypesAndNamesEmptySection',
      desc: '',
      args: [],
    );
  }

  /// `Add descriptions like "#trip" in photo info to quickly find them here`
  String get searchCaptionEmptySection {
    return Intl.message(
      'Add descriptions like "#trip" in photo info to quickly find them here',
      name: 'searchCaptionEmptySection',
      desc: '',
      args: [],
    );
  }

  /// `Language`
  String get language {
    return Intl.message(
      'Language',
      name: 'language',
      desc: '',
      args: [],
    );
  }

  /// `Select Language`
  String get selectLanguage {
    return Intl.message(
      'Select Language',
      name: 'selectLanguage',
      desc: '',
      args: [],
    );
  }

  /// `Location name`
  String get locationName {
    return Intl.message(
      'Location name',
      name: 'locationName',
      desc: '',
      args: [],
    );
  }

  /// `Add location`
  String get addLocation {
    return Intl.message(
      'Add location',
      name: 'addLocation',
      desc: '',
      args: [],
    );
  }

  /// `Group nearby photos`
  String get groupNearbyPhotos {
    return Intl.message(
      'Group nearby photos',
      name: 'groupNearbyPhotos',
      desc: '',
      args: [],
    );
  }

  /// `km`
  String get kiloMeterUnit {
    return Intl.message(
      'km',
      name: 'kiloMeterUnit',
      desc: '',
      args: [],
    );
  }

  /// `Add`
  String get addLocationButton {
    return Intl.message(
      'Add',
      name: 'addLocationButton',
      desc: '',
      args: [],
    );
  }

  /// `Radius`
  String get radius {
    return Intl.message(
      'Radius',
      name: 'radius',
      desc: '',
      args: [],
    );
  }

  /// `A location tag groups all photos that were taken within some radius of a photo`
  String get locationTagFeatureDescription {
    return Intl.message(
      'A location tag groups all photos that were taken within some radius of a photo',
      name: 'locationTagFeatureDescription',
      desc: '',
      args: [],
    );
  }

  /// `Up to 1000 memories shown in gallery`
  String get galleryMemoryLimitInfo {
    return Intl.message(
      'Up to 1000 memories shown in gallery',
      name: 'galleryMemoryLimitInfo',
      desc: '',
      args: [],
    );
  }

  /// `Save`
  String get save {
    return Intl.message(
      'Save',
      name: 'save',
      desc: '',
      args: [],
    );
  }

  /// `Center point`
  String get centerPoint {
    return Intl.message(
      'Center point',
      name: 'centerPoint',
      desc: '',
      args: [],
    );
  }

  /// `Pick center point`
  String get pickCenterPoint {
    return Intl.message(
      'Pick center point',
      name: 'pickCenterPoint',
      desc: '',
      args: [],
    );
  }

  /// `Use selected photo`
  String get useSelectedPhoto {
    return Intl.message(
      'Use selected photo',
      name: 'useSelectedPhoto',
      desc: '',
      args: [],
    );
  }

  /// `Reset to default`
  String get resetToDefault {
    return Intl.message(
      'Reset to default',
      name: 'resetToDefault',
      desc: 'Button text to reset cover photo to default',
      args: [],
    );
  }

  /// `Edit`
  String get edit {
    return Intl.message(
      'Edit',
      name: 'edit',
      desc: '',
      args: [],
    );
  }

  /// `Delete location`
  String get deleteLocation {
    return Intl.message(
      'Delete location',
      name: 'deleteLocation',
      desc: '',
      args: [],
    );
  }

  /// `Rotate left`
  String get rotateLeft {
    return Intl.message(
      'Rotate left',
      name: 'rotateLeft',
      desc: '',
      args: [],
    );
  }

  /// `Flip`
  String get flip {
    return Intl.message(
      'Flip',
      name: 'flip',
      desc: '',
      args: [],
    );
  }

  /// `Rotate right`
  String get rotateRight {
    return Intl.message(
      'Rotate right',
      name: 'rotateRight',
      desc: '',
      args: [],
    );
  }

  /// `Save copy`
  String get saveCopy {
    return Intl.message(
      'Save copy',
      name: 'saveCopy',
      desc: '',
      args: [],
    );
  }

  /// `Light`
  String get light {
    return Intl.message(
      'Light',
      name: 'light',
      desc: '',
      args: [],
    );
  }

  /// `Color`
  String get color {
    return Intl.message(
      'Color',
      name: 'color',
      desc: '',
      args: [],
    );
  }

  /// `Yes, discard changes`
  String get yesDiscardChanges {
    return Intl.message(
      'Yes, discard changes',
      name: 'yesDiscardChanges',
      desc: '',
      args: [],
    );
  }

  /// `Do you want to discard the edits you have made?`
  String get doYouWantToDiscardTheEditsYouHaveMade {
    return Intl.message(
      'Do you want to discard the edits you have made?',
      name: 'doYouWantToDiscardTheEditsYouHaveMade',
      desc: '',
      args: [],
    );
  }

  /// `Saving...`
  String get saving {
    return Intl.message(
      'Saving...',
      name: 'saving',
      desc: '',
      args: [],
    );
  }

  /// `Edits saved`
  String get editsSaved {
    return Intl.message(
      'Edits saved',
      name: 'editsSaved',
      desc: '',
      args: [],
    );
  }

  /// `Oops, could not save edits`
  String get oopsCouldNotSaveEdits {
    return Intl.message(
      'Oops, could not save edits',
      name: 'oopsCouldNotSaveEdits',
      desc: '',
      args: [],
    );
  }

  /// `km`
  String get distanceInKMUnit {
    return Intl.message(
      'km',
      name: 'distanceInKMUnit',
      desc: 'Unit for distance in km',
      args: [],
    );
  }

  /// `Today`
  String get dayToday {
    return Intl.message(
      'Today',
      name: 'dayToday',
      desc: '',
      args: [],
    );
  }

  /// `Yesterday`
  String get dayYesterday {
    return Intl.message(
      'Yesterday',
      name: 'dayYesterday',
      desc: '',
      args: [],
    );
  }

  /// `Storage`
  String get storage {
    return Intl.message(
      'Storage',
      name: 'storage',
      desc: '',
      args: [],
    );
  }

  /// `Used space`
  String get usedSpace {
    return Intl.message(
      'Used space',
      name: 'usedSpace',
      desc: '',
      args: [],
    );
  }

  /// `Family`
  String get storageBreakupFamily {
    return Intl.message(
      'Family',
      name: 'storageBreakupFamily',
      desc: '',
      args: [],
    );
  }

  /// `You`
  String get storageBreakupYou {
    return Intl.message(
      'You',
      name: 'storageBreakupYou',
      desc:
          'Label to indicate how much storage you are using when you are part of a family plan',
      args: [],
    );
  }

  /// `{usedAmount} {usedStorageUnit} of {totalAmount} {totalStorageUnit} used`
  String storageUsageInfo(Object usedAmount, Object usedStorageUnit,
      Object totalAmount, Object totalStorageUnit) {
    return Intl.message(
      '$usedAmount $usedStorageUnit of $totalAmount $totalStorageUnit used',
      name: 'storageUsageInfo',
      desc: 'Example: 1.2 GB of 2 GB used or 100 GB or 2TB used',
      args: [usedAmount, usedStorageUnit, totalAmount, totalStorageUnit],
    );
  }

  /// `{freeAmount} {storageUnit} free`
  String freeStorageSpace(Object freeAmount, Object storageUnit) {
    return Intl.message(
      '$freeAmount $storageUnit free',
      name: 'freeStorageSpace',
      desc: '',
      args: [freeAmount, storageUnit],
    );
  }

  /// `Version: {versionValue}`
  String appVersion(Object versionValue) {
    return Intl.message(
      'Version: $versionValue',
      name: 'appVersion',
      desc: '',
      args: [versionValue],
    );
  }

  /// `Verify`
  String get verifyIDLabel {
    return Intl.message(
      'Verify',
      name: 'verifyIDLabel',
      desc: '',
      args: [],
    );
  }

  /// `Add a description...`
  String get fileInfoAddDescHint {
    return Intl.message(
      'Add a description...',
      name: 'fileInfoAddDescHint',
      desc: '',
      args: [],
    );
  }

  /// `Edit location`
  String get editLocationTagTitle {
    return Intl.message(
      'Edit location',
      name: 'editLocationTagTitle',
      desc: '',
      args: [],
    );
  }

  /// `Set`
  String get setLabel {
    return Intl.message(
      'Set',
      name: 'setLabel',
      desc:
          'Label of confirm button to add a new custom radius to the radius selector of a location tag',
      args: [],
    );
  }

  /// `Set radius`
  String get setRadius {
    return Intl.message(
      'Set radius',
      name: 'setRadius',
      desc: '',
      args: [],
    );
  }

  /// `Family`
  String get familyPlanPortalTitle {
    return Intl.message(
      'Family',
      name: 'familyPlanPortalTitle',
      desc: '',
      args: [],
    );
  }

  /// `Add 5 family members to your existing plan without paying extra.\n\nEach member gets their own private space, and cannot see each other's files unless they're shared.\n\nFamily plans are available to customers who have a paid ente subscription.\n\nSubscribe now to get started!`
  String get familyPlanOverview {
    return Intl.message(
      'Add 5 family members to your existing plan without paying extra.\n\nEach member gets their own private space, and cannot see each other\'s files unless they\'re shared.\n\nFamily plans are available to customers who have a paid ente subscription.\n\nSubscribe now to get started!',
      name: 'familyPlanOverview',
      desc: '',
      args: [],
    );
  }

  /// `Verify identity`
  String get androidBiometricHint {
    return Intl.message(
      'Verify identity',
      name: 'androidBiometricHint',
      desc:
          'Hint message advising the user how to authenticate with biometrics. It is used on Android side. Maximum 60 characters.',
      args: [],
    );
  }

  /// `Not recognized. Try again.`
  String get androidBiometricNotRecognized {
    return Intl.message(
      'Not recognized. Try again.',
      name: 'androidBiometricNotRecognized',
      desc:
          'Message to let the user know that authentication was failed. It is used on Android side. Maximum 60 characters.',
      args: [],
    );
  }

  /// `Success`
  String get androidBiometricSuccess {
    return Intl.message(
      'Success',
      name: 'androidBiometricSuccess',
      desc:
          'Message to let the user know that authentication was successful. It is used on Android side. Maximum 60 characters.',
      args: [],
    );
  }

  /// `Cancel`
  String get androidCancelButton {
    return Intl.message(
      'Cancel',
      name: 'androidCancelButton',
      desc:
          'Message showed on a button that the user can click to leave the current dialog. It is used on Android side. Maximum 30 characters.',
      args: [],
    );
  }

  /// `Authentication required`
  String get androidSignInTitle {
    return Intl.message(
      'Authentication required',
      name: 'androidSignInTitle',
      desc:
          'Message showed as a title in a dialog which indicates the user that they need to scan biometric to continue. It is used on Android side. Maximum 60 characters.',
      args: [],
    );
  }

  /// `Biometric required`
  String get androidBiometricRequiredTitle {
    return Intl.message(
      'Biometric required',
      name: 'androidBiometricRequiredTitle',
      desc:
          'Message showed as a title in a dialog which indicates the user has not set up biometric authentication on their device. It is used on Android side. Maximum 60 characters.',
      args: [],
    );
  }

  /// `Device credentials required`
  String get androidDeviceCredentialsRequiredTitle {
    return Intl.message(
      'Device credentials required',
      name: 'androidDeviceCredentialsRequiredTitle',
      desc:
          'Message showed as a title in a dialog which indicates the user has not set up credentials authentication on their device. It is used on Android side. Maximum 60 characters.',
      args: [],
    );
  }

  /// `Device credentials required`
  String get androidDeviceCredentialsSetupDescription {
    return Intl.message(
      'Device credentials required',
      name: 'androidDeviceCredentialsSetupDescription',
      desc:
          'Message advising the user to go to the settings and configure device credentials on their device. It shows in a dialog on Android side.',
      args: [],
    );
  }

  /// `Go to settings`
  String get goToSettings {
    return Intl.message(
      'Go to settings',
      name: 'goToSettings',
      desc:
          'Message showed on a button that the user can click to go to settings pages from the current dialog. It is used on both Android and iOS side. Maximum 30 characters.',
      args: [],
    );
  }

  /// `Biometric authentication is not set up on your device. Go to 'Settings > Security' to add biometric authentication.`
  String get androidGoToSettingsDescription {
    return Intl.message(
      'Biometric authentication is not set up on your device. Go to \'Settings > Security\' to add biometric authentication.',
      name: 'androidGoToSettingsDescription',
      desc:
          'Message advising the user to go to the settings and configure biometric on their device. It shows in a dialog on Android side.',
      args: [],
    );
  }

  /// `Biometric authentication is disabled. Please lock and unlock your screen to enable it.`
  String get iOSLockOut {
    return Intl.message(
      'Biometric authentication is disabled. Please lock and unlock your screen to enable it.',
      name: 'iOSLockOut',
      desc:
          'Message advising the user to re-enable biometrics on their device. It shows in a dialog on iOS side.',
      args: [],
    );
  }

  /// `Biometric authentication is not set up on your device. Please either enable Touch ID or Face ID on your phone.`
  String get iOSGoToSettingsDescription {
    return Intl.message(
      'Biometric authentication is not set up on your device. Please either enable Touch ID or Face ID on your phone.',
      name: 'iOSGoToSettingsDescription',
      desc:
          'Message advising the user to go to the settings and configure Biometrics for their device. It shows in a dialog on iOS side.',
      args: [],
    );
  }

  /// `OK`
  String get iOSOkButton {
    return Intl.message(
      'OK',
      name: 'iOSOkButton',
      desc:
          'Message showed on a button that the user can click to leave the current dialog. It is used on iOS side. Maximum 30 characters.',
      args: [],
    );
  }

  /// `OpenStreetMap contributors`
  String get openstreetmapContributors {
    return Intl.message(
      'OpenStreetMap contributors',
      name: 'openstreetmapContributors',
      desc: '',
      args: [],
    );
  }

  /// `Hosted at OSM France`
  String get hostedAtOsmFrance {
    return Intl.message(
      'Hosted at OSM France',
      name: 'hostedAtOsmFrance',
      desc: '',
      args: [],
    );
  }

  /// `Map`
  String get map {
    return Intl.message(
      'Map',
      name: 'map',
      desc: 'Label for the map view',
      args: [],
    );
  }

  /// `Maps`
  String get maps {
    return Intl.message(
      'Maps',
      name: 'maps',
      desc: '',
      args: [],
    );
  }

  /// `Enable Maps`
  String get enableMaps {
    return Intl.message(
      'Enable Maps',
      name: 'enableMaps',
      desc: '',
      args: [],
    );
  }

  /// `This will show your photos on a world map.\n\nThis map is hosted by Open Street Map, and the exact locations of your photos are never shared.\n\nYou can disable this feature anytime from Settings.`
  String get enableMapsDesc {
    return Intl.message(
      'This will show your photos on a world map.\n\nThis map is hosted by Open Street Map, and the exact locations of your photos are never shared.\n\nYou can disable this feature anytime from Settings.',
      name: 'enableMapsDesc',
      desc: '',
      args: [],
    );
  }

  /// `Quick links`
  String get quickLinks {
    return Intl.message(
      'Quick links',
      name: 'quickLinks',
      desc: '',
      args: [],
    );
  }

  /// `Select items to add`
  String get selectItemsToAdd {
    return Intl.message(
      'Select items to add',
      name: 'selectItemsToAdd',
      desc: '',
      args: [],
    );
  }

  /// `Add selected`
  String get addSelected {
    return Intl.message(
      'Add selected',
      name: 'addSelected',
      desc: '',
      args: [],
    );
  }

  /// `Add from device`
  String get addFromDevice {
    return Intl.message(
      'Add from device',
      name: 'addFromDevice',
      desc: '',
      args: [],
    );
  }

  /// `Add photos`
  String get addPhotos {
    return Intl.message(
      'Add photos',
      name: 'addPhotos',
      desc: '',
      args: [],
    );
  }

  /// `No photos found here`
  String get noPhotosFoundHere {
    return Intl.message(
      'No photos found here',
      name: 'noPhotosFoundHere',
      desc: '',
      args: [],
    );
  }

  /// `Zoom out to see photos`
  String get zoomOutToSeePhotos {
    return Intl.message(
      'Zoom out to see photos',
      name: 'zoomOutToSeePhotos',
      desc: '',
      args: [],
    );
  }

  /// `No images with location`
  String get noImagesWithLocation {
    return Intl.message(
      'No images with location',
      name: 'noImagesWithLocation',
      desc: '',
      args: [],
    );
  }

  /// `Unpin album`
  String get unpinAlbum {
    return Intl.message(
      'Unpin album',
      name: 'unpinAlbum',
      desc: '',
      args: [],
    );
  }

  /// `Pin album`
  String get pinAlbum {
    return Intl.message(
      'Pin album',
      name: 'pinAlbum',
      desc: '',
      args: [],
    );
  }

  /// `Create`
  String get create {
    return Intl.message(
      'Create',
      name: 'create',
      desc: '',
      args: [],
    );
  }

  /// `View all`
  String get viewAll {
    return Intl.message(
      'View all',
      name: 'viewAll',
      desc: '',
      args: [],
    );
  }

  /// `Nothing shared with you yet`
  String get nothingSharedWithYouYet {
    return Intl.message(
      'Nothing shared with you yet',
      name: 'nothingSharedWithYouYet',
      desc: '',
      args: [],
    );
  }

  /// `No albums shared by you yet`
  String get noAlbumsSharedByYouYet {
    return Intl.message(
      'No albums shared by you yet',
      name: 'noAlbumsSharedByYouYet',
      desc: '',
      args: [],
    );
  }

  /// `Shared with you`
  String get sharedWithYou {
    return Intl.message(
      'Shared with you',
      name: 'sharedWithYou',
      desc: '',
      args: [],
    );
  }

  /// `Shared by you`
  String get sharedByYou {
    return Intl.message(
      'Shared by you',
      name: 'sharedByYou',
      desc: '',
      args: [],
    );
  }

  /// `Invite your friends to ente`
  String get inviteYourFriendsToEnte {
    return Intl.message(
      'Invite your friends to ente',
      name: 'inviteYourFriendsToEnte',
      desc: '',
      args: [],
    );
  }

  /// `Failed to download video`
  String get failedToDownloadVideo {
    return Intl.message(
      'Failed to download video',
      name: 'failedToDownloadVideo',
      desc: '',
      args: [],
    );
  }

  /// `Hiding...`
  String get hiding {
    return Intl.message(
      'Hiding...',
      name: 'hiding',
      desc: '',
      args: [],
    );
  }

  /// `Unhiding...`
  String get unhiding {
    return Intl.message(
      'Unhiding...',
      name: 'unhiding',
      desc: '',
      args: [],
    );
  }

  /// `Successfully hid`
  String get successfullyHid {
    return Intl.message(
      'Successfully hid',
      name: 'successfullyHid',
      desc: '',
      args: [],
    );
  }

  /// `Successfully unhid`
  String get successfullyUnhid {
    return Intl.message(
      'Successfully unhid',
      name: 'successfullyUnhid',
      desc: '',
      args: [],
    );
  }

  /// `Crash reporting`
  String get crashReporting {
    return Intl.message(
      'Crash reporting',
      name: 'crashReporting',
      desc: '',
      args: [],
    );
  }

  /// `Add to hidden album`
  String get addToHiddenAlbum {
    return Intl.message(
      'Add to hidden album',
      name: 'addToHiddenAlbum',
      desc: '',
      args: [],
    );
  }

  /// `Move to hidden album`
  String get moveToHiddenAlbum {
    return Intl.message(
      'Move to hidden album',
      name: 'moveToHiddenAlbum',
      desc: '',
      args: [],
    );
  }

  /// `File types`
  String get fileTypes {
    return Intl.message(
      'File types',
      name: 'fileTypes',
      desc: '',
      args: [],
    );
  }

  /// `This account is linked to other ente apps, if you use any. Your uploaded data, across all ente apps, will be scheduled for deletion, and your account will be permanently deleted.`
  String get deleteConfirmDialogBody {
    return Intl.message(
      'This account is linked to other ente apps, if you use any. Your uploaded data, across all ente apps, will be scheduled for deletion, and your account will be permanently deleted.',
      name: 'deleteConfirmDialogBody',
      desc: '',
      args: [],
    );
  }

  /// `How did you hear about Ente? (optional)`
  String get hearUsWhereTitle {
    return Intl.message(
      'How did you hear about Ente? (optional)',
      name: 'hearUsWhereTitle',
      desc: '',
      args: [],
    );
  }

  /// `We don't track app installs. It'd help if you told us where you found us!`
  String get hearUsExplanation {
    return Intl.message(
      'We don\'t track app installs. It\'d help if you told us where you found us!',
      name: 'hearUsExplanation',
      desc: '',
      args: [],
    );
  }

  /// `View add-ons`
  String get viewAddOnButton {
    return Intl.message(
      'View add-ons',
      name: 'viewAddOnButton',
      desc: '',
      args: [],
    );
  }

  /// `Add-ons`
  String get addOns {
    return Intl.message(
      'Add-ons',
      name: 'addOns',
      desc: '',
      args: [],
    );
  }

  /// `Details of add-ons`
  String get addOnPageSubtitle {
    return Intl.message(
      'Details of add-ons',
      name: 'addOnPageSubtitle',
      desc: '',
      args: [],
    );
  }

  /// `Your map`
  String get yourMap {
    return Intl.message(
      'Your map',
      name: 'yourMap',
      desc: '',
      args: [],
    );
  }

  /// `Modify your query, or try searching for`
  String get modifyYourQueryOrTrySearchingFor {
    return Intl.message(
      'Modify your query, or try searching for',
      name: 'modifyYourQueryOrTrySearchingFor',
      desc: '',
      args: [],
    );
  }

  /// `Black Friday Sale`
  String get blackFridaySale {
    return Intl.message(
      'Black Friday Sale',
      name: 'blackFridaySale',
      desc: '',
      args: [],
    );
  }

  /// `Upto 50% off, until 4th Dec.`
  String get upto50OffUntil4thDec {
    return Intl.message(
      'Upto 50% off, until 4th Dec.',
      name: 'upto50OffUntil4thDec',
      desc: '',
      args: [],
    );
  }

  /// `Photos`
  String get photos {
    return Intl.message(
      'Photos',
      name: 'photos',
      desc: '',
      args: [],
    );
  }

  /// `Videos`
  String get videos {
    return Intl.message(
      'Videos',
      name: 'videos',
      desc: '',
      args: [],
    );
  }

  /// `Live Photos`
  String get livePhotos {
    return Intl.message(
      'Live Photos',
      name: 'livePhotos',
      desc: '',
      args: [],
    );
  }

  /// `Fast, on-device search`
  String get searchHint1 {
    return Intl.message(
      'Fast, on-device search',
      name: 'searchHint1',
      desc: '',
      args: [],
    );
  }

  /// `Photo dates, descriptions`
  String get searchHint2 {
    return Intl.message(
      'Photo dates, descriptions',
      name: 'searchHint2',
      desc: '',
      args: [],
    );
  }

  /// `Albums, file names, and types`
  String get searchHint3 {
    return Intl.message(
      'Albums, file names, and types',
      name: 'searchHint3',
      desc: '',
      args: [],
    );
  }

  /// `Location`
  String get searchHint4 {
    return Intl.message(
      'Location',
      name: 'searchHint4',
      desc: '',
      args: [],
    );
  }

  /// `Coming soon: Faces & magic search ✨`
  String get searchHint5 {
    return Intl.message(
      'Coming soon: Faces & magic search ✨',
      name: 'searchHint5',
      desc: '',
      args: [],
    );
  }

  /// `Add your photos now`
  String get addYourPhotosNow {
    return Intl.message(
      'Add your photos now',
      name: 'addYourPhotosNow',
      desc: '',
      args: [],
    );
  }

  /// `{count, plural, one{{count} result found} other{{count} results found}}`
  String searchResultCount(int count) {
    return Intl.plural(
      count,
      one: '$count result found',
      other: '$count results found',
      name: 'searchResultCount',
      desc:
          'Text to tell user how many results were found for their search query',
      args: [count],
    );
  }

  /// `Faces`
  String get faces {
    return Intl.message(
      'Faces',
      name: 'faces',
      desc: '',
      args: [],
    );
  }

  /// `People`
  String get people {
    return Intl.message(
      'People',
      name: 'people',
      desc: '',
      args: [],
    );
  }

  /// `Contents`
  String get contents {
    return Intl.message(
      'Contents',
      name: 'contents',
      desc: '',
      args: [],
    );
  }

  /// `Add new`
  String get addNew {
    return Intl.message(
      'Add new',
      name: 'addNew',
      desc: 'Text to add a new item (location tag, album, caption etc)',
      args: [],
    );
  }

  /// `Contacts`
  String get contacts {
    return Intl.message(
      'Contacts',
      name: 'contacts',
      desc: '',
      args: [],
    );
  }

  /// `No internet connection`
  String get noInternetConnection {
    return Intl.message(
      'No internet connection',
      name: 'noInternetConnection',
      desc: '',
      args: [],
    );
  }

  /// `Please check your internet connection and try again.`
  String get pleaseCheckYourInternetConnectionAndTryAgain {
    return Intl.message(
      'Please check your internet connection and try again.',
      name: 'pleaseCheckYourInternetConnectionAndTryAgain',
      desc: '',
      args: [],
    );
  }

  /// `Sign out from other devices`
  String get signOutFromOtherDevices {
    return Intl.message(
      'Sign out from other devices',
      name: 'signOutFromOtherDevices',
      desc: '',
      args: [],
    );
  }

  /// `If you think someone might know your password, you can force all other devices using your account to sign out.`
  String get signOutOtherBody {
    return Intl.message(
      'If you think someone might know your password, you can force all other devices using your account to sign out.',
      name: 'signOutOtherBody',
      desc: '',
      args: [],
    );
  }

  /// `Sign out other devices`
  String get signOutOtherDevices {
    return Intl.message(
      'Sign out other devices',
      name: 'signOutOtherDevices',
      desc: '',
      args: [],
    );
  }

  /// `Do not sign out`
  String get doNotSignOut {
    return Intl.message(
      'Do not sign out',
      name: 'doNotSignOut',
      desc: '',
      args: [],
    );
  }

  /// `Edit location`
  String get editLocation {
    return Intl.message(
      'Edit location',
      name: 'editLocation',
      desc: '',
      args: [],
    );
  }

  /// `Select a location`
  String get selectALocation {
    return Intl.message(
      'Select a location',
      name: 'selectALocation',
      desc: '',
      args: [],
    );
  }

  /// `Select a location first`
  String get selectALocationFirst {
    return Intl.message(
      'Select a location first',
      name: 'selectALocationFirst',
      desc: '',
      args: [],
    );
  }

  /// `Change location of selected items?`
  String get changeLocationOfSelectedItems {
    return Intl.message(
      'Change location of selected items?',
      name: 'changeLocationOfSelectedItems',
      desc: '',
      args: [],
    );
  }

  /// `Edits to location will only be seen within Ente`
  String get editsToLocationWillOnlyBeSeenWithinEnte {
    return Intl.message(
      'Edits to location will only be seen within Ente',
      name: 'editsToLocationWillOnlyBeSeenWithinEnte',
      desc: '',
      args: [],
    );
  }

  /// `Clean Uncategorized`
  String get cleanUncategorized {
    return Intl.message(
      'Clean Uncategorized',
      name: 'cleanUncategorized',
      desc: '',
      args: [],
    );
  }

  /// `Remove all files from Uncategorized that are present in other albums`
  String get cleanUncategorizedDescription {
    return Intl.message(
      'Remove all files from Uncategorized that are present in other albums',
      name: 'cleanUncategorizedDescription',
      desc: '',
      args: [],
    );
  }

  /// `Waiting for verification...`
  String get waitingForVerification {
    return Intl.message(
      'Waiting for verification...',
      name: 'waitingForVerification',
      desc: '',
      args: [],
    );
  }

  /// `Passkey`
  String get passkey {
    return Intl.message(
      'Passkey',
      name: 'passkey',
      desc: '',
      args: [],
    );
  }

  /// `Passkey verification`
  String get passkeyAuthTitle {
    return Intl.message(
      'Passkey verification',
      name: 'passkeyAuthTitle',
      desc: '',
      args: [],
    );
  }

  /// `Verify passkey`
  String get verifyPasskey {
    return Intl.message(
      'Verify passkey',
      name: 'verifyPasskey',
      desc: '',
      args: [],
    );
  }

  /// `Play album on TV`
  String get playOnTv {
    return Intl.message(
      'Play album on TV',
      name: 'playOnTv',
      desc: '',
      args: [],
    );
  }

  /// `Pair`
  String get pair {
    return Intl.message(
      'Pair',
      name: 'pair',
      desc: '',
      args: [],
    );
  }

  /// `Device not found`
  String get deviceNotFound {
    return Intl.message(
      'Device not found',
      name: 'deviceNotFound',
      desc: '',
      args: [],
    );
  }

  /// `Visit cast.ente.io on the device you want to pair.\n\nEnter the code below to play the album on your TV.`
  String get castInstruction {
    return Intl.message(
      'Visit cast.ente.io on the device you want to pair.\n\nEnter the code below to play the album on your TV.',
      name: 'castInstruction',
      desc: '',
      args: [],
    );
  }

  /// `Enter the code`
  String get deviceCodeHint {
    return Intl.message(
      'Enter the code',
      name: 'deviceCodeHint',
      desc: '',
      args: [],
    );
  }

  /// `Join Discord`
  String get joinDiscord {
    return Intl.message(
      'Join Discord',
      name: 'joinDiscord',
      desc: '',
      args: [],
    );
  }

  /// `Locations`
  String get locations {
    return Intl.message(
      'Locations',
      name: 'locations',
      desc: '',
      args: [],
    );
  }

  /// `Descriptions`
  String get descriptions {
    return Intl.message(
      'Descriptions',
      name: 'descriptions',
      desc: '',
      args: [],
    );
  }

<<<<<<< HEAD
  /// `Add a name`
  String get addAName {
    return Intl.message(
      'Add a name',
      name: 'addAName',
      desc: '',
      args: [],
    );
  }

  /// `Find people quickly by searching by name`
  String get findPeopleByName {
    return Intl.message(
      'Find people quickly by searching by name',
      name: 'findPeopleByName',
=======
  /// `{count, plural, zero {Add viewer} one {Add viewer} other {Add viewers}}`
  String addViewers(num count) {
    return Intl.plural(
      count,
      zero: 'Add viewer',
      one: 'Add viewer',
      other: 'Add viewers',
      name: 'addViewers',
      desc: '',
      args: [count],
    );
  }

  /// `{count, plural, zero {Add collaborator} one {Add collaborator} other {Add collaborators}}`
  String addCollaborators(num count) {
    return Intl.plural(
      count,
      zero: 'Add collaborator',
      one: 'Add collaborator',
      other: 'Add collaborators',
      name: 'addCollaborators',
      desc: '',
      args: [count],
    );
  }

  /// `Long press an email to verify end to end encryption.`
  String get longPressAnEmailToVerifyEndToEndEncryption {
    return Intl.message(
      'Long press an email to verify end to end encryption.',
      name: 'longPressAnEmailToVerifyEndToEndEncryption',
>>>>>>> 2fe703df
      desc: '',
      args: [],
    );
  }
}

class AppLocalizationDelegate extends LocalizationsDelegate<S> {
  const AppLocalizationDelegate();

  List<Locale> get supportedLocales {
    return const <Locale>[
      Locale.fromSubtags(languageCode: 'en'),
      Locale.fromSubtags(languageCode: 'cs'),
      Locale.fromSubtags(languageCode: 'de'),
      Locale.fromSubtags(languageCode: 'es'),
      Locale.fromSubtags(languageCode: 'fr'),
      Locale.fromSubtags(languageCode: 'it'),
      Locale.fromSubtags(languageCode: 'ko'),
      Locale.fromSubtags(languageCode: 'nl'),
      Locale.fromSubtags(languageCode: 'no'),
      Locale.fromSubtags(languageCode: 'pl'),
      Locale.fromSubtags(languageCode: 'pt'),
      Locale.fromSubtags(languageCode: 'zh'),
    ];
  }

  @override
  bool isSupported(Locale locale) => _isSupported(locale);
  @override
  Future<S> load(Locale locale) => S.load(locale);
  @override
  bool shouldReload(AppLocalizationDelegate old) => false;

  bool _isSupported(Locale locale) {
    for (var supportedLocale in supportedLocales) {
      if (supportedLocale.languageCode == locale.languageCode) {
        return true;
      }
    }
    return false;
  }
}<|MERGE_RESOLUTION|>--- conflicted
+++ resolved
@@ -8448,7 +8448,6 @@
     );
   }
 
-<<<<<<< HEAD
   /// `Add a name`
   String get addAName {
     return Intl.message(
@@ -8464,7 +8463,11 @@
     return Intl.message(
       'Find people quickly by searching by name',
       name: 'findPeopleByName',
-=======
+      desc: '',
+      args: [],
+    );
+  }
+
   /// `{count, plural, zero {Add viewer} one {Add viewer} other {Add viewers}}`
   String addViewers(num count) {
     return Intl.plural(
@@ -8496,7 +8499,6 @@
     return Intl.message(
       'Long press an email to verify end to end encryption.',
       name: 'longPressAnEmailToVerifyEndToEndEncryption',
->>>>>>> 2fe703df
       desc: '',
       args: [],
     );
