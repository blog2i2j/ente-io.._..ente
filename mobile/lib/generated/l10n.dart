--- conflicted
+++ resolved
@@ -8975,7 +8975,6 @@
     );
   }
 
-<<<<<<< HEAD
   /// `Re-enter password`
   String get reenterPassword {
     return Intl.message(
@@ -9101,13 +9100,16 @@
     return Intl.message(
       'Too many incorrect attempts',
       name: 'tooManyIncorrectAttempts',
-=======
+      desc: '',
+      args: [],
+    );
+  }
+
   /// `ML functions`
   String get mlFunctions {
     return Intl.message(
       'ML functions',
       name: 'mlFunctions',
->>>>>>> 877b833a
       desc: '',
       args: [],
     );
