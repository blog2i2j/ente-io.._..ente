// DO NOT EDIT. This is code generated via package:intl/generate_localized.dart
// This is a library that provides messages for a cs locale. All the
// messages from the main program should be duplicated here with the same
// function name.

// Ignore issues from commonly used lints in this file.
// ignore_for_file:unnecessary_brace_in_string_interps, unnecessary_new
// ignore_for_file:prefer_single_quotes,comment_references, directives_ordering
// ignore_for_file:annotate_overrides,prefer_generic_function_type_aliases
// ignore_for_file:unused_import, file_names, avoid_escaping_inner_quotes
// ignore_for_file:unnecessary_string_interpolations, unnecessary_string_escapes

import 'package:intl/intl.dart';
import 'package:intl/message_lookup_by_library.dart';

final messages = new MessageLookup();

typedef String MessageIfAbsent(String messageStr, List<dynamic> args);

class MessageLookup extends MessageLookupByLibrary {
  String get localeName => 'cs';

  final messages = _notInlinedMessages(_notInlinedMessages);
  static Map<String, Function> _notInlinedMessages(_) => <String, Function>{
        "allPersonGroupingWillReset": MessageLookupByLibrary.simpleMessage(
            "All groupings for this person will be reset, and you will lose all suggestions made for this person"),
        "areYouSureYouWantToResetThisPerson":
            MessageLookupByLibrary.simpleMessage(
                "Are you sure you want to reset this person?"),
        "askDeleteReason": MessageLookupByLibrary.simpleMessage(
            "Jaký je váš hlavní důvod, proč mažete svůj účet?"),
        "checkInboxAndSpamFolder": MessageLookupByLibrary.simpleMessage(
            "Zkontrolujte prosím svou doručenou poštu (a spam) pro dokončení ověření"),
<<<<<<< HEAD
        "incorrectRecoveryKeyBody": MessageLookupByLibrary.simpleMessage("")
=======
        "incorrectRecoveryKeyBody": MessageLookupByLibrary.simpleMessage(""),
        "resetPerson": MessageLookupByLibrary.simpleMessage("Reset person"),
        "yesResetPerson":
            MessageLookupByLibrary.simpleMessage("Yes, reset person")
>>>>>>> 27188596
      };
}<|MERGE_RESOLUTION|>--- conflicted
+++ resolved
@@ -31,13 +31,9 @@
             "Jaký je váš hlavní důvod, proč mažete svůj účet?"),
         "checkInboxAndSpamFolder": MessageLookupByLibrary.simpleMessage(
             "Zkontrolujte prosím svou doručenou poštu (a spam) pro dokončení ověření"),
-<<<<<<< HEAD
-        "incorrectRecoveryKeyBody": MessageLookupByLibrary.simpleMessage("")
-=======
         "incorrectRecoveryKeyBody": MessageLookupByLibrary.simpleMessage(""),
         "resetPerson": MessageLookupByLibrary.simpleMessage("Reset person"),
         "yesResetPerson":
             MessageLookupByLibrary.simpleMessage("Yes, reset person")
->>>>>>> 27188596
       };
 }