// DO NOT EDIT. This is code generated via package:intl/generate_localized.dart
// This is a library that provides messages for a da locale. All the
// messages from the main program should be duplicated here with the same
// function name.

// Ignore issues from commonly used lints in this file.
// ignore_for_file:unnecessary_brace_in_string_interps, unnecessary_new
// ignore_for_file:prefer_single_quotes,comment_references, directives_ordering
// ignore_for_file:annotate_overrides,prefer_generic_function_type_aliases
// ignore_for_file:unused_import, file_names, avoid_escaping_inner_quotes
// ignore_for_file:unnecessary_string_interpolations, unnecessary_string_escapes

import 'package:intl/intl.dart';
import 'package:intl/message_lookup_by_library.dart';

final messages = new MessageLookup();

typedef String MessageIfAbsent(String messageStr, List<dynamic> args);

class MessageLookup extends MessageLookupByLibrary {
  String get localeName => 'da';

  static String m8(count) =>
      "${Intl.plural(count, zero: 'Ingen Deltagere', one: '1 Deltager', other: '${count} Deltagere')}";

  static String m13(user) =>
      "${user} vil ikke kunne tilføje flere billeder til dette album\n\nDe vil stadig kunne fjerne eksisterende billeder tilføjet af dem";

  static String m25(supportEmail) =>
      "Send venligst en email til ${supportEmail} fra din registrerede email adresse";

  static String m37(storageAmountInGB) =>
      "${storageAmountInGB} GB hver gang nogen tilmelder sig et betalt abonnement og anvender din kode";

<<<<<<< HEAD
  static String m48(expiryTime) => "Link udløber den ${expiryTime}";

  static String m58(passwordStrengthValue) =>
      "Kodeordets styrke: ${passwordStrengthValue}";

  static String m81(count) => "${count} valgt";

  static String m85(verificationID) =>
      "Hey, kan du bekræfte, at dette er dit ente.io verifikation ID: ${verificationID}";

  static String m94(storageAmountInGB) => "${storageAmountInGB} GB";

  static String m100(storageAmountInGB) =>
      "De får også ${storageAmountInGB} GB";

  static String m115(email) =>
=======
  static String m47(expiryTime) => "Link udløber den ${expiryTime}";

  static String m57(passwordStrengthValue) =>
      "Kodeordets styrke: ${passwordStrengthValue}";

  static String m80(count) => "${count} valgt";

  static String m84(verificationID) =>
      "Hey, kan du bekræfte, at dette er dit ente.io verifikation ID: ${verificationID}";

  static String m93(storageAmountInGB) => "${storageAmountInGB} GB";

  static String m99(storageAmountInGB) => "De får også ${storageAmountInGB} GB";

  static String m114(email) =>
>>>>>>> 76bff25d
      "Vi har sendt en email til <green>${email}</green>";

  static String m115(name) => "Wish \$${name} a happy birthday! 🎉";

  final messages = _notInlinedMessages(_notInlinedMessages);
  static Map<String, Function> _notInlinedMessages(_) => <String, Function>{
        "accountWelcomeBack":
            MessageLookupByLibrary.simpleMessage("Velkommen tilbage!"),
        "ackPasswordLostWarning": MessageLookupByLibrary.simpleMessage(
            "Jeg forstår at hvis jeg mister min adgangskode kan jeg miste mine data, da mine data er <underline>end-to-end krypteret</underline>."),
        "activeSessions":
            MessageLookupByLibrary.simpleMessage("Aktive sessioner"),
        "addANewEmail":
            MessageLookupByLibrary.simpleMessage("Tilføj en ny e-mail"),
        "addCollaborator":
            MessageLookupByLibrary.simpleMessage("Tilføj samarbejdspartner"),
        "addMore": MessageLookupByLibrary.simpleMessage("Tilføj flere"),
        "addOnPageSubtitle":
            MessageLookupByLibrary.simpleMessage("Oplysninger om tilføjelser"),
        "addViewer": MessageLookupByLibrary.simpleMessage("Tilføj seer"),
        "addedAs": MessageLookupByLibrary.simpleMessage("Tilføjet som"),
        "addingToFavorites":
            MessageLookupByLibrary.simpleMessage("Tilføjer til favoritter..."),
        "advancedSettings": MessageLookupByLibrary.simpleMessage("Avanceret"),
        "after1Day": MessageLookupByLibrary.simpleMessage("Efter 1 dag"),
        "after1Hour": MessageLookupByLibrary.simpleMessage("Efter 1 time"),
        "after1Month": MessageLookupByLibrary.simpleMessage("Efter 1 måned"),
        "after1Week": MessageLookupByLibrary.simpleMessage("Efter 1 uge"),
        "after1Year": MessageLookupByLibrary.simpleMessage("Efter 1 år"),
        "albumOwner": MessageLookupByLibrary.simpleMessage("Ejer"),
        "albumParticipantsCount": m8,
        "albumUpdated":
            MessageLookupByLibrary.simpleMessage("Album er opdateret"),
        "allowAddPhotosDescription": MessageLookupByLibrary.simpleMessage(
            "Tillad personer med linket også at tilføje billeder til det delte album."),
        "allowAddingPhotos":
            MessageLookupByLibrary.simpleMessage("Tillad tilføjelse af fotos"),
        "allowDownloads":
            MessageLookupByLibrary.simpleMessage("Tillad downloads"),
        "areThey": MessageLookupByLibrary.simpleMessage("Are they "),
        "areYouSureRemoveThisFaceFromPerson":
            MessageLookupByLibrary.simpleMessage(
                "Are you sure you want to remove this face from this person?"),
        "askDeleteReason": MessageLookupByLibrary.simpleMessage(
            "Hvad er hovedårsagen til, at du sletter din konto?"),
        "backedUpFolders":
            MessageLookupByLibrary.simpleMessage("Sikkerhedskopierede mapper"),
        "backupStatusDescription": MessageLookupByLibrary.simpleMessage(
            "Elementer, der er blevet sikkerhedskopieret, vil blive vist her"),
        "canNotOpenBody": MessageLookupByLibrary.simpleMessage(
            "Beklager, dette album kan ikke åbnes i appen."),
        "canOnlyRemoveFilesOwnedByYou": MessageLookupByLibrary.simpleMessage(
            "Kan kun fjerne filer ejet af dig"),
        "cancel": MessageLookupByLibrary.simpleMessage("Annuller"),
        "cannotAddMorePhotosAfterBecomingViewer": m13,
        "cannotDeleteSharedFiles":
            MessageLookupByLibrary.simpleMessage("Kan ikke slette delte filer"),
        "changeEmail":
            MessageLookupByLibrary.simpleMessage("Skift email adresse"),
        "changePasswordTitle":
            MessageLookupByLibrary.simpleMessage("Skift adgangskode"),
        "changePermissions":
            MessageLookupByLibrary.simpleMessage("Rediger rettigheder?"),
        "checkInboxAndSpamFolder": MessageLookupByLibrary.simpleMessage(
            "Tjek venligst din indbakke (og spam) for at færdiggøre verificeringen"),
        "clearIndexes": MessageLookupByLibrary.simpleMessage("Ryd indekser"),
        "codeCopiedToClipboard": MessageLookupByLibrary.simpleMessage(
            "Kode kopieret til udklipsholder"),
        "collabLinkSectionDescription": MessageLookupByLibrary.simpleMessage(
            "Opret et link, så folk kan tilføje og se fotos i dit delte album uden at behøve en Ente-app eller konto. Fantastisk til at indsamle event fotos."),
        "collaborativeLink":
            MessageLookupByLibrary.simpleMessage("Kollaborativt link"),
        "collectPhotos":
            MessageLookupByLibrary.simpleMessage("Indsaml billeder"),
        "confirm": MessageLookupByLibrary.simpleMessage("Bekræft"),
        "confirmAccountDeletion":
            MessageLookupByLibrary.simpleMessage("Bekræft Sletning Af Konto"),
        "confirmPassword":
            MessageLookupByLibrary.simpleMessage("Bekræft adgangskode"),
        "confirmRecoveryKey":
            MessageLookupByLibrary.simpleMessage("Bekræft gendannelsesnøgle"),
        "confirmYourRecoveryKey": MessageLookupByLibrary.simpleMessage(
            "Bekræft din gendannelsesnøgle"),
        "contactSupport":
            MessageLookupByLibrary.simpleMessage("Kontakt support"),
        "continueLabel": MessageLookupByLibrary.simpleMessage("Fortsæt"),
        "copyLink": MessageLookupByLibrary.simpleMessage("Kopiér link"),
        "copypasteThisCodentoYourAuthenticatorApp":
            MessageLookupByLibrary.simpleMessage(
                "Kopiér denne kode\ntil din autentificeringsapp"),
        "couldNotUpdateSubscription": MessageLookupByLibrary.simpleMessage(
            "Abonnementet kunne ikke opdateres."),
        "createAccount": MessageLookupByLibrary.simpleMessage("Opret konto"),
        "createNewAccount":
            MessageLookupByLibrary.simpleMessage("Opret en ny konto"),
        "createPublicLink":
            MessageLookupByLibrary.simpleMessage("Opret et offentligt link"),
        "creatingLink":
            MessageLookupByLibrary.simpleMessage("Opretter link..."),
        "custom": MessageLookupByLibrary.simpleMessage("Tilpasset"),
        "decrypting": MessageLookupByLibrary.simpleMessage("Dekrypterer..."),
        "deleteAccount": MessageLookupByLibrary.simpleMessage("Slet konto"),
        "deleteAccountFeedbackPrompt": MessageLookupByLibrary.simpleMessage(
            "Vi er kede af at du forlader os. Forklar venligst hvorfor, så vi kan forbedre os."),
        "deleteAccountPermanentlyButton":
            MessageLookupByLibrary.simpleMessage("Slet konto permanent"),
        "deleteAlbum": MessageLookupByLibrary.simpleMessage("Slet album"),
        "deleteEmailRequest": MessageLookupByLibrary.simpleMessage(
            "Send venligst en email til <warning>account-deletion@ente.io</warning> fra din registrerede email adresse."),
        "deleteReason1": MessageLookupByLibrary.simpleMessage(
            "Der mangler en vigtig funktion, som jeg har brug for"),
        "deleteReason2": MessageLookupByLibrary.simpleMessage(
            "App\'en eller en bestemt funktion virker ikke som den skal"),
        "deleteReason3": MessageLookupByLibrary.simpleMessage(
            "Jeg fandt en anden tjeneste, som jeg syntes bedre om"),
        "deleteReason4":
            MessageLookupByLibrary.simpleMessage("Min grund er ikke angivet"),
        "deleteRequestSLAText": MessageLookupByLibrary.simpleMessage(
            "Din anmodning vil blive behandlet inden for 72 timer."),
        "deleteSharedAlbum":
            MessageLookupByLibrary.simpleMessage("Slet delt album?"),
        "details": MessageLookupByLibrary.simpleMessage("Detaljer"),
        "developerSettingsWarning": MessageLookupByLibrary.simpleMessage(
            "Er du sikker på, at du vil ændre udviklerindstillingerne?"),
        "disableDownloadWarningTitle":
            MessageLookupByLibrary.simpleMessage("Bemærk venligst"),
        "discover_food": MessageLookupByLibrary.simpleMessage("Mad"),
        "discover_identity": MessageLookupByLibrary.simpleMessage("Identitet"),
        "discover_memes": MessageLookupByLibrary.simpleMessage("Memes"),
        "discover_notes": MessageLookupByLibrary.simpleMessage("Noter"),
        "discover_pets": MessageLookupByLibrary.simpleMessage("Kæledyr"),
        "discover_screenshots":
            MessageLookupByLibrary.simpleMessage("Skærmbilleder"),
        "discover_selfies": MessageLookupByLibrary.simpleMessage("Selfier"),
        "discover_sunset": MessageLookupByLibrary.simpleMessage("Solnedgang"),
        "discover_wallpapers":
            MessageLookupByLibrary.simpleMessage("Baggrundsbilleder"),
        "doThisLater": MessageLookupByLibrary.simpleMessage("Gør det senere"),
        "dropSupportEmail": m25,
        "eligible": MessageLookupByLibrary.simpleMessage("kvalificeret"),
        "email": MessageLookupByLibrary.simpleMessage("Email"),
        "emailAlreadyRegistered": MessageLookupByLibrary.simpleMessage(
            "E-mail er allerede registreret."),
        "emailNotRegistered":
            MessageLookupByLibrary.simpleMessage("E-mail er ikke registreret."),
        "encryption": MessageLookupByLibrary.simpleMessage("Kryptering"),
        "encryptionKeys":
            MessageLookupByLibrary.simpleMessage("Krypteringsnøgler"),
        "enterCode": MessageLookupByLibrary.simpleMessage("Indtast kode"),
        "enterEmail":
            MessageLookupByLibrary.simpleMessage("Indtast email adresse"),
        "enterNewPasswordToEncrypt": MessageLookupByLibrary.simpleMessage(
            "Indtast en ny adgangskode vi kan bruge til at kryptere dine data"),
        "enterPassword":
            MessageLookupByLibrary.simpleMessage("Indtast adgangskode"),
        "enterPasswordToEncrypt": MessageLookupByLibrary.simpleMessage(
            "Indtast en adgangskode vi kan bruge til at kryptere dine data"),
        "enterPin": MessageLookupByLibrary.simpleMessage("Indtast PIN"),
        "enterThe6digitCodeFromnyourAuthenticatorApp":
            MessageLookupByLibrary.simpleMessage(
                "Indtast den 6-cifrede kode fra din autentificeringsapp"),
        "enterValidEmail": MessageLookupByLibrary.simpleMessage(
            "Indtast venligst en gyldig email adresse."),
        "enterYourEmailAddress":
            MessageLookupByLibrary.simpleMessage("Indtast din email adresse"),
        "enterYourPassword":
            MessageLookupByLibrary.simpleMessage("Indtast adgangskode"),
        "enterYourRecoveryKey": MessageLookupByLibrary.simpleMessage(
            "Indtast din gendannelsesnøgle"),
        "familyPlanPortalTitle":
            MessageLookupByLibrary.simpleMessage("Familie"),
        "feedback": MessageLookupByLibrary.simpleMessage("Feedback"),
        "fileSavedToGallery":
            MessageLookupByLibrary.simpleMessage("Fil gemt i galleri"),
        "findPeopleByName":
            MessageLookupByLibrary.simpleMessage("Find folk hurtigt ved navn"),
        "forgotPassword":
            MessageLookupByLibrary.simpleMessage("Glemt adgangskode"),
        "freeStorageOnReferralSuccess": m37,
        "freeUpDeviceSpace":
            MessageLookupByLibrary.simpleMessage("Frigør enhedsplads"),
        "freeUpDeviceSpaceDesc": MessageLookupByLibrary.simpleMessage(
            "Spar plads på din enhed ved at rydde filer, der allerede er sikkerhedskopieret."),
        "generatingEncryptionKeys": MessageLookupByLibrary.simpleMessage(
            "Genererer krypteringsnøgler..."),
        "help": MessageLookupByLibrary.simpleMessage("Hjælp"),
        "howItWorks":
            MessageLookupByLibrary.simpleMessage("Sådan fungerer det"),
        "incorrectPasswordTitle":
            MessageLookupByLibrary.simpleMessage("Forkert adgangskode"),
        "incorrectRecoveryKeyBody": MessageLookupByLibrary.simpleMessage(
            "Den gendannelsesnøgle du indtastede er forkert"),
        "incorrectRecoveryKeyTitle":
            MessageLookupByLibrary.simpleMessage("Forkert gendannelsesnøgle"),
        "indexedItems":
            MessageLookupByLibrary.simpleMessage("Indekserede elementer"),
        "insecureDevice": MessageLookupByLibrary.simpleMessage("Usikker enhed"),
        "invalidEmailAddress":
            MessageLookupByLibrary.simpleMessage("Ugyldig email adresse"),
        "invalidKey": MessageLookupByLibrary.simpleMessage("Ugyldig nøgle"),
        "invite": MessageLookupByLibrary.simpleMessage("Inviter"),
        "inviteYourFriends":
            MessageLookupByLibrary.simpleMessage("Inviter dine venner"),
        "itemsWillBeRemovedFromAlbum": MessageLookupByLibrary.simpleMessage(
            "Valgte elementer vil blive fjernet fra dette album"),
        "keepPhotos": MessageLookupByLibrary.simpleMessage("Behold billeder"),
        "kindlyHelpUsWithThisInformation": MessageLookupByLibrary.simpleMessage(
            "Hjælp os venligst med disse oplysninger"),
        "linkDeviceLimit":
            MessageLookupByLibrary.simpleMessage("Enheds grænse"),
        "linkEnabled": MessageLookupByLibrary.simpleMessage("Aktiveret"),
        "linkExpired": MessageLookupByLibrary.simpleMessage("Udløbet"),
<<<<<<< HEAD
        "linkExpiresOn": m48,
=======
        "linkExpiresOn": m47,
>>>>>>> 76bff25d
        "linkExpiry": MessageLookupByLibrary.simpleMessage("Udløb af link"),
        "linkHasExpired":
            MessageLookupByLibrary.simpleMessage("Linket er udløbet"),
        "linkNeverExpires": MessageLookupByLibrary.simpleMessage("Aldrig"),
        "loadingModel":
            MessageLookupByLibrary.simpleMessage("Downloader modeller..."),
        "lockButtonLabel": MessageLookupByLibrary.simpleMessage("Lås"),
        "logInLabel": MessageLookupByLibrary.simpleMessage("Log ind"),
        "loggingOut": MessageLookupByLibrary.simpleMessage("Logger ud..."),
        "loginTerms": MessageLookupByLibrary.simpleMessage(
            "Ved at klikke på log ind accepterer jeg <u-terms>vilkårene for service</u-terms> og <u-policy>privatlivspolitik</u-policy>"),
        "longPressAnEmailToVerifyEndToEndEncryption":
            MessageLookupByLibrary.simpleMessage(
                "Langt tryk på en e-mail for at bekræfte slutningen af krypteringen."),
        "lostDevice":
            MessageLookupByLibrary.simpleMessage("Har du mistet enhed?"),
        "machineLearning": MessageLookupByLibrary.simpleMessage("Maskinlæring"),
        "magicSearch": MessageLookupByLibrary.simpleMessage("Magisk søgning"),
        "manage": MessageLookupByLibrary.simpleMessage("Administrér"),
        "manageDeviceStorageDesc": MessageLookupByLibrary.simpleMessage(
            "Gennemgå og ryd lokal cache-lagring."),
        "manageParticipants":
            MessageLookupByLibrary.simpleMessage("Administrer"),
        "mlConsent":
            MessageLookupByLibrary.simpleMessage("Aktiver maskinlæring"),
        "mlConsentPrivacy": MessageLookupByLibrary.simpleMessage(
            "Klik her for flere detaljer om denne funktion i vores privatlivspolitik"),
        "mlConsentTitle":
            MessageLookupByLibrary.simpleMessage("Aktiver maskinlæring?"),
        "mlIndexingDescription": MessageLookupByLibrary.simpleMessage(
            "Bemærk venligst, at maskinindlæring vil resultere i en højere båndbredde og batteriforbrug, indtil alle elementer er indekseret. Overvej at bruge desktop app til hurtigere indeksering, vil alle resultater blive synkroniseret automatisk."),
        "moderateStrength": MessageLookupByLibrary.simpleMessage("Moderat"),
        "moments": MessageLookupByLibrary.simpleMessage("Øjeblikke"),
        "never": MessageLookupByLibrary.simpleMessage("Aldrig"),
        "newAlbum": MessageLookupByLibrary.simpleMessage("Nyt album"),
        "next": MessageLookupByLibrary.simpleMessage("Næste"),
        "noDeviceLimit": MessageLookupByLibrary.simpleMessage("Ingen"),
        "noRecoveryKey":
            MessageLookupByLibrary.simpleMessage("Ingen gendannelsesnøgle?"),
        "ok": MessageLookupByLibrary.simpleMessage("Ok"),
        "oops": MessageLookupByLibrary.simpleMessage("Ups"),
        "oopsSomethingWentWrong":
            MessageLookupByLibrary.simpleMessage("Ups, noget gik galt"),
        "orPickAnExistingOne":
            MessageLookupByLibrary.simpleMessage("Eller vælg en eksisterende"),
        "otherDetectedFaces":
            MessageLookupByLibrary.simpleMessage("Other detected faces"),
        "password": MessageLookupByLibrary.simpleMessage("Adgangskode"),
        "passwordChangedSuccessfully": MessageLookupByLibrary.simpleMessage(
            "Adgangskoden er blevet ændret"),
        "passwordLock": MessageLookupByLibrary.simpleMessage("Adgangskodelås"),
<<<<<<< HEAD
        "passwordStrength": m58,
=======
        "passwordStrength": m57,
>>>>>>> 76bff25d
        "passwordWarning": MessageLookupByLibrary.simpleMessage(
            "Vi gemmer ikke denne adgangskode, så hvis du glemmer den <underline>kan vi ikke dekryptere dine data</underline>"),
        "pendingItems":
            MessageLookupByLibrary.simpleMessage("Afventende elementer"),
        "peopleUsingYourCode": MessageLookupByLibrary.simpleMessage(
            "Personer, der bruger din kode"),
        "pleaseContactSupportAndWeWillBeHappyToHelp":
            MessageLookupByLibrary.simpleMessage(
                "Kontakt support@ente.io og vi vil være glade for at hjælpe!"),
        "pleaseTryAgain":
            MessageLookupByLibrary.simpleMessage("Prøv venligst igen"),
        "pleaseWait": MessageLookupByLibrary.simpleMessage("Vent venligst..."),
        "privacyPolicyTitle":
            MessageLookupByLibrary.simpleMessage("Privatlivspolitik"),
        "publicLinkEnabled":
            MessageLookupByLibrary.simpleMessage("Offentligt link aktiveret"),
<<<<<<< HEAD
        "questionmark": MessageLookupByLibrary.simpleMessage("?"),
=======
>>>>>>> 76bff25d
        "recover": MessageLookupByLibrary.simpleMessage("Gendan"),
        "recoverAccount": MessageLookupByLibrary.simpleMessage("Gendan konto"),
        "recoverButton": MessageLookupByLibrary.simpleMessage("Gendan"),
        "recoveryKey":
            MessageLookupByLibrary.simpleMessage("Gendannelse nøgle"),
        "recoveryKeyCopiedToClipboard": MessageLookupByLibrary.simpleMessage(
            "Gendannelsesnøgle kopieret til udklipsholder"),
        "recoveryKeyOnForgotPassword": MessageLookupByLibrary.simpleMessage(
            "Hvis du glemmer din adgangskode, den eneste måde, du kan gendanne dine data er med denne nøgle."),
        "recoveryKeySaveDescription": MessageLookupByLibrary.simpleMessage(
            "Vi gemmer ikke denne nøgle, gem venligst denne 24 ord nøgle på et sikkert sted."),
        "recoveryKeySuccessBody": MessageLookupByLibrary.simpleMessage(
            "Super! Din gendannelsesnøgle er gyldig. Tak fordi du verificerer.\n\nHusk at holde din gendannelsesnøgle sikker sikkerhedskopieret."),
        "recoveryKeyVerified":
            MessageLookupByLibrary.simpleMessage("Gendannelsesnøgle bekræftet"),
        "recoverySuccessful":
            MessageLookupByLibrary.simpleMessage("Gendannelse lykkedes!"),
        "recreatePasswordTitle":
            MessageLookupByLibrary.simpleMessage("Genskab adgangskode"),
        "referralStep2": MessageLookupByLibrary.simpleMessage(
            "2. De tilmelder sig en betalt plan"),
        "remove": MessageLookupByLibrary.simpleMessage("Fjern"),
        "removeFromAlbum":
            MessageLookupByLibrary.simpleMessage("Fjern fra album"),
        "removeFromAlbumTitle":
            MessageLookupByLibrary.simpleMessage("Fjern fra album?"),
        "removeLink": MessageLookupByLibrary.simpleMessage("Fjern link"),
        "removeParticipant":
            MessageLookupByLibrary.simpleMessage("Fjern deltager"),
        "removeWithQuestionMark":
            MessageLookupByLibrary.simpleMessage("Fjern?"),
        "removingFromFavorites":
            MessageLookupByLibrary.simpleMessage("Fjerner fra favoritter..."),
        "renameFile": MessageLookupByLibrary.simpleMessage("Omdøb fil"),
        "resendEmail": MessageLookupByLibrary.simpleMessage("Send email igen"),
        "resetPasswordTitle":
            MessageLookupByLibrary.simpleMessage("Nulstil adgangskode"),
        "retry": MessageLookupByLibrary.simpleMessage("Prøv igen"),
        "saveAsAnotherPerson":
            MessageLookupByLibrary.simpleMessage("Save as another person"),
        "saveKey": MessageLookupByLibrary.simpleMessage("Gem nøgle"),
        "saveYourRecoveryKeyIfYouHaventAlready":
            MessageLookupByLibrary.simpleMessage(
                "Gem din gendannelsesnøgle, hvis du ikke allerede har"),
        "scanCode": MessageLookupByLibrary.simpleMessage("Skan kode"),
        "scanThisBarcodeWithnyourAuthenticatorApp":
            MessageLookupByLibrary.simpleMessage(
                "Skan denne QR-kode med godkendelses-appen"),
        "searchHint1":
            MessageLookupByLibrary.simpleMessage("Hurtig, søgning på enheden"),
        "selectAll": MessageLookupByLibrary.simpleMessage("Vælg alle"),
        "selectFoldersForBackup": MessageLookupByLibrary.simpleMessage(
            "Vælg mapper til sikkerhedskopiering"),
        "selectReason": MessageLookupByLibrary.simpleMessage("Vælg årsag"),
        "selectedFoldersWillBeEncryptedAndBackedUp":
            MessageLookupByLibrary.simpleMessage(
                "Valgte mapper vil blive krypteret og sikkerhedskopieret"),
<<<<<<< HEAD
        "selectedPhotos": m81,
=======
        "selectedPhotos": m80,
>>>>>>> 76bff25d
        "sendEmail": MessageLookupByLibrary.simpleMessage("Send email"),
        "sendLink": MessageLookupByLibrary.simpleMessage("Send link"),
        "setPasswordTitle":
            MessageLookupByLibrary.simpleMessage("Angiv adgangskode"),
        "setupComplete":
            MessageLookupByLibrary.simpleMessage("Opsætning fuldført"),
        "shareALink": MessageLookupByLibrary.simpleMessage("Del et link"),
<<<<<<< HEAD
        "shareTextConfirmOthersVerificationID": m85,
=======
        "shareTextConfirmOthersVerificationID": m84,
>>>>>>> 76bff25d
        "shareWithNonenteUsers":
            MessageLookupByLibrary.simpleMessage("Del med ikke Ente brugere"),
        "showLessFaces":
            MessageLookupByLibrary.simpleMessage("Show less faces"),
        "showMemories": MessageLookupByLibrary.simpleMessage("Vis minder"),
        "showMoreFaces":
            MessageLookupByLibrary.simpleMessage("Show more faces"),
        "signUpTerms": MessageLookupByLibrary.simpleMessage(
            "Jeg er enig i <u-terms>betingelser for brug</u-terms> og <u-policy>privatlivspolitik</u-policy>"),
        "skip": MessageLookupByLibrary.simpleMessage("Spring over"),
        "somethingWentWrongPleaseTryAgain":
            MessageLookupByLibrary.simpleMessage(
                "Noget gik galt, prøv venligst igen"),
        "sorry": MessageLookupByLibrary.simpleMessage("Beklager"),
        "sorryCouldNotAddToFavorites": MessageLookupByLibrary.simpleMessage(
            "Beklager, kunne ikke føje til favoritter!"),
        "sorryCouldNotRemoveFromFavorites":
            MessageLookupByLibrary.simpleMessage(
                "Beklager, kunne ikke fjernes fra favoritter!"),
        "sorryWeCouldNotGenerateSecureKeysOnThisDevicennplease":
            MessageLookupByLibrary.simpleMessage(
                "Beklager, vi kunne ikke generere sikre krypteringsnøgler på denne enhed.\n\nForsøg venligst at oprette en konto fra en anden enhed."),
        "status": MessageLookupByLibrary.simpleMessage("Status"),
<<<<<<< HEAD
        "storageInGB": m94,
=======
        "storageInGB": m93,
>>>>>>> 76bff25d
        "strongStrength": MessageLookupByLibrary.simpleMessage("Stærkt"),
        "subscribe": MessageLookupByLibrary.simpleMessage("Abonner"),
        "subscribeToEnableSharing": MessageLookupByLibrary.simpleMessage(
            "Du skal have et aktivt betalt abonnement for at aktivere deling."),
        "tapToCopy":
            MessageLookupByLibrary.simpleMessage("tryk for at kopiere"),
        "tapToEnterCode":
            MessageLookupByLibrary.simpleMessage("Tryk for at indtaste kode"),
        "terminate": MessageLookupByLibrary.simpleMessage("Afbryd"),
        "terminateSession":
            MessageLookupByLibrary.simpleMessage("Afslut session?"),
        "termsOfServicesTitle":
            MessageLookupByLibrary.simpleMessage("Betingelser"),
<<<<<<< HEAD
        "theyAlsoGetXGb": m100,
=======
        "theyAlsoGetXGb": m99,
>>>>>>> 76bff25d
        "thisCanBeUsedToRecoverYourAccountIfYou":
            MessageLookupByLibrary.simpleMessage(
                "Dette kan bruges til at gendanne din konto, hvis du mister din anden faktor"),
        "thisDevice": MessageLookupByLibrary.simpleMessage("Denne enhed"),
        "thisIsYourVerificationId": MessageLookupByLibrary.simpleMessage(
            "Dette er dit bekræftelses-ID"),
        "thisWillLogYouOutOfTheFollowingDevice":
            MessageLookupByLibrary.simpleMessage(
                "Dette vil logge dig ud af følgende enhed:"),
        "thisWillLogYouOutOfThisDevice": MessageLookupByLibrary.simpleMessage(
            "Dette vil logge dig ud af denne enhed!"),
        "toResetVerifyEmail": MessageLookupByLibrary.simpleMessage(
            "For at nulstille din adgangskode, bekræft venligst din email adresse."),
        "tryAgain": MessageLookupByLibrary.simpleMessage("Prøv igen"),
        "twofactorAuthenticationPageTitle":
            MessageLookupByLibrary.simpleMessage("To-faktor-godkendelse"),
        "twofactorSetup":
            MessageLookupByLibrary.simpleMessage("To-faktor opsætning"),
        "unavailableReferralCode": MessageLookupByLibrary.simpleMessage(
            "Beklager, denne kode er ikke tilgængelig."),
        "unselectAll": MessageLookupByLibrary.simpleMessage("Fravælg alle"),
        "updatingFolderSelection":
            MessageLookupByLibrary.simpleMessage("Opdaterer mappevalg..."),
        "useRecoveryKey":
            MessageLookupByLibrary.simpleMessage("Brug gendannelsesnøgle"),
        "verify": MessageLookupByLibrary.simpleMessage("Bekræft"),
        "verifyEmail": MessageLookupByLibrary.simpleMessage("Bekræft e-mail"),
        "verifyPassword":
            MessageLookupByLibrary.simpleMessage("Bekræft adgangskode"),
        "verifyingRecoveryKey": MessageLookupByLibrary.simpleMessage(
            "Verificerer gendannelsesnøgle..."),
        "viewAddOnButton":
            MessageLookupByLibrary.simpleMessage("Vis tilføjelser"),
        "viewRecoveryKey":
            MessageLookupByLibrary.simpleMessage("Vis gendannelsesnøgle"),
        "viewer": MessageLookupByLibrary.simpleMessage("Seer"),
        "waitingForWifi":
            MessageLookupByLibrary.simpleMessage("Venter på Wi-fi..."),
<<<<<<< HEAD
        "weHaveSendEmailTo": m115,
=======
        "weHaveSendEmailTo": m114,
>>>>>>> 76bff25d
        "weakStrength": MessageLookupByLibrary.simpleMessage("Svagt"),
        "welcomeBack":
            MessageLookupByLibrary.simpleMessage("Velkommen tilbage!"),
        "wishThemAHappyBirthday": m115,
        "yesConvertToViewer": MessageLookupByLibrary.simpleMessage(
            "Ja, konverter til præsentation"),
        "yesRemove": MessageLookupByLibrary.simpleMessage("Ja, fjern"),
        "you": MessageLookupByLibrary.simpleMessage("Dig"),
        "yourAccountHasBeenDeleted":
            MessageLookupByLibrary.simpleMessage("Din konto er blevet slettet")
      };
}<|MERGE_RESOLUTION|>--- conflicted
+++ resolved
@@ -32,24 +32,6 @@
   static String m37(storageAmountInGB) =>
       "${storageAmountInGB} GB hver gang nogen tilmelder sig et betalt abonnement og anvender din kode";
 
-<<<<<<< HEAD
-  static String m48(expiryTime) => "Link udløber den ${expiryTime}";
-
-  static String m58(passwordStrengthValue) =>
-      "Kodeordets styrke: ${passwordStrengthValue}";
-
-  static String m81(count) => "${count} valgt";
-
-  static String m85(verificationID) =>
-      "Hey, kan du bekræfte, at dette er dit ente.io verifikation ID: ${verificationID}";
-
-  static String m94(storageAmountInGB) => "${storageAmountInGB} GB";
-
-  static String m100(storageAmountInGB) =>
-      "De får også ${storageAmountInGB} GB";
-
-  static String m115(email) =>
-=======
   static String m47(expiryTime) => "Link udløber den ${expiryTime}";
 
   static String m57(passwordStrengthValue) =>
@@ -65,7 +47,6 @@
   static String m99(storageAmountInGB) => "De får også ${storageAmountInGB} GB";
 
   static String m114(email) =>
->>>>>>> 76bff25d
       "Vi har sendt en email til <green>${email}</green>";
 
   static String m115(name) => "Wish \$${name} a happy birthday! 🎉";
@@ -105,10 +86,6 @@
             MessageLookupByLibrary.simpleMessage("Tillad tilføjelse af fotos"),
         "allowDownloads":
             MessageLookupByLibrary.simpleMessage("Tillad downloads"),
-        "areThey": MessageLookupByLibrary.simpleMessage("Are they "),
-        "areYouSureRemoveThisFaceFromPerson":
-            MessageLookupByLibrary.simpleMessage(
-                "Are you sure you want to remove this face from this person?"),
         "askDeleteReason": MessageLookupByLibrary.simpleMessage(
             "Hvad er hovedårsagen til, at du sletter din konto?"),
         "backedUpFolders":
@@ -278,11 +255,7 @@
             MessageLookupByLibrary.simpleMessage("Enheds grænse"),
         "linkEnabled": MessageLookupByLibrary.simpleMessage("Aktiveret"),
         "linkExpired": MessageLookupByLibrary.simpleMessage("Udløbet"),
-<<<<<<< HEAD
-        "linkExpiresOn": m48,
-=======
         "linkExpiresOn": m47,
->>>>>>> 76bff25d
         "linkExpiry": MessageLookupByLibrary.simpleMessage("Udløb af link"),
         "linkHasExpired":
             MessageLookupByLibrary.simpleMessage("Linket er udløbet"),
@@ -328,17 +301,11 @@
             MessageLookupByLibrary.simpleMessage("Ups, noget gik galt"),
         "orPickAnExistingOne":
             MessageLookupByLibrary.simpleMessage("Eller vælg en eksisterende"),
-        "otherDetectedFaces":
-            MessageLookupByLibrary.simpleMessage("Other detected faces"),
         "password": MessageLookupByLibrary.simpleMessage("Adgangskode"),
         "passwordChangedSuccessfully": MessageLookupByLibrary.simpleMessage(
             "Adgangskoden er blevet ændret"),
         "passwordLock": MessageLookupByLibrary.simpleMessage("Adgangskodelås"),
-<<<<<<< HEAD
-        "passwordStrength": m58,
-=======
         "passwordStrength": m57,
->>>>>>> 76bff25d
         "passwordWarning": MessageLookupByLibrary.simpleMessage(
             "Vi gemmer ikke denne adgangskode, så hvis du glemmer den <underline>kan vi ikke dekryptere dine data</underline>"),
         "pendingItems":
@@ -355,10 +322,6 @@
             MessageLookupByLibrary.simpleMessage("Privatlivspolitik"),
         "publicLinkEnabled":
             MessageLookupByLibrary.simpleMessage("Offentligt link aktiveret"),
-<<<<<<< HEAD
-        "questionmark": MessageLookupByLibrary.simpleMessage("?"),
-=======
->>>>>>> 76bff25d
         "recover": MessageLookupByLibrary.simpleMessage("Gendan"),
         "recoverAccount": MessageLookupByLibrary.simpleMessage("Gendan konto"),
         "recoverButton": MessageLookupByLibrary.simpleMessage("Gendan"),
@@ -397,8 +360,6 @@
         "resetPasswordTitle":
             MessageLookupByLibrary.simpleMessage("Nulstil adgangskode"),
         "retry": MessageLookupByLibrary.simpleMessage("Prøv igen"),
-        "saveAsAnotherPerson":
-            MessageLookupByLibrary.simpleMessage("Save as another person"),
         "saveKey": MessageLookupByLibrary.simpleMessage("Gem nøgle"),
         "saveYourRecoveryKeyIfYouHaventAlready":
             MessageLookupByLibrary.simpleMessage(
@@ -416,11 +377,7 @@
         "selectedFoldersWillBeEncryptedAndBackedUp":
             MessageLookupByLibrary.simpleMessage(
                 "Valgte mapper vil blive krypteret og sikkerhedskopieret"),
-<<<<<<< HEAD
-        "selectedPhotos": m81,
-=======
         "selectedPhotos": m80,
->>>>>>> 76bff25d
         "sendEmail": MessageLookupByLibrary.simpleMessage("Send email"),
         "sendLink": MessageLookupByLibrary.simpleMessage("Send link"),
         "setPasswordTitle":
@@ -428,18 +385,10 @@
         "setupComplete":
             MessageLookupByLibrary.simpleMessage("Opsætning fuldført"),
         "shareALink": MessageLookupByLibrary.simpleMessage("Del et link"),
-<<<<<<< HEAD
-        "shareTextConfirmOthersVerificationID": m85,
-=======
         "shareTextConfirmOthersVerificationID": m84,
->>>>>>> 76bff25d
         "shareWithNonenteUsers":
             MessageLookupByLibrary.simpleMessage("Del med ikke Ente brugere"),
-        "showLessFaces":
-            MessageLookupByLibrary.simpleMessage("Show less faces"),
         "showMemories": MessageLookupByLibrary.simpleMessage("Vis minder"),
-        "showMoreFaces":
-            MessageLookupByLibrary.simpleMessage("Show more faces"),
         "signUpTerms": MessageLookupByLibrary.simpleMessage(
             "Jeg er enig i <u-terms>betingelser for brug</u-terms> og <u-policy>privatlivspolitik</u-policy>"),
         "skip": MessageLookupByLibrary.simpleMessage("Spring over"),
@@ -456,11 +405,7 @@
             MessageLookupByLibrary.simpleMessage(
                 "Beklager, vi kunne ikke generere sikre krypteringsnøgler på denne enhed.\n\nForsøg venligst at oprette en konto fra en anden enhed."),
         "status": MessageLookupByLibrary.simpleMessage("Status"),
-<<<<<<< HEAD
-        "storageInGB": m94,
-=======
         "storageInGB": m93,
->>>>>>> 76bff25d
         "strongStrength": MessageLookupByLibrary.simpleMessage("Stærkt"),
         "subscribe": MessageLookupByLibrary.simpleMessage("Abonner"),
         "subscribeToEnableSharing": MessageLookupByLibrary.simpleMessage(
@@ -474,11 +419,7 @@
             MessageLookupByLibrary.simpleMessage("Afslut session?"),
         "termsOfServicesTitle":
             MessageLookupByLibrary.simpleMessage("Betingelser"),
-<<<<<<< HEAD
-        "theyAlsoGetXGb": m100,
-=======
         "theyAlsoGetXGb": m99,
->>>>>>> 76bff25d
         "thisCanBeUsedToRecoverYourAccountIfYou":
             MessageLookupByLibrary.simpleMessage(
                 "Dette kan bruges til at gendanne din konto, hvis du mister din anden faktor"),
@@ -517,11 +458,7 @@
         "viewer": MessageLookupByLibrary.simpleMessage("Seer"),
         "waitingForWifi":
             MessageLookupByLibrary.simpleMessage("Venter på Wi-fi..."),
-<<<<<<< HEAD
-        "weHaveSendEmailTo": m115,
-=======
         "weHaveSendEmailTo": m114,
->>>>>>> 76bff25d
         "weakStrength": MessageLookupByLibrary.simpleMessage("Svagt"),
         "welcomeBack":
             MessageLookupByLibrary.simpleMessage("Velkommen tilbage!"),
