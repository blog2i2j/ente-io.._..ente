--- conflicted
+++ resolved
@@ -20,170 +20,164 @@
 class MessageLookup extends MessageLookupByLibrary {
   String get localeName => 'ja';
 
-  static String m5(count) =>
+  static String m6(count) =>
       "${Intl.plural(count, zero: '共同編集者を追加', one: '共同編集者を追加', other: '共同編集者を追加')}";
 
-  static String m6(count) =>
+  static String m7(count) =>
       "${Intl.plural(count, one: '項目を追加', other: '項目を追加')}";
 
-  static String m7(storageAmount, endDate) =>
+  static String m8(storageAmount, endDate) =>
       "あなたの ${storageAmount} アドオンは ${endDate} まで有効です";
 
-  static String m8(count) =>
+  static String m9(count) =>
       "${Intl.plural(count, zero: 'ビューアーを追加', one: 'ビューアーを追加', other: 'ビューアーを追加')}";
 
-  static String m9(emailOrName) => "${emailOrName} が追加";
-
-  static String m10(albumName) => "${albumName} に追加しました";
-
-  static String m11(count) =>
+  static String m10(emailOrName) => "${emailOrName} が追加";
+
+  static String m11(albumName) => "${albumName} に追加しました";
+
+  static String m12(count) =>
       "${Intl.plural(count, zero: '参加者なし', one: '1 参加者', other: '${count} 参加者')}";
 
-  static String m12(versionValue) => "バージョン: ${versionValue}";
-
-  static String m13(freeAmount, storageUnit) =>
+  static String m13(versionValue) => "バージョン: ${versionValue}";
+
+  static String m14(freeAmount, storageUnit) =>
       "${freeAmount} ${storageUnit} 無料";
 
-  static String m14(paymentProvider) =>
+  static String m15(paymentProvider) =>
       "まず${paymentProvider} から既存のサブスクリプションをキャンセルしてください";
 
-  static String m15(user) =>
+  static String m16(user) =>
       "${user} は写真をアルバムに追加できなくなります\n\n※${user} が追加した写真は今後も${user} が削除できます";
 
-  static String m16(isFamilyMember, storageAmountInGb) =>
+  static String m17(isFamilyMember, storageAmountInGb) =>
       "${Intl.select(isFamilyMember, {
             'true': '家族は ${storageAmountInGb} GB 受け取っています',
             'false': 'あなたは ${storageAmountInGb} GB 受け取っています',
             'other': 'あなたは ${storageAmountInGb} GB受け取っています',
           })}";
 
-  static String m17(albumName) => "${albumName} のコラボレーションリンクを生成しました";
-
-  static String m18(familyAdminEmail) =>
+  static String m18(albumName) => "${albumName} のコラボレーションリンクを生成しました";
+
+  static String m19(familyAdminEmail) =>
       "サブスクリプションを管理するには、 <green>${familyAdminEmail}</green> に連絡してください";
 
-  static String m19(provider) =>
+  static String m20(provider) =>
       "${provider} サブスクリプションを管理するには、support@ente.io までご連絡ください。";
 
-  static String m20(endpoint) => "${endpoint} に接続しました";
-
-  static String m21(count) =>
+  static String m21(endpoint) => "${endpoint} に接続しました";
+
+  static String m22(count) =>
       "${Intl.plural(count, one: '${count} 個の項目を削除', other: '${count} 個の項目を削除')}";
 
-  static String m22(currentlyDeleting, totalCount) =>
+  static String m23(currentlyDeleting, totalCount) =>
       "${currentlyDeleting} / ${totalCount} を削除中";
 
-  static String m23(albumName) => "\"${albumName}\" にアクセスするための公開リンクが削除されます。";
-
-  static String m24(supportEmail) =>
+  static String m24(albumName) => "\"${albumName}\" にアクセスするための公開リンクが削除されます。";
+
+  static String m25(supportEmail) =>
       "あなたの登録したメールアドレスから${supportEmail} にメールを送ってください";
 
-  static String m25(count, storageSaved) =>
+  static String m26(count, storageSaved) =>
       "お掃除しました ${Intl.plural(count, one: '${count} 個の重複ファイル', other: '${count} 個の重複ファイル')}, (${storageSaved}が開放されます！)";
 
-  static String m26(count, formattedSize) =>
+  static String m27(count, formattedSize) =>
       "${count} 個のファイル、それぞれ${formattedSize}";
 
-  static String m27(newEmail) => "メールアドレスが ${newEmail} に変更されました";
-
-  static String m28(email) =>
+  static String m28(newEmail) => "メールアドレスが ${newEmail} に変更されました";
+
+  static String m29(email) =>
       "${email} はEnteアカウントを持っていません。\n\n写真を共有するために「招待」を送信してください。";
 
-  static String m29(count, formattedNumber) =>
+  static String m30(count, formattedNumber) =>
       "${Intl.plural(count, other: '${formattedNumber} 個のファイル')} が安全にバックアップされました";
 
-  static String m30(count, formattedNumber) =>
+  static String m31(count, formattedNumber) =>
       "${Intl.plural(count, other: '${formattedNumber} ファイル')} が安全にバックアップされました";
 
-  static String m31(storageAmountInGB) =>
+  static String m32(storageAmountInGB) =>
       "誰かが有料プランにサインアップしてコードを適用する度に ${storageAmountInGB} GB";
 
-  static String m32(endDate) => "無料トライアルは${endDate} までです";
-
-  static String m33(count) =>
+  static String m33(endDate) => "無料トライアルは${endDate} までです";
+
+  static String m34(count) =>
       "あなたが有効なサブスクリプションを持っている限りEnte上の ${Intl.plural(count, other: 'それらに')} アクセスできます";
 
-  static String m34(sizeInMBorGB) => "${sizeInMBorGB} を解放する";
-
-  static String m35(count, formattedSize) =>
+  static String m35(sizeInMBorGB) => "${sizeInMBorGB} を解放する";
+
+  static String m36(count, formattedSize) =>
       "${Intl.plural(count, other: 'デバイスから削除して${formattedSize} 解放することができます')}";
 
-  static String m36(currentlyProcessing, totalCount) =>
+  static String m37(currentlyProcessing, totalCount) =>
       "${currentlyProcessing} / ${totalCount} を処理中";
 
-  static String m37(count) => "${Intl.plural(count, other: '${count}個のアイテム')}";
-
-  static String m38(expiryTime) => "リンクは ${expiryTime} に期限切れになります";
-
-  static String m2(count, formattedCount) =>
+  static String m38(count) => "${Intl.plural(count, other: '${count}個のアイテム')}";
+
+  static String m39(expiryTime) => "リンクは ${expiryTime} に期限切れになります";
+
+  static String m3(count, formattedCount) =>
       "${Intl.plural(count, zero: '思い出なし', one: '${formattedCount} 思い出', other: '${formattedCount} 思い出')}";
 
-  static String m39(count) =>
+  static String m40(count) =>
       "${Intl.plural(count, one: '項目を移動', other: '項目を移動')}";
 
-  static String m40(albumName) => "${albumName} に移動しました";
-
-  static String m41(name) => "${name} ではありませんか？";
-
-  static String m42(familyAdminEmail) =>
+  static String m41(albumName) => "${albumName} に移動しました";
+
+  static String m42(name) => "${name} ではありませんか？";
+
+  static String m43(familyAdminEmail) =>
       "コードを変更するには、 ${familyAdminEmail} までご連絡ください。";
 
   static String m0(passwordStrengthValue) =>
       "パスワードの長さ: ${passwordStrengthValue}";
 
-  static String m43(providerName) => "請求された場合は、 ${providerName} のサポートに連絡してください";
-
-  static String m44(endDate) =>
+  static String m44(providerName) => "請求された場合は、 ${providerName} のサポートに連絡してください";
+
+  static String m45(endDate) =>
       "${endDate} まで無料トライアルが有効です。\nその後、有料プランを選択することができます。";
 
-  static String m45(toEmail) => "${toEmail} にメールでご連絡ください";
-
-  static String m46(toEmail) => "ログを以下のアドレスに送信してください \n${toEmail}";
-
-<<<<<<< HEAD
-  static String m46(folderName) => "${folderName} を処理中...";
-
-  static String m47(storeName) => "${storeName} で評価";
-=======
-  static String m47(folderName) => "${folderName} を処理中...";
->>>>>>> 228cea5b
-
-  static String m48(storeName) => "${storeName} で評価";
-
-  static String m49(storageInGB) => "3. お二人とも ${storageInGB} GB*を無料で手に入ります。";
-
-  static String m50(userEmail) =>
+  static String m46(toEmail) => "${toEmail} にメールでご連絡ください";
+
+  static String m47(toEmail) => "ログを以下のアドレスに送信してください \n${toEmail}";
+
+  static String m48(folderName) => "${folderName} を処理中...";
+
+  static String m49(storeName) => "${storeName} で評価";
+
+  static String m50(storageInGB) => "3. お二人とも ${storageInGB} GB*を無料で手に入ります。";
+
+  static String m51(userEmail) =>
       "${userEmail} はこの共有アルバムから退出します\n\n${userEmail} が追加した写真もアルバムから削除されます";
 
-  static String m51(endDate) => "サブスクリプションは ${endDate} に更新します";
-
-  static String m52(count) =>
+  static String m52(endDate) => "サブスクリプションは ${endDate} に更新します";
+
+  static String m53(count) =>
       "${Intl.plural(count, one: '${count} 個の結果', other: '${count} 個の結果')}";
 
-  static String m3(count) => "${count} 個を選択";
-
-  static String m53(count, yourCount) => "${count} 個選択中（${yourCount} あなた）";
-
-  static String m54(verificationID) => "私の確認ID: ente.ioの ${verificationID}";
-
-  static String m4(verificationID) =>
+  static String m4(count) => "${count} 個を選択";
+
+  static String m54(count, yourCount) => "${count} 個選択中（${yourCount} あなた）";
+
+  static String m55(verificationID) => "私の確認ID: ente.ioの ${verificationID}";
+
+  static String m5(verificationID) =>
       "これがあなたのente.io確認用IDであることを確認できますか？ ${verificationID}";
 
-  static String m55(referralCode, referralStorageInGB) =>
+  static String m56(referralCode, referralStorageInGB) =>
       "リフェラルコード: ${referralCode}\n\n設定→一般→リフェラルで使うことで${referralStorageInGB}が無料になります(あなたが有料プランに加入したあと)。\n\nhttps://ente.io";
 
-  static String m56(numberOfPeople) =>
+  static String m57(numberOfPeople) =>
       "${Intl.plural(numberOfPeople, zero: '誰かと共有しましょう', one: '1人と共有されています', other: '${numberOfPeople} 人と共有されています')}";
 
-  static String m57(emailIDs) => "${emailIDs} と共有中";
-
-  static String m58(fileType) => "${fileType} はEnteから削除されます。";
-
-  static String m59(fileType) => "この ${fileType} はEnteとお使いのデバイスの両方にあります。";
-
-  static String m60(fileType) => "${fileType} はEnteから削除されます。";
-
-  static String m61(storageAmountInGB) => "${storageAmountInGB} GB";
+  static String m58(emailIDs) => "${emailIDs} と共有中";
+
+  static String m59(fileType) => "${fileType} はEnteから削除されます。";
+
+  static String m60(fileType) => "この ${fileType} はEnteとお使いのデバイスの両方にあります。";
+
+  static String m61(fileType) => "${fileType} はEnteから削除されます。";
+
+  static String m1(storageAmountInGB) => "${storageAmountInGB} GB";
 
   static String m62(
           usedAmount, usedStorageUnit, totalAmount, totalStorageUnit) =>
@@ -209,7 +203,7 @@
 
   static String m71(email) => "${email} を確認";
 
-  static String m1(email) => "<green>${email}</green>にメールを送りました";
+  static String m2(email) => "<green>${email}</green>にメールを送りました";
 
   static String m72(count) =>
       "${Intl.plural(count, one: '${count} 年前', other: '${count} 年前')}";
@@ -229,15 +223,15 @@
         "addAName": MessageLookupByLibrary.simpleMessage("名前を追加"),
         "addANewEmail": MessageLookupByLibrary.simpleMessage("新しいEメールアドレスを追加"),
         "addCollaborator": MessageLookupByLibrary.simpleMessage("コラボレーターを追加"),
-        "addCollaborators": m5,
+        "addCollaborators": m6,
         "addFromDevice": MessageLookupByLibrary.simpleMessage("デバイスから追加"),
-        "addItem": m6,
+        "addItem": m7,
         "addLocation": MessageLookupByLibrary.simpleMessage("位置情報を追加"),
         "addLocationButton": MessageLookupByLibrary.simpleMessage("追加"),
         "addMore": MessageLookupByLibrary.simpleMessage("さらに追加"),
         "addNew": MessageLookupByLibrary.simpleMessage("新規追加"),
         "addOnPageSubtitle": MessageLookupByLibrary.simpleMessage("アドオンの詳細"),
-        "addOnValidTill": m7,
+        "addOnValidTill": m8,
         "addOns": MessageLookupByLibrary.simpleMessage("アドオン"),
         "addPhotos": MessageLookupByLibrary.simpleMessage("写真を追加"),
         "addSelected": MessageLookupByLibrary.simpleMessage("選んだものをアルバムに追加"),
@@ -245,11 +239,11 @@
         "addToEnte": MessageLookupByLibrary.simpleMessage("Enteに追加"),
         "addToHiddenAlbum": MessageLookupByLibrary.simpleMessage("非表示アルバムに追加"),
         "addViewer": MessageLookupByLibrary.simpleMessage("ビューアーを追加"),
-        "addViewers": m8,
+        "addViewers": m9,
         "addYourPhotosNow": MessageLookupByLibrary.simpleMessage("写真を今すぐ追加する"),
         "addedAs": MessageLookupByLibrary.simpleMessage("追加:"),
-        "addedBy": m9,
-        "addedSuccessfullyTo": m10,
+        "addedBy": m10,
+        "addedSuccessfullyTo": m11,
         "addingToFavorites":
             MessageLookupByLibrary.simpleMessage("お気に入りに追加しています..."),
         "advanced": MessageLookupByLibrary.simpleMessage("詳細"),
@@ -260,7 +254,7 @@
         "after1Week": MessageLookupByLibrary.simpleMessage("1週間後"),
         "after1Year": MessageLookupByLibrary.simpleMessage("1年後"),
         "albumOwner": MessageLookupByLibrary.simpleMessage("所有者"),
-        "albumParticipantsCount": m11,
+        "albumParticipantsCount": m12,
         "albumTitle": MessageLookupByLibrary.simpleMessage("アルバムタイトル"),
         "albumUpdated": MessageLookupByLibrary.simpleMessage("アルバムが更新されました"),
         "albums": MessageLookupByLibrary.simpleMessage("アルバム"),
@@ -294,11 +288,7 @@
         "appLock": MessageLookupByLibrary.simpleMessage("アプリのロック"),
         "appLockDescriptions": MessageLookupByLibrary.simpleMessage(
             "デバイスのデフォルトのロック画面と、カスタムロック画面のどちらを利用しますか？"),
-<<<<<<< HEAD
-        "appVersion": m10,
-=======
-        "appVersion": m12,
->>>>>>> 228cea5b
+        "appVersion": m13,
         "appleId": MessageLookupByLibrary.simpleMessage("Apple ID"),
         "apply": MessageLookupByLibrary.simpleMessage("適用"),
         "applyCodeTitle": MessageLookupByLibrary.simpleMessage("コードを適用"),
@@ -369,7 +359,7 @@
         "autoPairDesc": MessageLookupByLibrary.simpleMessage(
             "自動ペアリングは Chromecast に対応しているデバイスでのみ動作します。"),
         "available": MessageLookupByLibrary.simpleMessage("ご利用可能"),
-        "availableStorageSpace": m13,
+        "availableStorageSpace": m14,
         "backedUpFolders":
             MessageLookupByLibrary.simpleMessage("バックアップされたフォルダ"),
         "backup": MessageLookupByLibrary.simpleMessage("バックアップ"),
@@ -392,10 +382,10 @@
         "canOnlyRemoveFilesOwnedByYou":
             MessageLookupByLibrary.simpleMessage("あなたが所有しているファイルのみを削除できます"),
         "cancel": MessageLookupByLibrary.simpleMessage("キャンセル"),
-        "cancelOtherSubscription": m14,
+        "cancelOtherSubscription": m15,
         "cancelSubscription":
             MessageLookupByLibrary.simpleMessage("サブスクリプションをキャンセル"),
-        "cannotAddMorePhotosAfterBecomingViewer": m15,
+        "cannotAddMorePhotosAfterBecomingViewer": m16,
         "cannotDeleteSharedFiles":
             MessageLookupByLibrary.simpleMessage("共有ファイルは削除できません"),
         "castIPMismatchBody":
@@ -423,7 +413,7 @@
             MessageLookupByLibrary.simpleMessage("無料のストレージを受け取る"),
         "claimMore": MessageLookupByLibrary.simpleMessage("もっと！"),
         "claimed": MessageLookupByLibrary.simpleMessage("受け取り済"),
-        "claimedStorageSoFar": m16,
+        "claimedStorageSoFar": m17,
         "cleanUncategorized":
             MessageLookupByLibrary.simpleMessage("未分類のクリーンアップ"),
         "cleanUncategorizedDescription": MessageLookupByLibrary.simpleMessage(
@@ -448,7 +438,7 @@
         "collabLinkSectionDescription": MessageLookupByLibrary.simpleMessage(
             "Enteアプリやアカウントを持っていない人にも、共有アルバムに写真を追加したり表示したりできるリンクを作成します。"),
         "collaborativeLink": MessageLookupByLibrary.simpleMessage("共同作業リンク"),
-        "collaborativeLinkCreatedFor": m17,
+        "collaborativeLinkCreatedFor": m18,
         "collaborator": MessageLookupByLibrary.simpleMessage("コラボレーター"),
         "collaboratorsCanAddPhotosAndVideosToTheSharedAlbum":
             MessageLookupByLibrary.simpleMessage(
@@ -477,9 +467,9 @@
         "confirmYourRecoveryKey":
             MessageLookupByLibrary.simpleMessage("リカバリーキーを確認"),
         "connectToDevice": MessageLookupByLibrary.simpleMessage("デバイスに接続"),
-        "contactFamilyAdmin": m18,
+        "contactFamilyAdmin": m19,
         "contactSupport": MessageLookupByLibrary.simpleMessage("お問い合わせ"),
-        "contactToManageSubscription": m19,
+        "contactToManageSubscription": m20,
         "contacts": MessageLookupByLibrary.simpleMessage("連絡先"),
         "contents": MessageLookupByLibrary.simpleMessage("内容"),
         "continueLabel": MessageLookupByLibrary.simpleMessage("つづける"),
@@ -515,7 +505,7 @@
         "crop": MessageLookupByLibrary.simpleMessage("クロップ"),
         "currentUsageIs": MessageLookupByLibrary.simpleMessage("現在の使用状況 "),
         "custom": MessageLookupByLibrary.simpleMessage("カスタム"),
-        "customEndpoint": m20,
+        "customEndpoint": m21,
         "darkTheme": MessageLookupByLibrary.simpleMessage("ダーク"),
         "dayToday": MessageLookupByLibrary.simpleMessage("今日"),
         "dayYesterday": MessageLookupByLibrary.simpleMessage("昨日"),
@@ -544,10 +534,10 @@
         "deleteFromBoth": MessageLookupByLibrary.simpleMessage("両方から削除"),
         "deleteFromDevice": MessageLookupByLibrary.simpleMessage("デバイスから削除"),
         "deleteFromEnte": MessageLookupByLibrary.simpleMessage("Enteから削除"),
-        "deleteItemCount": m21,
+        "deleteItemCount": m22,
         "deleteLocation": MessageLookupByLibrary.simpleMessage("位置情報を削除"),
         "deletePhotos": MessageLookupByLibrary.simpleMessage("写真を削除"),
-        "deleteProgress": m22,
+        "deleteProgress": m23,
         "deleteReason1": MessageLookupByLibrary.simpleMessage("いちばん必要な機能がない"),
         "deleteReason2":
             MessageLookupByLibrary.simpleMessage("アプリや特定の機能が想定通りに動かない"),
@@ -580,7 +570,7 @@
             "ビューアーはスクリーンショットを撮ったり、外部ツールを使用して写真のコピーを保存したりすることができます"),
         "disableDownloadWarningTitle":
             MessageLookupByLibrary.simpleMessage("ご注意ください"),
-        "disableLinkMessage": m23,
+        "disableLinkMessage": m24,
         "disableTwofactor": MessageLookupByLibrary.simpleMessage("2段階認証を無効にする"),
         "disablingTwofactorAuthentication":
             MessageLookupByLibrary.simpleMessage("2要素認証を無効にしています..."),
@@ -615,9 +605,9 @@
         "download": MessageLookupByLibrary.simpleMessage("ダウンロード"),
         "downloadFailed": MessageLookupByLibrary.simpleMessage("ダウンロード失敗"),
         "downloading": MessageLookupByLibrary.simpleMessage("ダウンロード中…"),
-        "dropSupportEmail": m24,
-        "duplicateFileCountWithStorageSaved": m25,
-        "duplicateItemsGroup": m26,
+        "dropSupportEmail": m25,
+        "duplicateFileCountWithStorageSaved": m26,
+        "duplicateItemsGroup": m27,
         "edit": MessageLookupByLibrary.simpleMessage("編集"),
         "editLocation": MessageLookupByLibrary.simpleMessage("位置情報を編集"),
         "editLocationTagTitle": MessageLookupByLibrary.simpleMessage("位置情報を編集"),
@@ -626,8 +616,8 @@
             MessageLookupByLibrary.simpleMessage("位置情報の編集はEnteでのみ表示されます"),
         "eligible": MessageLookupByLibrary.simpleMessage("対象となる"),
         "email": MessageLookupByLibrary.simpleMessage("Eメール"),
-        "emailChangedTo": m27,
-        "emailNoEnteAccount": m28,
+        "emailChangedTo": m28,
+        "emailNoEnteAccount": m29,
         "emailVerificationToggle":
             MessageLookupByLibrary.simpleMessage("メール確認"),
         "emailYourLogs": MessageLookupByLibrary.simpleMessage("ログをメールで送信"),
@@ -721,8 +711,8 @@
             MessageLookupByLibrary.simpleMessage("ファイルをギャラリーに保存しました"),
         "fileTypes": MessageLookupByLibrary.simpleMessage("ファイルの種類"),
         "fileTypesAndNames": MessageLookupByLibrary.simpleMessage("ファイルの種類と名前"),
-        "filesBackedUpFromDevice": m29,
-        "filesBackedUpInAlbum": m30,
+        "filesBackedUpFromDevice": m30,
+        "filesBackedUpInAlbum": m31,
         "filesDeleted": MessageLookupByLibrary.simpleMessage("削除されたファイル"),
         "filesSavedToGallery":
             MessageLookupByLibrary.simpleMessage("ギャラリーに保存されたファイル"),
@@ -732,25 +722,25 @@
         "forgotPassword": MessageLookupByLibrary.simpleMessage("パスワードを忘れた"),
         "foundFaces": MessageLookupByLibrary.simpleMessage("見つかった顔"),
         "freeStorageClaimed": MessageLookupByLibrary.simpleMessage("空き容量を受け取る"),
-        "freeStorageOnReferralSuccess": m31,
+        "freeStorageOnReferralSuccess": m32,
         "freeStorageUsable":
             MessageLookupByLibrary.simpleMessage("無料のストレージが利用可能です"),
         "freeTrial": MessageLookupByLibrary.simpleMessage("無料トライアル"),
-        "freeTrialValidTill": m32,
-        "freeUpAccessPostDelete": m33,
-        "freeUpAmount": m34,
+        "freeTrialValidTill": m33,
+        "freeUpAccessPostDelete": m34,
+        "freeUpAmount": m35,
         "freeUpDeviceSpace":
             MessageLookupByLibrary.simpleMessage("デバイスの空き領域を解放する"),
         "freeUpDeviceSpaceDesc": MessageLookupByLibrary.simpleMessage(
             "すでにバックアップされているファイルを消去して、デバイスの容量を空けます。"),
         "freeUpSpace": MessageLookupByLibrary.simpleMessage("スペースを解放する"),
-        "freeUpSpaceSaving": m35,
+        "freeUpSpaceSaving": m36,
         "galleryMemoryLimitInfo":
             MessageLookupByLibrary.simpleMessage("ギャラリーに表示されるメモリは最大1000個までです"),
         "general": MessageLookupByLibrary.simpleMessage("設定"),
         "generatingEncryptionKeys":
             MessageLookupByLibrary.simpleMessage("暗号化鍵を生成しています"),
-        "genericProgress": m36,
+        "genericProgress": m37,
         "goToSettings": MessageLookupByLibrary.simpleMessage("設定に移動"),
         "googlePlayId": MessageLookupByLibrary.simpleMessage("Google Play ID"),
         "grantFullAccessPrompt": MessageLookupByLibrary.simpleMessage(
@@ -819,7 +809,7 @@
         "itLooksLikeSomethingWentWrongPleaseRetryAfterSome":
             MessageLookupByLibrary.simpleMessage(
                 "問題が発生したようです。しばらくしてから再試行してください。エラーが解決しない場合は、サポートチームにお問い合わせください。"),
-        "itemCount": m37,
+        "itemCount": m38,
         "itemsShowTheNumberOfDaysRemainingBeforePermanentDeletion":
             MessageLookupByLibrary.simpleMessage("完全に削除されるまでの日数が項目に表示されます"),
         "itemsWillBeRemovedFromAlbum":
@@ -844,7 +834,7 @@
         "linkDeviceLimit": MessageLookupByLibrary.simpleMessage("デバイスの制限"),
         "linkEnabled": MessageLookupByLibrary.simpleMessage("有効"),
         "linkExpired": MessageLookupByLibrary.simpleMessage("期限切れ"),
-        "linkExpiresOn": m38,
+        "linkExpiresOn": m39,
         "linkExpiry": MessageLookupByLibrary.simpleMessage("リンクの期限切れ"),
         "linkHasExpired": MessageLookupByLibrary.simpleMessage("リンクは期限切れです"),
         "linkNeverExpires": MessageLookupByLibrary.simpleMessage("なし"),
@@ -922,7 +912,7 @@
         "maps": MessageLookupByLibrary.simpleMessage("地図"),
         "mastodon": MessageLookupByLibrary.simpleMessage("Mastodon"),
         "matrix": MessageLookupByLibrary.simpleMessage("Matrix"),
-        "memoryCount": m2,
+        "memoryCount": m3,
         "merchandise": MessageLookupByLibrary.simpleMessage("グッズ"),
         "mlConsent": MessageLookupByLibrary.simpleMessage("機械学習を有効にする"),
         "mlConsentConfirmation":
@@ -944,22 +934,14 @@
         "moreDetails": MessageLookupByLibrary.simpleMessage("さらに詳細を表示"),
         "mostRecent": MessageLookupByLibrary.simpleMessage("新しい順"),
         "mostRelevant": MessageLookupByLibrary.simpleMessage("関連度順"),
-<<<<<<< HEAD
-        "moveItem": m37,
-=======
-        "moveItem": m39,
->>>>>>> 228cea5b
+        "moveItem": m40,
         "moveToAlbum": MessageLookupByLibrary.simpleMessage("アルバムに移動"),
         "moveToHiddenAlbum": MessageLookupByLibrary.simpleMessage("隠しアルバムに移動"),
-        "movedSuccessfullyTo": m40,
+        "movedSuccessfullyTo": m41,
         "movedToTrash": MessageLookupByLibrary.simpleMessage("ごみ箱へ移動"),
         "movingFilesToAlbum":
             MessageLookupByLibrary.simpleMessage("アルバムにファイルを移動中"),
-<<<<<<< HEAD
-        "name": MessageLookupByLibrary.simpleMessage("名前"),
-=======
         "name": MessageLookupByLibrary.simpleMessage("名前順"),
->>>>>>> 228cea5b
         "nameTheAlbum": MessageLookupByLibrary.simpleMessage("アルバムに名前を付けよう"),
         "networkConnectionRefusedErr": MessageLookupByLibrary.simpleMessage(
             "Enteに接続できませんでした。しばらくしてから再試行してください。エラーが解決しない場合は、サポートにお問い合わせください。"),
@@ -998,7 +980,7 @@
             MessageLookupByLibrary.simpleMessage("一致する結果が見つかりませんでした"),
         "noSystemLockFound":
             MessageLookupByLibrary.simpleMessage("システムロックが見つかりませんでした"),
-        "notPersonLabel": m41,
+        "notPersonLabel": m42,
         "nothingSharedWithYouYet":
             MessageLookupByLibrary.simpleMessage("あなたに共有されたものはありません"),
         "nothingToSeeHere":
@@ -1008,7 +990,7 @@
         "onDevice": MessageLookupByLibrary.simpleMessage("デバイス上"),
         "onEnte": MessageLookupByLibrary.simpleMessage(
             "<branding>Ente</branding>で保管"),
-        "onlyFamilyAdminCanChangeCode": m42,
+        "onlyFamilyAdminCanChangeCode": m43,
         "oops": MessageLookupByLibrary.simpleMessage("Oops"),
         "oopsCouldNotSaveEdits":
             MessageLookupByLibrary.simpleMessage("編集を保存できませんでした"),
@@ -1043,7 +1025,7 @@
         "paymentFailed": MessageLookupByLibrary.simpleMessage("支払いに失敗しました"),
         "paymentFailedMessage": MessageLookupByLibrary.simpleMessage(
             "残念ながらお支払いに失敗しました。サポートにお問い合わせください。お手伝いします！"),
-        "paymentFailedTalkToProvider": m43,
+        "paymentFailedTalkToProvider": m44,
         "pendingItems": MessageLookupByLibrary.simpleMessage("処理待ちの項目"),
         "pendingSync": MessageLookupByLibrary.simpleMessage("同期を保留中"),
         "people": MessageLookupByLibrary.simpleMessage("人物"),
@@ -1064,7 +1046,7 @@
         "pinAlbum": MessageLookupByLibrary.simpleMessage("アルバムをピンする"),
         "pinLock": MessageLookupByLibrary.simpleMessage("PINロック"),
         "playOnTv": MessageLookupByLibrary.simpleMessage("TVでアルバムを再生"),
-        "playStoreFreeTrialValidTill": m44,
+        "playStoreFreeTrialValidTill": m45,
         "playstoreSubscription":
             MessageLookupByLibrary.simpleMessage("PlayStoreサブスクリプション"),
         "pleaseCheckYourInternetConnectionAndTryAgain":
@@ -1074,13 +1056,13 @@
                 "Support@ente.ioにお問い合わせください、お手伝いいたします。"),
         "pleaseContactSupportIfTheProblemPersists":
             MessageLookupByLibrary.simpleMessage("問題が解決しない場合はサポートにお問い合わせください"),
-        "pleaseEmailUsAt": m45,
+        "pleaseEmailUsAt": m46,
         "pleaseGrantPermissions":
             MessageLookupByLibrary.simpleMessage("権限を付与してください"),
         "pleaseLoginAgain": MessageLookupByLibrary.simpleMessage("もう一度試してください"),
         "pleaseSelectQuickLinksToRemove":
             MessageLookupByLibrary.simpleMessage("削除するクイックリンクを選択してください"),
-        "pleaseSendTheLogsTo": m46,
+        "pleaseSendTheLogsTo": m47,
         "pleaseTryAgain": MessageLookupByLibrary.simpleMessage("もう一度試してください"),
         "pleaseVerifyTheCodeYouHaveEntered":
             MessageLookupByLibrary.simpleMessage("入力したコードを確認してください"),
@@ -1100,11 +1082,7 @@
             MessageLookupByLibrary.simpleMessage("プライバシーポリシー"),
         "privateBackups": MessageLookupByLibrary.simpleMessage("プライベートバックアップ"),
         "privateSharing": MessageLookupByLibrary.simpleMessage("プライベート共有"),
-<<<<<<< HEAD
-        "processingImport": m46,
-=======
-        "processingImport": m47,
->>>>>>> 228cea5b
+        "processingImport": m48,
         "publicLinkCreated":
             MessageLookupByLibrary.simpleMessage("公開リンクが作成されました"),
         "publicLinkEnabled":
@@ -1114,7 +1092,7 @@
         "raiseTicket": MessageLookupByLibrary.simpleMessage("サポートを受ける"),
         "rateTheApp": MessageLookupByLibrary.simpleMessage("アプリを評価"),
         "rateUs": MessageLookupByLibrary.simpleMessage("評価して下さい"),
-        "rateUsOnStore": m48,
+        "rateUsOnStore": m49,
         "recover": MessageLookupByLibrary.simpleMessage("復元"),
         "recoverAccount": MessageLookupByLibrary.simpleMessage("アカウントを復元"),
         "recoverButton": MessageLookupByLibrary.simpleMessage("復元"),
@@ -1146,7 +1124,7 @@
         "referralStep1":
             MessageLookupByLibrary.simpleMessage("1. このコードを友達に贈りましょう"),
         "referralStep2": MessageLookupByLibrary.simpleMessage("2. 友達が有料プランに登録"),
-        "referralStep3": m49,
+        "referralStep3": m50,
         "referrals": MessageLookupByLibrary.simpleMessage("リフェラル"),
         "referralsAreCurrentlyPaused":
             MessageLookupByLibrary.simpleMessage("リフェラルは現在一時停止しています"),
@@ -1169,7 +1147,7 @@
             MessageLookupByLibrary.simpleMessage("お気に入りリストから外す"),
         "removeLink": MessageLookupByLibrary.simpleMessage("リンクを削除"),
         "removeParticipant": MessageLookupByLibrary.simpleMessage("参加者を削除"),
-        "removeParticipantBody": m50,
+        "removeParticipantBody": m51,
         "removePersonLabel": MessageLookupByLibrary.simpleMessage("人名を削除"),
         "removePublicLink": MessageLookupByLibrary.simpleMessage("公開リンクを削除"),
         "removePublicLinks": MessageLookupByLibrary.simpleMessage("公開リンクを削除"),
@@ -1184,7 +1162,7 @@
         "renameFile": MessageLookupByLibrary.simpleMessage("ファイル名を変更"),
         "renewSubscription":
             MessageLookupByLibrary.simpleMessage("サブスクリプションの更新"),
-        "renewsOn": m51,
+        "renewsOn": m52,
         "reportABug": MessageLookupByLibrary.simpleMessage("バグを報告"),
         "reportBug": MessageLookupByLibrary.simpleMessage("バグを報告"),
         "resendEmail": MessageLookupByLibrary.simpleMessage("メールを再送信"),
@@ -1242,7 +1220,7 @@
             MessageLookupByLibrary.simpleMessage("当時の直近で撮影された写真をグループ化"),
         "searchPeopleEmptySection":
             MessageLookupByLibrary.simpleMessage("友達を招待すると、共有される写真はここから閲覧できます"),
-        "searchResultCount": m52,
+        "searchResultCount": m53,
         "security": MessageLookupByLibrary.simpleMessage("セキュリティ"),
         "selectALocation": MessageLookupByLibrary.simpleMessage("場所を選択"),
         "selectALocationFirst":
@@ -1264,8 +1242,8 @@
         "selectedItemsWillBeDeletedFromAllAlbumsAndMoved":
             MessageLookupByLibrary.simpleMessage(
                 "選択したアイテムはすべてのアルバムから削除され、ゴミ箱に移動されます。"),
-        "selectedPhotos": m3,
-        "selectedPhotosWithYours": m53,
+        "selectedPhotos": m4,
+        "selectedPhotosWithYours": m54,
         "send": MessageLookupByLibrary.simpleMessage("送信"),
         "sendEmail": MessageLookupByLibrary.simpleMessage("メールを送信する"),
         "sendInvite": MessageLookupByLibrary.simpleMessage("招待を送る"),
@@ -1287,20 +1265,16 @@
             MessageLookupByLibrary.simpleMessage("アルバムを開いて右上のシェアボタンをタップ"),
         "shareAnAlbumNow": MessageLookupByLibrary.simpleMessage("アルバムを共有"),
         "shareLink": MessageLookupByLibrary.simpleMessage("リンクの共有"),
-        "shareMyVerificationID": m54,
+        "shareMyVerificationID": m55,
         "shareOnlyWithThePeopleYouWant":
             MessageLookupByLibrary.simpleMessage("選んだ人と共有します"),
-        "shareTextConfirmOthersVerificationID": m4,
+        "shareTextConfirmOthersVerificationID": m5,
         "shareTextRecommendUsingEnte": MessageLookupByLibrary.simpleMessage(
             "Enteをダウンロードして、写真や動画の共有を簡単に！\n\nhttps://ente.io"),
-        "shareTextReferralCode": m55,
+        "shareTextReferralCode": m56,
         "shareWithNonenteUsers":
             MessageLookupByLibrary.simpleMessage("Enteを使っていない人に共有"),
-<<<<<<< HEAD
-        "shareWithPeopleSectionTitle": m55,
-=======
-        "shareWithPeopleSectionTitle": m56,
->>>>>>> 228cea5b
+        "shareWithPeopleSectionTitle": m57,
         "shareYourFirstAlbum":
             MessageLookupByLibrary.simpleMessage("アルバムの共有をしてみましょう"),
         "sharedAlbumSectionDescription": MessageLookupByLibrary.simpleMessage(
@@ -1311,11 +1285,7 @@
             MessageLookupByLibrary.simpleMessage("新しい共有写真"),
         "sharedPhotoNotificationsExplanation":
             MessageLookupByLibrary.simpleMessage("誰かが写真を共有アルバムに追加した時に通知を受け取る"),
-<<<<<<< HEAD
-        "sharedWith": m56,
-=======
-        "sharedWith": m57,
->>>>>>> 228cea5b
+        "sharedWith": m58,
         "sharedWithMe": MessageLookupByLibrary.simpleMessage("あなたと共有されたアルバム"),
         "sharedWithYou": MessageLookupByLibrary.simpleMessage("あなたと共有されています"),
         "sharing": MessageLookupByLibrary.simpleMessage("共有中..."),
@@ -1329,11 +1299,11 @@
             MessageLookupByLibrary.simpleMessage("他のデバイスからサインアウトする"),
         "signUpTerms": MessageLookupByLibrary.simpleMessage(
             "<u-terms>利用規約</u-terms>と<u-policy>プライバシーポリシー</u-policy>に同意します"),
-        "singleFileDeleteFromDevice": m58,
+        "singleFileDeleteFromDevice": m59,
         "singleFileDeleteHighlight":
             MessageLookupByLibrary.simpleMessage("全てのアルバムから削除されます。"),
-        "singleFileInBothLocalAndRemote": m59,
-        "singleFileInRemoteOnly": m60,
+        "singleFileInBothLocalAndRemote": m60,
+        "singleFileInRemoteOnly": m61,
         "skip": MessageLookupByLibrary.simpleMessage("スキップ"),
         "social": MessageLookupByLibrary.simpleMessage("SNS"),
         "someItemsAreInBothEnteAndYourDevice":
@@ -1371,7 +1341,7 @@
         "storage": MessageLookupByLibrary.simpleMessage("ストレージ"),
         "storageBreakupFamily": MessageLookupByLibrary.simpleMessage("ファミリー"),
         "storageBreakupYou": MessageLookupByLibrary.simpleMessage("あなた"),
-        "storageInGB": m61,
+        "storageInGB": m1,
         "storageLimitExceeded":
             MessageLookupByLibrary.simpleMessage("ストレージの上限を超えました"),
         "storageUsageInfo": m62,
@@ -1542,7 +1512,7 @@
         "weDontSupportEditingPhotosAndAlbumsThatYouDont":
             MessageLookupByLibrary.simpleMessage(
                 "あなたが所有していない写真やアルバムの編集はサポートされていません"),
-        "weHaveSendEmailTo": m1,
+        "weHaveSendEmailTo": m2,
         "weakStrength": MessageLookupByLibrary.simpleMessage("弱いパスワード"),
         "welcomeBack": MessageLookupByLibrary.simpleMessage("おかえりなさい！"),
         "whatsNew": MessageLookupByLibrary.simpleMessage("最新情報"),
