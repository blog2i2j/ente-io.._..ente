import 'dart:developer' as dev;
import "dart:math" show Random, min;

import "package:computer/computer.dart";
import "package:flutter/foundation.dart";
import "package:logging/logging.dart";
import "package:ml_linalg/linalg.dart";
import "package:photos/core/event_bus.dart";
import "package:photos/db/files_db.dart";
import "package:photos/db/ml/db.dart";
import "package:photos/events/people_changed_event.dart";
import "package:photos/extensions/stop_watch.dart";
import "package:photos/generated/protos/ente/common/vector.pb.dart";
import "package:photos/models/file/file.dart";
import "package:photos/models/ml/face/person.dart";
import "package:photos/services/machine_learning/face_ml/face_clustering/face_clustering_service.dart";
import "package:photos/services/machine_learning/face_ml/face_filtering/face_filtering_constants.dart";
import "package:photos/services/machine_learning/face_ml/person/person_service.dart";
import "package:photos/services/machine_learning/ml_result.dart";
import "package:photos/services/search_service.dart";

class ClusterSuggestion {
  final String clusterIDToMerge;
  final double distancePersonToCluster;
  final bool usedOnlyMeanForSuggestion;
  final List<EnteFile> filesInCluster;
  final List<String> faceIDsInCluster;

  ClusterSuggestion(
    this.clusterIDToMerge,
    this.distancePersonToCluster,
    this.usedOnlyMeanForSuggestion,
    this.filesInCluster,
    this.faceIDsInCluster,
  );
}

class ClusterFeedbackService<T> {
  final Logger _logger = Logger("ClusterFeedbackService");
  final _computer = Computer.shared();
  ClusterFeedbackService._privateConstructor();
  late final faceMLDB = MLDataDB.instance;

  static final ClusterFeedbackService instance =
      ClusterFeedbackService._privateConstructor();

  static String lastViewedClusterID = '';
  static setLastViewedClusterID(String clusterID) {
    lastViewedClusterID = clusterID;
  }

  static resetLastViewedClusterID() {
    lastViewedClusterID = '';
  }

  /// Returns a list of cluster suggestions for a person. Each suggestion is a tuple of the following elements:
  /// 1. clusterID: the ID of the cluster
  /// 2. distance: the distance between the person's cluster and the suggestion
  /// 3. bool: whether the suggestion was found using the mean (true) or the median (false)
  /// 4. List<EnteFile>: the files in the cluster
  Future<List<ClusterSuggestion>> getSuggestionForPerson(
    PersonEntity person, {
    bool extremeFilesFirst = true,
  }) async {
    _logger.info(
      'getSuggestionForPerson ${kDebugMode ? person.data.name : person.remoteID}',
    );

    try {
      // Get the suggestions for the person using centroids and median
      final startTime = DateTime.now();
      final List<(String, double, bool)> foundSuggestions =
          await _getSuggestions(person);
      final findSuggestionsTime = DateTime.now();
      _logger.info(
        'getSuggestionForPerson `_getSuggestions`: Found ${foundSuggestions.length} suggestions in ${findSuggestionsTime.difference(startTime).inMilliseconds} ms',
      );

      // Get the files for the suggestions
      final suggestionClusterIDs = foundSuggestions.map((e) => e.$1).toSet();
      final Map<int, Set<String>> fileIdToClusterID =
          await faceMLDB.getFileIdToClusterIDSetForCluster(
        suggestionClusterIDs,
      );
      final clusterIdToFaceIDs =
          await faceMLDB.getClusterToFaceIDs(suggestionClusterIDs);
      final Map<String, List<EnteFile>> clusterIDToFiles = {};
      final allFiles = await SearchService.instance.getAllFilesForSearch();
      for (final f in allFiles) {
        if (!fileIdToClusterID.containsKey(f.uploadedFileID ?? -1)) {
          continue;
        }
        final cluserIds = fileIdToClusterID[f.uploadedFileID ?? -1]!;
        for (final cluster in cluserIds) {
          if (clusterIDToFiles.containsKey(cluster)) {
            clusterIDToFiles[cluster]!.add(f);
          } else {
            clusterIDToFiles[cluster] = [f];
          }
        }
      }

      final List<ClusterSuggestion> finalSuggestions = [];
      for (final clusterSuggestion in foundSuggestions) {
        if (clusterIDToFiles.containsKey(clusterSuggestion.$1)) {
          finalSuggestions.add(
            ClusterSuggestion(
              clusterSuggestion.$1,
              clusterSuggestion.$2,
              clusterSuggestion.$3,
              clusterIDToFiles[clusterSuggestion.$1]!,
              clusterIdToFaceIDs[clusterSuggestion.$1]!.toList(),
            ),
          );
        }
      }
      final getFilesTime = DateTime.now();

      final sortingStartTime = DateTime.now();
      if (extremeFilesFirst) {
        try {
          await _sortSuggestionsOnDistanceToPerson(person, finalSuggestions);
        } catch (e, s) {
          _logger.severe("Error in sorting suggestions", e, s);
        }
      }
      _logger.info(
        'getSuggestionForPerson post-processing suggestions took ${DateTime.now().difference(findSuggestionsTime).inMilliseconds} ms, of which sorting took ${DateTime.now().difference(sortingStartTime).inMilliseconds} ms and getting files took ${getFilesTime.difference(findSuggestionsTime).inMilliseconds} ms',
      );

      return finalSuggestions;
    } catch (e, s) {
      _logger.severe("Error in getClusterFilesForPersonID", e, s);
      rethrow;
    }
  }

  Future<void> removeFilesFromPerson(
    List<EnteFile> files,
    PersonEntity p,
  ) async {
    try {
      _logger.info('removeFilesFromPerson called');
      // Get the relevant faces to be removed
      final faceIDs = await faceMLDB
          .getFaceIDsForPerson(p.remoteID)
          .then((iterable) => iterable.toList());
      faceIDs.retainWhere((faceID) {
        final fileID = getFileIdFromFaceId<int>(faceID);
        return files.any((file) => file.uploadedFileID == fileID);
      });
      final embeddings = await faceMLDB.getFaceEmbeddingMapForFaces(faceIDs);

      if (faceIDs.isEmpty || embeddings.isEmpty) {
        _logger.severe(
          'No faces or embeddings found for person ${p.remoteID} that match the given files',
        );
        return;
      }

      final fileIDToCreationTime =
          await FilesDB.instance.getFileIDToCreationTime();

      // Re-cluster within the deleted faces
      final clusterResult =
          await FaceClusteringService.instance.predictWithinClusterComputer(
        embeddings,
        fileIDToCreationTime: fileIDToCreationTime,
        distanceThreshold: 0.20,
      );
      if (clusterResult.isEmpty) {
        _logger.severe('No clusters found or something went wrong');
        return;
      }
      final newFaceIdToClusterID = clusterResult.newFaceIdToCluster;

      // Update the deleted faces
      await faceMLDB.forceUpdateClusterIds(newFaceIdToClusterID);
      await faceMLDB.clusterSummaryUpdate(clusterResult.newClusterSummaries);

      // Make sure the deleted faces don't get suggested in the future
      final notClusterIdToPersonId = <String, String>{};
      for (final clusterId in newFaceIdToClusterID.values.toSet()) {
        notClusterIdToPersonId[clusterId] = p.remoteID;
      }
      await faceMLDB.bulkCaptureNotPersonFeedback(notClusterIdToPersonId);

      // Update remote so new sync does not undo this change
      await PersonService.instance
          .removeFilesFromPerson(person: p, faceIDs: faceIDs.toSet());

      Bus.instance.fire(PeopleChangedEvent());
      _logger.info('removeFilesFromPerson done');
      return;
    } catch (e, s) {
      _logger.severe("Error in removeFilesFromPerson", e, s);
      rethrow;
    }
  }

  Future<void> removeFilesFromCluster(
    List<EnteFile> files,
    String clusterID,
  ) async {
    _logger.info('removeFilesFromCluster called');
    try {
      // Get the relevant faces to be removed
      final faceIDs = await faceMLDB
          .getFaceIDsForCluster(clusterID)
          .then((iterable) => iterable.toList());
      faceIDs.retainWhere((faceID) {
        final fileID = getFileIdFromFaceId<int>(faceID);
        return files.any((file) => file.uploadedFileID == fileID);
      });
      final embeddings = await faceMLDB.getFaceEmbeddingMapForFaces(faceIDs);

      if (faceIDs.isEmpty || embeddings.isEmpty) {
        _logger.severe(
          'No faces or embeddings found for cluster $clusterID that match the given files',
        );
        return;
      }

      final fileIDToCreationTime =
          await FilesDB.instance.getFileIDToCreationTime();

      // Re-cluster within the deleted faces
      final clusterResult =
          await FaceClusteringService.instance.predictWithinClusterComputer(
        embeddings,
        fileIDToCreationTime: fileIDToCreationTime,
        distanceThreshold: 0.20,
      );
      if (clusterResult.isEmpty) {
        _logger.severe('No clusters found or something went wrong');
        return;
      }
      final newFaceIdToClusterID = clusterResult.newFaceIdToCluster;

      // Update the deleted faces
      await faceMLDB.forceUpdateClusterIds(newFaceIdToClusterID);
      await faceMLDB.clusterSummaryUpdate(clusterResult.newClusterSummaries);

      Bus.instance.fire(
        PeopleChangedEvent(
          relevantFiles: files,
          type: PeopleEventType.removedFilesFromCluster,
          source: clusterID,
        ),
      );
      _logger.info('removeFilesFromCluster done');
      return;
    } catch (e, s) {
      _logger.severe("Error in removeFilesFromCluster", e, s);
      rethrow;
    }
  }

  Future<void> addFacesToCluster(List<String> faceIDs, String clusterID) async {
    final faceIDToClusterID = <String, String>{};
    for (final faceID in faceIDs) {
      faceIDToClusterID[faceID] = clusterID;
    }
    await faceMLDB.forceUpdateClusterIds(faceIDToClusterID);
    Bus.instance.fire(PeopleChangedEvent());
    return;
  }

  Future<bool> checkAndDoAutomaticMerges(
    PersonEntity p, {
    required String personClusterID,
  }) async {
    final faceIDs = await faceMLDB.getFaceIDsForCluster(personClusterID);
    final ignoredClusters = await faceMLDB.getPersonIgnoredClusters(p.remoteID);
    if (faceIDs.length < 2 * kMinimumClusterSizeSearchResult) {
      final fileIDs = faceIDs.map(getFileIdFromFaceId<int>).toSet();
      if (fileIDs.length < kMinimumClusterSizeSearchResult) {
        _logger.info(
          'Cluster $personClusterID has less than $kMinimumClusterSizeSearchResult faces, not doing automatic merges',
        );
        return false;
      }
    }
    final allClusterIdsToCountMap = (await faceMLDB.clusterIdToFaceCount());
    _logger.info(
      '${kDebugMode ? p.data.name : "private"} has existing clusterID $personClusterID, checking if we can automatically merge more',
    );

    // Get and update the cluster summary to get the avg (centroid) and count
    final EnteWatch watch = EnteWatch("ClusterFeedbackService")..start();
    final Map<String, Vector> clusterAvg = await _getUpdateClusterAvg(
      allClusterIdsToCountMap,
      ignoredClusters,
      minClusterSize: kMinimumClusterSizeSearchResult,
    );
    watch.log('computed avg for ${clusterAvg.length} clusters');

    // Find the actual closest clusters for the person
    final List<(String, double)> suggestions =
        await calcSuggestionsMeanInComputer(
      clusterAvg,
      {personClusterID},
      ignoredClusters,
      0.24,
    );

    if (suggestions.isEmpty) {
      _logger.info(
        'No automatic merge suggestions for ${kDebugMode ? p.data.name : "private"}',
      );
      return false;
    }

    // log suggestions
    _logger.info(
      'suggestions for ${kDebugMode ? p.data.name : "private"} for cluster ID ${p.remoteID} are  suggestions $suggestions}',
    );

    for (final suggestion in suggestions) {
      final clusterID = suggestion.$1;
      await faceMLDB.assignClusterToPerson(
        personID: p.remoteID,
        clusterID: clusterID,
      );
    }

    Bus.instance.fire(PeopleChangedEvent());

    return true;
  }

  Future<void> addClusterToExistingPerson({
    required PersonEntity person,
    required String clusterID,
  }) async {
<<<<<<< HEAD
    if (person.data.rejectedFaceIDs != null &&
        person.data.rejectedFaceIDs!.isNotEmpty) {
      final clusterFaceIDs = await faceMLDB.getFaceIDsForCluster(clusterID);
      final rejectedLengthBefore = person.data.rejectedFaceIDs!.length;
      person.data.rejectedFaceIDs!
=======
    if (person.data.rejectedFaceIDs.isNotEmpty) {
      final clusterFaceIDs =
          await MLDataDB.instance.getFaceIDsForCluster(clusterID);
      final rejectedLengthBefore = person.data.rejectedFaceIDs.length;
      person.data.rejectedFaceIDs
>>>>>>> 6134baea
          .removeWhere((faceID) => clusterFaceIDs.contains(faceID));
      final rejectedLengthAfter = person.data.rejectedFaceIDs.length;
      if (rejectedLengthBefore != rejectedLengthAfter) {
        _logger.info(
          'Removed ${rejectedLengthBefore - rejectedLengthAfter} rejected faces from person ${person.data.name} due to adding cluster $clusterID',
        );
        await PersonService.instance.updatePerson(person);
      }
    }
    await faceMLDB.assignClusterToPerson(
      personID: person.remoteID,
      clusterID: clusterID,
    );
    Bus.instance.fire(PeopleChangedEvent());
  }

  Future<void> ignoreCluster(String clusterID) async {
    await PersonService.instance
        .addPerson(name: '', clusterID: clusterID, isHidden: true);
    Bus.instance.fire(PeopleChangedEvent());
    return;
  }

  Future<List<(String, int)>> checkForMixedClusters() async {
    final allClusterToFaceCount = await faceMLDB.clusterIdToFaceCount();
    final clustersToInspect = <String>[];
    for (final clusterID in allClusterToFaceCount.keys) {
      if (allClusterToFaceCount[clusterID]! > 20 &&
          allClusterToFaceCount[clusterID]! < 500) {
        clustersToInspect.add(clusterID);
      }
    }

    final fileIDToCreationTime =
        await FilesDB.instance.getFileIDToCreationTime();

    final susClusters = <(String, int)>[];

    final inspectionStart = DateTime.now();
    for (final clusterID in clustersToInspect) {
      final int originalClusterSize = allClusterToFaceCount[clusterID]!;
      final faceIDs = await faceMLDB.getFaceIDsForCluster(clusterID);

      final embeddings = await faceMLDB.getFaceEmbeddingMapForFaces(faceIDs);

      final clusterResult =
          await FaceClusteringService.instance.predictWithinClusterComputer(
        embeddings,
        fileIDToCreationTime: fileIDToCreationTime,
        distanceThreshold: 0.22,
      );

      if (clusterResult.isEmpty) {
        _logger.warning(
          '[CheckMixedClusters] Clustering did not seem to work for cluster $clusterID of size ${allClusterToFaceCount[clusterID]}',
        );
        continue;
      }

      final newClusterIdToCount =
          clusterResult.newClusterIdToFaceIds.map((key, value) {
        return MapEntry(key, value.length);
      });
      final amountOfNewClusters = newClusterIdToCount.length;

      _logger.info(
        '[CheckMixedClusters] Broke up cluster $clusterID into $amountOfNewClusters clusters \n ${newClusterIdToCount.toString()}',
      );

      // Now find the sizes of the biggest and second biggest cluster
      final String biggestClusterID = newClusterIdToCount.keys.reduce((a, b) {
        return newClusterIdToCount[a]! > newClusterIdToCount[b]! ? a : b;
      });
      final int biggestSize = newClusterIdToCount[biggestClusterID]!;
      final biggestRatio = biggestSize / originalClusterSize;
      if (newClusterIdToCount.length > 1) {
        final List<String> clusterIDs = newClusterIdToCount.keys.toList();
        clusterIDs.remove(biggestClusterID);
        final String secondBiggestClusterID = clusterIDs.reduce((a, b) {
          return newClusterIdToCount[a]! > newClusterIdToCount[b]! ? a : b;
        });
        final int secondBiggestSize =
            newClusterIdToCount[secondBiggestClusterID]!;
        final secondBiggestRatio = secondBiggestSize / originalClusterSize;

        if (biggestRatio < 0.5 || secondBiggestRatio > 0.2) {
          final faceIdsOfCluster =
              await faceMLDB.getFaceIDsForCluster(clusterID);
          final uniqueFileIDs =
              faceIdsOfCluster.map(getFileIdFromFaceId<int>).toSet();
          susClusters.add((clusterID, uniqueFileIDs.length));
          _logger.info(
            '[CheckMixedClusters] Detected that cluster $clusterID with size ${uniqueFileIDs.length} might be mixed',
          );
        }
      } else {
        _logger.info(
          '[CheckMixedClusters] For cluster $clusterID we only found one cluster after reclustering',
        );
      }
    }
    _logger.info(
      '[CheckMixedClusters] Inspection took ${DateTime.now().difference(inspectionStart).inSeconds} seconds',
    );
    if (susClusters.isNotEmpty) {
      _logger.info(
        '[CheckMixedClusters] Found ${susClusters.length} clusters that might be mixed: $susClusters',
      );
    } else {
      _logger.info('[CheckMixedClusters] No mixed clusters found');
    }
    return susClusters;
  }

  Future<ClusteringResult> breakUpCluster(
    String clusterID, {
    bool useDbscan = false,
  }) async {
    _logger.info(
      'breakUpCluster called for cluster $clusterID with dbscan $useDbscan',
    );
    final faceIDs = await faceMLDB.getFaceIDsForCluster(clusterID);
    final originalFaceIDsSet = faceIDs.toSet();

    final embeddings = await faceMLDB.getFaceEmbeddingMapForFaces(faceIDs);

    if (embeddings.isEmpty) {
      _logger.warning('No embeddings found for cluster $clusterID');
      return ClusteringResult.empty();
    }

    final fileIDToCreationTime =
        await FilesDB.instance.getFileIDToCreationTime();

    final clusterResult =
        await FaceClusteringService.instance.predictWithinClusterComputer(
      embeddings,
      fileIDToCreationTime: fileIDToCreationTime,
      distanceThreshold: 0.22,
    );

    if (clusterResult.isEmpty) {
      _logger.warning('No clusters found or something went wrong');
      return ClusteringResult.empty();
    }

    final clusterIdToCount =
        clusterResult.newClusterIdToFaceIds.map((key, value) {
      return MapEntry(key, value.length);
    });
    final amountOfNewClusters = clusterIdToCount.length;

    _logger.info(
      'Broke up cluster $clusterID into $amountOfNewClusters clusters \n ${clusterIdToCount.toString()}',
    );

    if (kDebugMode) {
      final Set allClusteredFaceIDsSet = {};
      for (final List<String> value
          in clusterResult.newClusterIdToFaceIds.values) {
        allClusteredFaceIDsSet.addAll(value);
      }
      assert((originalFaceIDsSet.difference(allClusteredFaceIDsSet)).isEmpty);
    }

    return clusterResult;
  }

  /// Returns a list of suggestions. For each suggestion we return a record consisting of the following elements:
  /// 1. clusterID: the ID of the cluster
  /// 2. distance: the distance between the person's cluster and the suggestion
  /// 3. usedMean: whether the suggestion was found using the mean (true) or the median (false)
  Future<List<(String, double, bool)>> _getSuggestions(
    PersonEntity p, {
    int sampleSize = 50,
    double maxMedianDistance = 0.62,
    double goodMedianDistance = 0.55,
    double maxMeanDistance = 0.65,
    double goodMeanDistance = 0.45,
  }) async {
    final w = (kDebugMode ? EnteWatch('getSuggestions') : null)?..start();
    // Get all the cluster data
    final allClusterIdsToCountMap = await faceMLDB.clusterIdToFaceCount();
    final ignoredClusters = await faceMLDB.getPersonIgnoredClusters(p.remoteID);
    final personClusters = await faceMLDB.getPersonClusterIDs(p.remoteID);
    final personFaceIDs = await faceMLDB.getFaceIDsForPerson(p.remoteID);
    final personFileIDs = personFaceIDs.map(getFileIdFromFaceId<int>).toSet();
    w?.log(
      '${p.data.name} has ${personClusters.length} existing clusters, getting all database data done',
    );
    final allClusterIdToFaceIDs = await faceMLDB.getAllClusterIdToFaceIDs();
    w?.log('getAllClusterIdToFaceIDs done');

    // First only do a simple check on the big clusters, if the person does not have small clusters yet
    final smallestPersonClusterSize = personClusters
        .map((clusterID) => allClusterIdsToCountMap[clusterID] ?? 0)
        .reduce((value, element) => min(value, element));
    final checkSizes = [20, kMinimumClusterSizeSearchResult, 10, 5, 1];
    Map<String, Vector> clusterAvgBigClusters = <String, Vector>{};
    final List<(String, double)> suggestionsMean = [];
    for (final minimumSize in checkSizes.toSet()) {
      if (smallestPersonClusterSize >=
          min(minimumSize, kMinimumClusterSizeSearchResult)) {
        clusterAvgBigClusters = await _getUpdateClusterAvg(
          allClusterIdsToCountMap,
          ignoredClusters,
          minClusterSize: minimumSize,
        );
        w?.log(
          'Calculate avg for ${clusterAvgBigClusters.length} clusters of min size $minimumSize',
        );
        final List<(String, double)> suggestionsMeanBigClusters =
            await calcSuggestionsMeanInComputer(
          clusterAvgBigClusters,
          personClusters,
          ignoredClusters,
          goodMeanDistance,
        );
        w?.log(
          'Calculate suggestions using mean for ${clusterAvgBigClusters.length} clusters of min size $minimumSize',
        );
        for (final suggestion in suggestionsMeanBigClusters) {
          // Skip suggestions that have a high overlap with the person's files
          final suggestionSet = allClusterIdToFaceIDs[suggestion.$1]!
              .map((faceID) => getFileIdFromFaceId<int>(faceID))
              .toSet();
          final overlap = personFileIDs.intersection(suggestionSet);
          if (overlap.isNotEmpty &&
              ((overlap.length / suggestionSet.length) > 0.5)) {
            await faceMLDB.captureNotPersonFeedback(
              personID: p.remoteID,
              clusterID: suggestion.$1,
            );
            continue;
          }
          suggestionsMean.add(suggestion);
        }
        if (suggestionsMean.isNotEmpty) {
          return suggestionsMean
              .map((e) => (e.$1, e.$2, true))
              .toList(growable: false);
        }
      }
    }
    w?.reset();

    // Find the other cluster candidates based on the median
    final clusterAvg = clusterAvgBigClusters;
    final List<(String, double)> moreSuggestionsMean =
        await calcSuggestionsMeanInComputer(
      clusterAvg,
      personClusters,
      ignoredClusters,
      maxMeanDistance,
    );
    if (moreSuggestionsMean.isEmpty) {
      _logger
          .info("No suggestions found using mean, even with higher threshold");
      return [];
    }

    moreSuggestionsMean.sort((a, b) => a.$2.compareTo(b.$2));
    final otherClusterIdsCandidates = moreSuggestionsMean
        .map(
          (e) => e.$1,
        )
        .toList(growable: false);
    _logger.info(
      "Found potential suggestions from loose mean for median test: $otherClusterIdsCandidates",
    );

    w?.logAndReset("Starting median test");
    // Take the embeddings from the person's clusters in one big list and sample from it
    final List<Uint8List> personEmbeddingsProto = [];
    for (final clusterID in personClusters) {
      final Iterable<Uint8List> embeddings =
          await faceMLDB.getFaceEmbeddingsForCluster(clusterID);
      personEmbeddingsProto.addAll(embeddings);
    }
    final List<Uint8List> sampledEmbeddingsProto =
        _randomSampleWithoutReplacement(
      personEmbeddingsProto,
      sampleSize,
    );
    final List<Vector> sampledEmbeddings = sampledEmbeddingsProto
        .map(
          (embedding) => Vector.fromList(
            EVector.fromBuffer(embedding).values,
            dtype: DType.float32,
          ),
        )
        .toList(growable: false);

    // Find the actual closest clusters for the person using median
    final List<(String, double)> suggestionsMedian = [];
    final List<(String, double)> greatSuggestionsMedian = [];
    double minMedianDistance = maxMedianDistance;
    for (final otherClusterId in otherClusterIdsCandidates) {
      final Iterable<Uint8List> otherEmbeddingsProto =
          await faceMLDB.getFaceEmbeddingsForCluster(
        otherClusterId,
      );
      final sampledOtherEmbeddingsProto = _randomSampleWithoutReplacement(
        otherEmbeddingsProto,
        sampleSize,
      );
      final List<Vector> sampledOtherEmbeddings = sampledOtherEmbeddingsProto
          .map(
            (embedding) => Vector.fromList(
              EVector.fromBuffer(embedding).values,
              dtype: DType.float32,
            ),
          )
          .toList(growable: false);

      // Calculate distances and find the median
      final List<double> distances = [];
      for (final otherEmbedding in sampledOtherEmbeddings) {
        for (final embedding in sampledEmbeddings) {
          distances.add(1 - embedding.dot(otherEmbedding));
        }
      }
      distances.sort();
      final double medianDistance = distances[distances.length ~/ 2];
      if (medianDistance < minMedianDistance) {
        suggestionsMedian.add((otherClusterId, medianDistance));
        minMedianDistance = medianDistance;
        if (medianDistance < goodMedianDistance) {
          greatSuggestionsMedian.add((otherClusterId, medianDistance));
          break;
        }
      }
    }
    w?.log("Finished median test");
    if (suggestionsMedian.isEmpty) {
      _logger.info("No suggestions found using median");
      return [];
    } else {
      _logger.info("Found suggestions using median: $suggestionsMedian");
    }

    final List<(String, double, bool)> finalSuggestionsMedian =
        suggestionsMedian
            .map(((e) => (e.$1, e.$2, false)))
            .toList(growable: false)
            .reversed
            .toList(growable: false);

    if (greatSuggestionsMedian.isNotEmpty) {
      _logger.info(
        "Found great suggestion using median: $greatSuggestionsMedian",
      );
      // // Return the largest size cluster by using allClusterIdsToCountMap
      // final List<int> greatSuggestionsMedianClusterIds =
      //     greatSuggestionsMedian.map((e) => e.$1).toList(growable: false);
      // greatSuggestionsMedianClusterIds.sort(
      //   (a, b) =>
      //       allClusterIdsToCountMap[b]!.compareTo(allClusterIdsToCountMap[a]!),
      // );

      // return [greatSuggestionsMedian.last.$1, ...finalSuggestionsMedian];
    }

    return finalSuggestionsMedian;
  }

  Future<Map<String, Vector>> _getUpdateClusterAvg(
    Map<String, int> allClusterIdsToCountMap,
    Set<String> ignoredClusters, {
    int minClusterSize = 1,
    int maxClusterInCurrentRun = 500,
    int maxEmbeddingToRead = 10000,
  }) async {
    final w = (kDebugMode ? EnteWatch('_getUpdateClusterAvg') : null)?..start();
    final startTime = DateTime.now();
    _logger.info(
      'start getUpdateClusterAvg for ${allClusterIdsToCountMap.length} clusters, minClusterSize $minClusterSize, maxClusterInCurrentRun $maxClusterInCurrentRun',
    );

    final Map<String, (Uint8List, int)> clusterToSummary =
        await faceMLDB.getAllClusterSummary(minClusterSize);
    final Map<String, (Uint8List, int)> updatesForClusterSummary = {};

    w?.log(
      'getUpdateClusterAvg database call for getAllClusterSummary',
    );

    final serializationEmbeddings = await _computer.compute(
      checkAndSerializeCurrentClusterMeans,
      param: {
        'allClusterIdsToCountMap': allClusterIdsToCountMap,
        'minClusterSize': minClusterSize,
        'ignoredClusters': ignoredClusters,
        'clusterToSummary': clusterToSummary,
      },
    ) as (Map<String, Vector>, Set<String>, int, int, int);
    final clusterAvg = serializationEmbeddings.$1;
    final allClusterIds = serializationEmbeddings.$2;
    final ignoredClustersCnt = serializationEmbeddings.$3;
    final alreadyUpdatedClustersCnt = serializationEmbeddings.$4;
    final smallerClustersCnt = serializationEmbeddings.$5;

    // Assert that all existing clusterAvg are normalized
    for (final avg in clusterAvg.values) {
      assert((avg.norm() - 1.0).abs() < 1e-5);
    }

    w?.log(
      'serialization of embeddings',
    );
    _logger.info(
      'Ignored $ignoredClustersCnt clusters, already updated $alreadyUpdatedClustersCnt clusters, $smallerClustersCnt clusters are smaller than $minClusterSize',
    );

    if (allClusterIds.isEmpty) {
      _logger.info(
        'No clusters to update, getUpdateClusterAvg done in ${DateTime.now().difference(startTime).inMilliseconds} ms',
      );
      return clusterAvg;
    }

    // get clusterIDs sorted by count in descending order
    final sortedClusterIDs = allClusterIds.toList();
    sortedClusterIDs.sort(
      (a, b) =>
          allClusterIdsToCountMap[b]!.compareTo(allClusterIdsToCountMap[a]!),
    );
    int indexedInCurrentRun = 0;
    w?.reset();

    int currentPendingRead = 0;
    final List<String> clusterIdsToRead = [];
    for (final clusterID in sortedClusterIDs) {
      if (maxClusterInCurrentRun-- <= 0) {
        break;
      }
      if (currentPendingRead == 0) {
        currentPendingRead = allClusterIdsToCountMap[clusterID] ?? 0;
        clusterIdsToRead.add(clusterID);
      } else {
        if ((currentPendingRead + allClusterIdsToCountMap[clusterID]!) <
            maxEmbeddingToRead) {
          clusterIdsToRead.add(clusterID);
          currentPendingRead += allClusterIdsToCountMap[clusterID]!;
        } else {
          break;
        }
      }
    }

    final Map<String, Iterable<Uint8List>> clusterEmbeddings =
        await faceMLDB.getFaceEmbeddingsForClusters(clusterIdsToRead);

    w?.logAndReset(
      'read  $currentPendingRead embeddings for ${clusterEmbeddings.length} clusters',
    );

    for (final clusterID in clusterEmbeddings.keys) {
      final Iterable<Uint8List> embeddings = clusterEmbeddings[clusterID]!;
      final Iterable<Vector> vectors = embeddings.map(
        (e) => Vector.fromList(
          EVector.fromBuffer(e).values,
          dtype: DType.float32,
        ),
      );
      final avg = vectors.reduce((a, b) => a + b) / vectors.length;
      final avgNormalized = avg / avg.norm();
      final avgEmbeddingBuffer = EVector(values: avgNormalized).writeToBuffer();
      updatesForClusterSummary[clusterID] =
          (avgEmbeddingBuffer, embeddings.length);
      // store the intermediate updates
      indexedInCurrentRun++;
      if (updatesForClusterSummary.length > 100) {
        await faceMLDB.clusterSummaryUpdate(updatesForClusterSummary);
        updatesForClusterSummary.clear();
        if (kDebugMode) {
          _logger.info(
            'getUpdateClusterAvg $indexedInCurrentRun clusters in current one',
          );
        }
      }
      clusterAvg[clusterID] = avgNormalized;
    }
    if (updatesForClusterSummary.isNotEmpty) {
      await faceMLDB.clusterSummaryUpdate(updatesForClusterSummary);
    }
    w?.logAndReset('done computing avg ');
    _logger.info(
      'end getUpdateClusterAvg for ${clusterAvg.length} clusters, done in ${DateTime.now().difference(startTime).inMilliseconds} ms',
    );

    return clusterAvg;
  }

  Future<List<(String, double)>> calcSuggestionsMeanInComputer(
    Map<String, Vector> clusterAvg,
    Set<String> personClusters,
    Set<String> ignoredClusters,
    double maxClusterDistance,
  ) async {
    return await _computer.compute(
      _calcSuggestionsMean,
      param: {
        'clusterAvg': clusterAvg,
        'personClusters': personClusters,
        'ignoredClusters': ignoredClusters,
        'maxClusterDistance': maxClusterDistance,
      },
    );
  }

  List<T> _randomSampleWithoutReplacement<T>(
    Iterable<T> embeddings,
    int sampleSize,
  ) {
    final random = Random();

    if (sampleSize >= embeddings.length) {
      return embeddings.toList();
    }

    // If sampleSize is more than half the list size, shuffle and take first sampleSize elements
    if (sampleSize > embeddings.length / 2) {
      final List<T> shuffled = List<T>.from(embeddings)..shuffle(random);
      return shuffled.take(sampleSize).toList(growable: false);
    }

    // Otherwise, use the set-based method for efficiency
    final selectedIndices = <int>{};
    final sampledEmbeddings = <T>[];
    while (sampledEmbeddings.length < sampleSize) {
      final int index = random.nextInt(embeddings.length);
      if (!selectedIndices.contains(index)) {
        selectedIndices.add(index);
        sampledEmbeddings.add(embeddings.elementAt(index));
      }
    }

    return sampledEmbeddings;
  }

  Future<void> _sortSuggestionsOnDistanceToPerson(
    PersonEntity person,
    List<ClusterSuggestion> suggestions, {
    bool onlySortBigSuggestions = true,
  }) async {
    if (suggestions.isEmpty) {
      debugPrint('No suggestions to sort');
      return;
    }
    if (onlySortBigSuggestions) {
      final bigSuggestions = suggestions
          .where(
            (s) => s.filesInCluster.length > kMinimumClusterSizeSearchResult,
          )
          .toList();
      if (bigSuggestions.isEmpty) {
        debugPrint('No big suggestions to sort');
        return;
      }
    }
    final startTime = DateTime.now();

    // Get the cluster averages for the person's clusters and the suggestions' clusters
    final personClusters = await faceMLDB.getPersonClusterIDs(person.remoteID);
    final Map<String, (Uint8List, int)> personClusterToSummary =
        await faceMLDB.getClusterToClusterSummary(personClusters);
    final clusterSummaryCallTime = DateTime.now();

    // remove personClusters that don't have any summary
    for (final clusterID in personClusters.toSet()) {
      if (!personClusterToSummary.containsKey(clusterID)) {
        _logger.warning('missing summary for $clusterID');
        personClusters.remove(clusterID);
      }
    }
    if (personClusters.isEmpty) {
      _logger.warning('No person clusters with summary found');
      return;
    }

    // Calculate the avg embedding of the person
    final w = (kDebugMode ? EnteWatch('sortSuggestions') : null)?..start();
    int personEmbeddingsCount = 0;
    for (final clusterID in personClusters) {
      personEmbeddingsCount += personClusterToSummary[clusterID]!.$2;
    }

    Vector personAvg = Vector.filled(192, 0);
    for (final personClusterID in personClusters) {
      final personClusterBlob = personClusterToSummary[personClusterID]!.$1;
      final personClusterAvg = Vector.fromList(
        EVector.fromBuffer(personClusterBlob).values,
        dtype: DType.float32,
      );
      final clusterWeight =
          personClusterToSummary[personClusterID]!.$2 / personEmbeddingsCount;
      personAvg += personClusterAvg * clusterWeight;
    }
    w?.log('calculated person avg');

    // Sort the suggestions based on the distance to the person
    for (final suggestion in suggestions) {
      if (onlySortBigSuggestions) {
        if (suggestion.filesInCluster.length <= 8) {
          continue;
        }
      }
      final clusterID = suggestion.clusterIDToMerge;
      final faceIDs = suggestion.faceIDsInCluster;
      final faceIdToEmbeddingMap = await faceMLDB.getFaceEmbeddingMapForFaces(
        faceIDs,
      );
      final faceIdToVectorMap = faceIdToEmbeddingMap.map(
        (key, value) => MapEntry(
          key,
          Vector.fromList(
            EVector.fromBuffer(value).values,
            dtype: DType.float32,
          ),
        ),
      );
      w?.log(
        'got ${faceIdToEmbeddingMap.values.length} embeddings for ${suggestion.filesInCluster.length} files for cluster $clusterID',
      );
      final fileIdToDistanceMap = {};
      for (final entry in faceIdToVectorMap.entries) {
        fileIdToDistanceMap[getFileIdFromFaceId<int>(entry.key)] =
            1 - personAvg.dot(entry.value);
      }
      w?.log('calculated distances for cluster $clusterID');
      suggestion.filesInCluster.sort((b, a) {
        //todo: review with @laurens, added this to avoid null safety issue
        final double distanceA = fileIdToDistanceMap[a.uploadedFileID!] ?? -1;
        final double distanceB = fileIdToDistanceMap[b.uploadedFileID!] ?? -1;
        return distanceA.compareTo(distanceB);
      });
      w?.log('sorted files for cluster $clusterID');

      debugPrint(
        "[${_logger.name}] Sorted suggestions for cluster $clusterID based on distance to person: ${suggestion.filesInCluster.map((e) => fileIdToDistanceMap[e.uploadedFileID]).toList()}",
      );
    }

    final endTime = DateTime.now();
    _logger.info(
      "Sorting suggestions based on distance to person took ${endTime.difference(startTime).inMilliseconds} ms for ${suggestions.length} suggestions, of which ${clusterSummaryCallTime.difference(startTime).inMilliseconds} ms was spent on the cluster summary call",
    );
  }

  Future<void> debugLogClusterBlurValues(
    String clusterID, {
    int? clusterSize,
    bool logClusterSummary = false,
    bool logBlurValues = false,
  }) async {
    if (!kDebugMode) return;

    // Logging the clusterID
    _logger.info(
      "Debug logging for cluster $clusterID${clusterSize != null ? ' with $clusterSize photos' : ''}",
    );
    // todo:(laurens) remove to review
    const String biggestClusterID = 'some random id';

    // Logging the cluster summary for the cluster
    if (logClusterSummary) {
      final summaryMap = await faceMLDB.getClusterToClusterSummary(
        [clusterID, biggestClusterID],
      );
      final summary = summaryMap[clusterID];
      if (summary != null) {
        _logger.info(
          "Cluster summary for cluster $clusterID says the amount of faces is: ${summary.$2}",
        );
      }

      final biggestClusterSummary = summaryMap[biggestClusterID];
      final clusterSummary = summaryMap[clusterID];
      if (biggestClusterSummary != null && clusterSummary != null) {
        _logger.info(
          "Cluster summary for biggest cluster $biggestClusterID says the size is: ${biggestClusterSummary.$2}",
        );
        _logger.info(
          "Cluster summary for current cluster $clusterID says the size is: ${clusterSummary.$2}",
        );

        // Mean distance
        final biggestMean = Vector.fromList(
          EVector.fromBuffer(biggestClusterSummary.$1).values,
          dtype: DType.float32,
        );
        final currentMean = Vector.fromList(
          EVector.fromBuffer(clusterSummary.$1).values,
          dtype: DType.float32,
        );
        final bigClustersMeanDistance = 1 - biggestMean.dot(currentMean);
        _logger.info(
          "Mean distance between biggest cluster and current cluster: $bigClustersMeanDistance",
        );
        _logger.info(
          'Element differences between the two means are ${biggestMean - currentMean}',
        );
        final currentL2Norm = currentMean.norm();
        _logger.info(
          'L2 norm of current mean: $currentL2Norm',
        );
        final trueDistance =
            biggestMean.distanceTo(currentMean, distance: Distance.cosine);
        _logger.info('True distance between the two means: $trueDistance');

        // Median distance
        const sampleSize = 100;
        final Iterable<Uint8List> biggestEmbeddings =
            await faceMLDB.getFaceEmbeddingsForCluster(biggestClusterID);
        final List<Uint8List> biggestSampledEmbeddingsProto =
            _randomSampleWithoutReplacement(
          biggestEmbeddings,
          sampleSize,
        );
        final List<Vector> biggestSampledEmbeddings =
            biggestSampledEmbeddingsProto
                .map(
                  (embedding) => Vector.fromList(
                    EVector.fromBuffer(embedding).values,
                    dtype: DType.float32,
                  ),
                )
                .toList(growable: false);

        final Iterable<Uint8List> currentEmbeddings =
            await faceMLDB.getFaceEmbeddingsForCluster(clusterID);
        final List<Uint8List> currentSampledEmbeddingsProto =
            _randomSampleWithoutReplacement(
          currentEmbeddings,
          sampleSize,
        );
        final List<Vector> currentSampledEmbeddings =
            currentSampledEmbeddingsProto
                .map(
                  (embedding) => Vector.fromList(
                    EVector.fromBuffer(embedding).values,
                    dtype: DType.float32,
                  ),
                )
                .toList(growable: false);

        // Calculate distances and find the median
        final List<double> distances = [];
        final List<double> trueDistances = [];
        for (final biggestEmbedding in biggestSampledEmbeddings) {
          for (final currentEmbedding in currentSampledEmbeddings) {
            distances.add(1 - biggestEmbedding.dot(currentEmbedding));
            trueDistances.add(
              biggestEmbedding.distanceTo(
                currentEmbedding,
                distance: Distance.cosine,
              ),
            );
          }
        }
        distances.sort();
        trueDistances.sort();
        final double medianDistance = distances[distances.length ~/ 2];
        final double trueMedianDistance =
            trueDistances[trueDistances.length ~/ 2];
        _logger.info(
          "Median distance between biggest cluster and current cluster: $medianDistance (using sample of $sampleSize)",
        );
        _logger.info(
          'True distance median between the two embeddings: $trueMedianDistance',
        );
      }
    }

    // Logging the blur values for the cluster
    if (logBlurValues) {
      final List<double> blurValues = await faceMLDB
          .getBlurValuesForCluster(clusterID)
          .then((value) => value.toList());
      final blurValuesIntegers =
          blurValues.map((value) => value.round()).toList();
      blurValuesIntegers.sort();
      _logger.info(
        "Blur values for cluster $clusterID${clusterSize != null ? ' with $clusterSize photos' : ''}: $blurValuesIntegers",
      );
    }

    return;
  }
}

/// Returns a map of person's clusterID to map of closest clusterID to with disstance
List<(String, double)> _calcSuggestionsMean(Map<String, dynamic> args) {
  // Fill in args
  final Map<String, Vector> clusterAvg = args['clusterAvg'];
  final Set<String> personClusters = args['personClusters'];
  final Set<String> ignoredClusters = args['ignoredClusters'];
  final double maxClusterDistance = args['maxClusterDistance'];

  final Map<String, List<(String, double)>> suggestions = {};
  const suggestionMax = 2000;
  int suggestionCount = 0;
  int comparisons = 0;
  final w = (kDebugMode ? EnteWatch('getSuggestions') : null)?..start();

  // ignore the clusters that belong to the person or is ignored
  Set<String> otherClusters =
      clusterAvg.keys.toSet().difference(personClusters);
  otherClusters = otherClusters.difference(ignoredClusters);

  for (final otherClusterID in otherClusters) {
    final Vector? otherAvg = clusterAvg[otherClusterID];
    if (otherAvg == null) {
      dev.log('[WARNING] no avg for othercluster $otherClusterID');
      continue;
    }
    String? nearestPersonCluster;
    double? minDistance;
    for (final personCluster in personClusters) {
      if (clusterAvg[personCluster] == null) {
        dev.log('[WARNING] no avg for personcluster $personCluster');
        continue;
      }
      final Vector avg = clusterAvg[personCluster]!;
      final distance = 1 - avg.dot(otherAvg);
      comparisons++;
      if (distance < maxClusterDistance) {
        if (minDistance == null || distance < minDistance) {
          minDistance = distance;
          nearestPersonCluster = personCluster;
        }
      }
    }
    if (nearestPersonCluster != null && minDistance != null) {
      suggestions
          .putIfAbsent(nearestPersonCluster, () => [])
          .add((otherClusterID, minDistance));
      suggestionCount++;
    }
    if (suggestionCount >= suggestionMax) {
      break;
    }
  }
  w?.log(
    'calculation inside calcSuggestionsMean for ${personClusters.length} person clusters and ${otherClusters.length} other clusters (so ${personClusters.length * otherClusters.length} combinations, $comparisons comparisons made resulted in $suggestionCount suggestions)',
  );

  if (suggestions.isNotEmpty) {
    final List<(String, double)> suggestClusterIds = [];
    for (final List<(String, double)> suggestion in suggestions.values) {
      suggestClusterIds.addAll(suggestion);
    }
    suggestClusterIds.sort(
      (a, b) => a.$2.compareTo(b.$2),
    ); // sort by distance

    dev.log(
      "Already found ${suggestClusterIds.length} good suggestions using mean",
    );
    return suggestClusterIds.sublist(0, min(suggestClusterIds.length, 20));
  } else {
    dev.log("No suggestions found using mean");
    return <(String, double)>[];
  }
}

Future<(Map<String, Vector>, Set<String>, int, int, int)>
    checkAndSerializeCurrentClusterMeans(
  Map args,
) async {
  final Map<String, int> allClusterIdsToCountMap =
      args['allClusterIdsToCountMap'];
  final int minClusterSize = args['minClusterSize'] ?? 1;
  final Set<String> ignoredClusters = args['ignoredClusters'] ?? {};
  final Map<String, (Uint8List, int)> clusterToSummary =
      args['clusterToSummary'];

  final Map<String, Vector> clusterAvg = {};

  final allClusterIds = allClusterIdsToCountMap.keys.toSet();
  int ignoredClustersCnt = 0, alreadyUpdatedClustersCnt = 0;
  int smallerClustersCnt = 0;
  for (final id in allClusterIdsToCountMap.keys) {
    if (ignoredClusters.contains(id)) {
      allClusterIds.remove(id);
      ignoredClustersCnt++;
    }
    if (clusterToSummary[id]?.$2 == allClusterIdsToCountMap[id]) {
      allClusterIds.remove(id);
      clusterAvg[id] = Vector.fromList(
        EVector.fromBuffer(clusterToSummary[id]!.$1).values,
        dtype: DType.float32,
      );
      alreadyUpdatedClustersCnt++;
    }
    if (allClusterIdsToCountMap[id]! < minClusterSize) {
      allClusterIds.remove(id);
      smallerClustersCnt++;
    }
  }

  return (
    clusterAvg,
    allClusterIds,
    ignoredClustersCnt,
    alreadyUpdatedClustersCnt,
    smallerClustersCnt
  );
}<|MERGE_RESOLUTION|>--- conflicted
+++ resolved
@@ -333,19 +333,11 @@
     required PersonEntity person,
     required String clusterID,
   }) async {
-<<<<<<< HEAD
-    if (person.data.rejectedFaceIDs != null &&
-        person.data.rejectedFaceIDs!.isNotEmpty) {
-      final clusterFaceIDs = await faceMLDB.getFaceIDsForCluster(clusterID);
-      final rejectedLengthBefore = person.data.rejectedFaceIDs!.length;
-      person.data.rejectedFaceIDs!
-=======
     if (person.data.rejectedFaceIDs.isNotEmpty) {
       final clusterFaceIDs =
           await MLDataDB.instance.getFaceIDsForCluster(clusterID);
       final rejectedLengthBefore = person.data.rejectedFaceIDs.length;
       person.data.rejectedFaceIDs
->>>>>>> 6134baea
           .removeWhere((faceID) => clusterFaceIDs.contains(faceID));
       final rejectedLengthAfter = person.data.rejectedFaceIDs.length;
       if (rejectedLengthBefore != rejectedLengthAfter) {
