import "dart:convert";
import "dart:developer";

import "package:flutter/foundation.dart";
import "package:logging/logging.dart";
import "package:photos/core/event_bus.dart";
import "package:photos/db/ml/db.dart";
import "package:photos/events/people_changed_event.dart";
import "package:photos/extensions/stop_watch.dart";
import "package:photos/models/api/entity/type.dart";
import "package:photos/models/file/file.dart";
import 'package:photos/models/ml/face/face.dart';
import "package:photos/models/ml/face/person.dart";
import "package:photos/service_locator.dart";
import "package:photos/services/entity_service.dart";
import "package:photos/services/machine_learning/ml_result.dart";
import "package:photos/services/search_service.dart";
import "package:shared_preferences/shared_preferences.dart";

class PersonService {
  final EntityService entityService;
  final MLDataDB faceMLDataDB;
  final SharedPreferences prefs;
  final _emailToPartialPersonDataMapCache = <String, Map<String, String>>{};

  PersonService(this.entityService, this.faceMLDataDB, this.prefs);

  // instance
  static PersonService? _instance;

  static PersonService get instance {
    if (_instance == null) {
      throw Exception("PersonService not initialized");
    }
    return _instance!;
  }

  late Logger logger = Logger("PersonService");

  static Future<void> init(
    EntityService entityService,
    MLDataDB faceMLDataDB,
    SharedPreferences prefs,
  ) async {
    _instance = PersonService(entityService, faceMLDataDB, prefs);
    await _instance!.resetEmailToPartialPersonDataCache();
  }

  Map<String, Map<String, String>> get emailToPartialPersonDataMapCache =>
      _emailToPartialPersonDataMapCache;

  void clearCache() {
    _emailToPartialPersonDataMapCache.clear();
  }

  Future<void> resetEmailToPartialPersonDataCache() async {
    _emailToPartialPersonDataMapCache.clear();
    await _instance!.getPersons().then((value) {
      for (var person in value) {
        if (person.data.email != null && person.data.email!.isNotEmpty) {
          _instance!._emailToPartialPersonDataMapCache[person.data.email!] = {
            "person_id": person.remoteID,
            "name": person.data.name,
          };
        }
      }
      logger.info("Email to partial person data cache reset");
    });
  }

  Future<List<PersonEntity>> getPersons() async {
    final entities = await entityService.getEntities(EntityType.cgroup);
    return entities
        .map(
          (e) => PersonEntity(e.id, PersonData.fromJson(json.decode(e.data))),
        )
        .toList();
  }

  Future<PersonEntity?> getPerson(String id) {
    return entityService.getEntity(EntityType.cgroup, id).then((e) {
      if (e == null) {
        return null;
      }
      return PersonEntity(e.id, PersonData.fromJson(json.decode(e.data)));
    });
  }

  Future<Map<String, PersonEntity>> getPersonsMap() async {
    final entities = await entityService.getEntities(EntityType.cgroup);
    final Map<String, PersonEntity> map = {};
    for (var e in entities) {
      final person =
          PersonEntity(e.id, PersonData.fromJson(json.decode(e.data)));
      map[person.remoteID] = person;
    }
    return map;
  }

  Future<void> reconcileClusters() async {
    final EnteWatch? w = kDebugMode ? EnteWatch("reconcileClusters") : null;
    w?.start();
    await fetchRemoteClusterFeedback(skipClusterUpdateIfNoChange: false);
    w?.log("Stored remote feedback");
    final dbPersonClusterInfo =
        await faceMLDataDB.getPersonToClusterIdToFaceIds();
    w?.log("Got DB person cluster info");
    final persons = await getPersonsMap();
    w?.log("Got persons");
    for (var personID in dbPersonClusterInfo.keys) {
      final person = persons[personID];
      if (person == null) {
        logger.severe("Person $personID not found");
        continue;
      }
      final personData = person.data;
      final Map<String, Set<String>> dbPersonCluster =
          dbPersonClusterInfo[personID]!;
      if (_shouldUpdateRemotePerson(personData, dbPersonCluster)) {
        final personData = person.data;
        personData.assigned = dbPersonCluster.entries
            .map(
              (e) => ClusterInfo(
                id: e.key,
                faces: e.value,
              ),
            )
            .toList();
        entityService
            .addOrUpdate(EntityType.cgroup, personData.toJson(), id: personID)
            .ignore();
        personData.logStats();
      }
    }
    w?.log("Reconciled clusters for ${persons.length} persons");
  }

  bool _shouldUpdateRemotePerson(
    PersonData personData,
    Map<String, Set<String>> dbPersonCluster,
  ) {
    if (personData.assigned.length != dbPersonCluster.length) {
      log(
        "Person ${personData.name} has ${personData.assigned.length} clusters, but ${dbPersonCluster.length} clusters found in DB",
        name: "PersonService",
      );
      return true;
    } else {
      for (ClusterInfo info in personData.assigned) {
        final dbCluster = dbPersonCluster[info.id];
        if (dbCluster == null) {
          log(
            "Cluster ${info.id} not found in DB for person ${personData.name}",
            name: "PersonService",
          );
          return true;
        }
        if (info.faces.length != dbCluster.length) {
          log(
            "Cluster ${info.id} has ${info.faces.length} faces, but ${dbCluster.length} faces found in DB",
            name: "PersonService",
          );
          return true;
        }
        for (var faceId in info.faces) {
          if (!dbCluster.contains(faceId)) {
            log(
              "Face $faceId not found in cluster ${info.id} for person ${personData.name}",
              name: "PersonService",
            );
            return true;
          }
        }
      }
    }
    return false;
  }

  Future<PersonEntity> addPerson({
    required String name,
    required String clusterID,
    bool isHidden = false,
    String? birthdate,
    String? email,
  }) async {
    final faceIds = await faceMLDataDB.getFaceIDsForCluster(clusterID);
    final data = PersonData(
      name: name,
      assigned: <ClusterInfo>[
        ClusterInfo(
          id: clusterID,
          faces: faceIds.toSet(),
        ),
      ],
      isHidden: isHidden,
      birthDate: birthdate,
      email: email,
    );
    final result = await entityService.addOrUpdate(
      EntityType.cgroup,
      data.toJson(),
    );
    await faceMLDataDB.assignClusterToPerson(
      personID: result.id,
      clusterID: clusterID,
    );
    if (data.email != null) {
<<<<<<< HEAD
      await resetEmailToPartialPersonDataCache();
=======
      _resetEmailToNameCache().ignore();
>>>>>>> 5243515b
    }
    return PersonEntity(result.id, data);
  }

  Future<void> removeClusterToPerson({
    required String personID,
    required String clusterID,
  }) async {
    final person = (await getPerson(personID))!;
    final personData = person.data;
    final clusterInfo = personData.assigned.firstWhere(
      (element) => element.id == clusterID,
      orElse: () => ClusterInfo(id: "noSuchClusterInRemotePerson", faces: {}),
    );
    if (clusterInfo.id == "noSuchClusterInRemotePerson") {
      await faceMLDataDB.removeClusterToPerson(
        personID: personID,
        clusterID: clusterID,
      );
      return;
    }
    personData.rejectedFaceIDs.addAll(clusterInfo.faces);
    personData.assigned.removeWhere((element) => element.id == clusterID);
    await entityService.addOrUpdate(
      EntityType.cgroup,
      personData.toJson(),
      id: personID,
    );
    await faceMLDataDB.removeClusterToPerson(
      personID: personID,
      clusterID: clusterID,
    );
    personData.logStats();
  }

  Future<void> removeFilesFromPerson({
    required PersonEntity person,
    required Set<String> faceIDs,
  }) async {
    final personData = person.data;

    // Remove faces from clusters
    final List<String> emptiedClusters = [];
    for (final cluster in personData.assigned) {
      cluster.faces.removeWhere((faceID) => faceIDs.contains(faceID));
      if (cluster.faces.isEmpty) {
        emptiedClusters.add(cluster.id);
      }
    }

    // Safety check to make sure we haven't created an empty cluster now, if so delete it
    for (final emptyClusterID in emptiedClusters) {
      personData.assigned
          .removeWhere((element) => element.id != emptyClusterID);
      await faceMLDataDB.removeClusterToPerson(
        personID: person.remoteID,
        clusterID: emptyClusterID,
      );
    }

    // Add removed faces to rejected faces
    personData.rejectedFaceIDs.addAll(faceIDs);

    await entityService.addOrUpdate(
      EntityType.cgroup,
      personData.toJson(),
      id: person.remoteID,
    );
    personData.logStats();
  }

  Future<void> deletePerson(String personID, {bool onlyMapping = false}) async {
    final entity = await getPerson(personID);
    if (onlyMapping) {
      if (entity == null) {
        return;
      }
      final PersonEntity justName =
          PersonEntity(personID, PersonData(name: entity.data.name));
      await entityService.addOrUpdate(
        EntityType.cgroup,
        justName.data.toJson(),
        id: personID,
      );
      await faceMLDataDB.removePerson(personID);
      justName.data.logStats();

      if (entity.data.email != null) {
<<<<<<< HEAD
        await resetEmailToPartialPersonDataCache();
=======
        _resetEmailToNameCache().ignore();
>>>>>>> 5243515b
      }
    } else {
      await entityService.deleteEntry(personID);
      await faceMLDataDB.removePerson(personID);

      if (entity != null) {
        if (entity.data.email != null) {
<<<<<<< HEAD
          await resetEmailToPartialPersonDataCache();
=======
          _resetEmailToNameCache().ignore();
>>>>>>> 5243515b
        }
      }
    }

    // fire PeopleChangeEvent
    Bus.instance.fire(PeopleChangedEvent());
  }

  // fetchRemoteClusterFeedback returns true if remote data has changed
  Future<bool> fetchRemoteClusterFeedback({
    bool skipClusterUpdateIfNoChange = true,
  }) async {
    final int changedEntities =
        await entityService.syncEntity(EntityType.cgroup);
    final bool changed = changedEntities > 0;
    if (changed == false && skipClusterUpdateIfNoChange) {
      return false;
    }

    final entities = await entityService.getEntities(EntityType.cgroup);
    // todo: (neerajg) perf change, this can be expensive to do on every sync
    // especially when we have a lot of people. We should only do this when the
    // last sync time is updated for cgroup entity type. To avoid partial update,
    // we need to maintain a lastSyncTime value whenever this data is processed
    // and stored in the db.
    entities.sort((a, b) => a.updatedAt.compareTo(b.updatedAt));
    final Map<String, String> faceIdToClusterID = {};
    final Map<String, String> clusterToPersonID = {};
    bool shouldCheckRejectedFaces = false;
    for (var e in entities) {
      final personData = PersonData.fromJson(json.decode(e.data));
      if (personData.rejectedFaceIDs.isNotEmpty) {
        shouldCheckRejectedFaces = true;
      }
      int faceCount = 0;

      // Locally store the assignment of faces to clusters and people
      for (var cluster in personData.assigned) {
        faceCount += cluster.faces.length;
        for (var faceId in cluster.faces) {
          if (faceIdToClusterID.containsKey(faceId)) {
            if (flagService.internalUser) {
              final otherPersonID =
                  clusterToPersonID[faceIdToClusterID[faceId]!];
              if (otherPersonID != e.id) {
                final otherPerson = await getPerson(otherPersonID!);
                logger.warning(
                  "Face $faceId is already assigned to person $otherPersonID (${otherPerson!.data.name}) and person ${e.id} (${personData.name})",
                );
              }
            }
          } else {
            faceIdToClusterID[faceId] = cluster.id;
          }
        }
        clusterToPersonID[cluster.id] = e.id;
      }
      if (kDebugMode) {
        logger.info(
          "Person ${e.id} ${personData.name} has ${personData.assigned.length} clusters with $faceCount faces",
        );
      }
    }
    logger.info("Storing feedback for ${faceIdToClusterID.length} faces");
    await faceMLDataDB.updateFaceIdToClusterId(faceIdToClusterID);
    await faceMLDataDB.bulkAssignClusterToPersonID(clusterToPersonID);

    if (shouldCheckRejectedFaces) {
      final dbPeopleClusterInfo =
          await faceMLDataDB.getPersonToClusterIdToFaceIds();
      for (var e in entities) {
        final personData = PersonData.fromJson(json.decode(e.data));
        if (personData.rejectedFaceIDs.isNotEmpty) {
          final personFaceIDs =
              dbPeopleClusterInfo[e.id]!.values.expand((e) => e).toSet();
          final rejectedFaceIDsSet = personData.rejectedFaceIDs.toSet();
          final assignedAndRejectedFaceIDs =
              rejectedFaceIDsSet.intersection(personFaceIDs);

          if (assignedAndRejectedFaceIDs.isNotEmpty) {
            // Check that we don't have any empty clusters now
            final dbPersonClusterInfo = dbPeopleClusterInfo[e.id]!;
            final faceToClusterToRemove = <String, String>{};
            for (final clusterIdToFaceIDs in dbPersonClusterInfo.entries) {
              final clusterID = clusterIdToFaceIDs.key;
              final faceIDs = clusterIdToFaceIDs.value;
              final foundRejectedFacesToCluster = <String, String>{};
              final removeFaceIDs = <String>{};
              for (final faceID in faceIDs) {
                if (assignedAndRejectedFaceIDs.contains(faceID)) {
                  removeFaceIDs.add(faceID);
                  foundRejectedFacesToCluster[faceID] = clusterID;
                }
              }
              if (faceIDs.length == removeFaceIDs.length) {
                logger.info(
                  "Cluster $clusterID for person ${e.id} ${personData.name} is empty due to rejected faces from remote, removing the cluster from person",
                );
                await faceMLDataDB.removeClusterToPerson(
                  personID: e.id,
                  clusterID: clusterID,
                );
                await faceMLDataDB.captureNotPersonFeedback(
                  personID: e.id,
                  clusterID: clusterID,
                );
              } else {
                faceToClusterToRemove.addAll(foundRejectedFacesToCluster);
              }
            }
            // Remove the clusterID for the remaining conflicting faces
            await faceMLDataDB.removeFaceIdToClusterId(faceToClusterToRemove);
          }
        }
      }
    }

    return changed;
  }

  Future<PersonEntity> updateAvatar(PersonEntity p, EnteFile file) async {
    final Face? face = await faceMLDataDB.getCoverFaceForPerson(
      recentFileID: file.uploadedFileID!,
      personID: p.remoteID,
    );
    if (face == null) {
      throw Exception(
        "No face found for person ${p.remoteID} in file ${file.uploadedFileID}",
      );
    }

    final person = (await getPerson(p.remoteID))!;
    final updatedPerson = person.copyWith(
      data: person.data.copyWith(avatarFaceId: face.faceID),
    );
    await updatePerson(updatedPerson);
    return updatedPerson;
  }

  Future<PersonEntity> updateAttributes(
    String id, {
    String? name,
    String? avatarFaceId,
    bool? isHidden,
    int? version,
    String? birthDate,
    String? email,
  }) async {
    final person = (await getPerson(id))!;
    final updatedPerson = person.copyWith(
      data: person.data.copyWith(
        name: name,
        avatarFaceId: avatarFaceId,
        isHidden: isHidden,
        version: version,
        birthDate: birthDate,
        email: email,
      ),
    );
    await updatePerson(updatedPerson);
    await resetEmailToPartialPersonDataCache();
    return updatedPerson;
  }

  Future<void> updatePerson(PersonEntity updatePerson) async {
    try {
      await entityService.addOrUpdate(
        EntityType.cgroup,
        updatePerson.data.toJson(),
        id: updatePerson.remoteID,
      );
      updatePerson.data.logStats();
    } catch (e, s) {
      logger.severe("Failed to update person", e, s);
      rethrow;
    }
  }

  Future<EnteFile> getRecentFileOfPerson(
    PersonEntity person,
  ) async {
    final clustersToFiles =
        await SearchService.instance.getClusterFilesForPersonID(
      person.remoteID,
    );
    int? avatarFileID;
    if (person.data.hasAvatar()) {
      avatarFileID = tryGetFileIdFromFaceId(person.data.avatarFaceID!);
    }
    EnteFile? resultFile;
    // iterate over all clusters and get the first file
    for (final clusterFiles in clustersToFiles.values) {
      for (final file in clusterFiles) {
        if (avatarFileID != null && file.uploadedFileID! == avatarFileID) {
          resultFile = file;
          break;
        }
        resultFile ??= file;
        if (resultFile.creationTime! < file.creationTime!) {
          resultFile = file;
        }
      }
    }
    if (resultFile == null) {
      debugPrint(
        "Person ${kDebugMode ? person.data.name : person.remoteID} has no files",
      );
      return EnteFile();
    }
    return resultFile;
  }
}<|MERGE_RESOLUTION|>--- conflicted
+++ resolved
@@ -205,11 +205,7 @@
       clusterID: clusterID,
     );
     if (data.email != null) {
-<<<<<<< HEAD
       await resetEmailToPartialPersonDataCache();
-=======
-      _resetEmailToNameCache().ignore();
->>>>>>> 5243515b
     }
     return PersonEntity(result.id, data);
   }
@@ -298,11 +294,7 @@
       justName.data.logStats();
 
       if (entity.data.email != null) {
-<<<<<<< HEAD
         await resetEmailToPartialPersonDataCache();
-=======
-        _resetEmailToNameCache().ignore();
->>>>>>> 5243515b
       }
     } else {
       await entityService.deleteEntry(personID);
@@ -310,11 +302,7 @@
 
       if (entity != null) {
         if (entity.data.email != null) {
-<<<<<<< HEAD
           await resetEmailToPartialPersonDataCache();
-=======
-          _resetEmailToNameCache().ignore();
->>>>>>> 5243515b
         }
       }
     }
