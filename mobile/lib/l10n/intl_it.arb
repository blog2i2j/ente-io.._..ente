{
  "@@locale ": "en",
  "enterYourEmailAddress": "Inserisci il tuo indirizzo email",
  "accountWelcomeBack": "Bentornato!",
  "emailAlreadyRegistered": "Email già registrata.",
  "emailNotRegistered": "Email non registrata.",
  "email": "Email",
  "cancel": "Annulla",
  "verify": "Verifica",
  "invalidEmailAddress": "Indirizzo email non valido",
  "enterValidEmail": "Inserisci un indirizzo email valido.",
  "deleteAccount": "Elimina account",
  "askDeleteReason": "Qual è il motivo principale per cui stai cancellando il tuo account?",
  "deleteAccountFeedbackPrompt": "Ci dispiace vederti andare via. Facci sapere se hai bisogno di aiuto o se vuoi aiutarci a migliorare.",
  "feedback": "Suggerimenti",
  "kindlyHelpUsWithThisInformation": "Aiutaci con queste informazioni",
  "confirmDeletePrompt": "Sì, voglio eliminare definitivamente questo account e i dati associati a esso su tutte le applicazioni.",
  "confirmAccountDeletion": "Conferma eliminazione account",
  "deleteAccountPermanentlyButton": "Cancella definitivamente il tuo account",
  "yourAccountHasBeenDeleted": "Il tuo account è stato eliminato",
  "selectReason": "Seleziona un motivo",
  "deleteReason1": "Manca una caratteristica chiave di cui ho bisogno",
  "deleteReason2": "L'app o una determinata funzionalità non si comporta come dovrebbe",
  "deleteReason3": "Ho trovato un altro servizio che mi piace di più",
  "deleteReason4": "Il motivo non è elencato",
  "sendEmail": "Invia email",
  "deleteRequestSLAText": "La tua richiesta verrà elaborata entro 72 ore.",
  "deleteEmailRequest": "Invia un'email a <warning>account-deletion@ente.io</warning> dal tuo indirizzo email registrato.",
  "entePhotosPerm": "Ente <i>necessita del permesso per</i> preservare le tue foto",
  "ok": "Ok",
  "createAccount": "Crea account",
  "createNewAccount": "Crea un nuovo account",
  "password": "Password",
  "confirmPassword": "Conferma password",
  "activeSessions": "Sessioni attive",
  "oops": "Oops",
  "somethingWentWrongPleaseTryAgain": "Qualcosa è andato storto, per favore riprova",
  "thisWillLogYouOutOfThisDevice": "Verrai disconnesso dal tuo dispositivo!",
  "thisWillLogYouOutOfTheFollowingDevice": "Verrai disconnesso dai seguenti dispositivi:",
  "terminateSession": "Termina sessione?",
  "terminate": "Terminata",
  "thisDevice": "Questo dispositivo",
  "recoverButton": "Recupera",
  "recoverySuccessful": "Recupero riuscito!",
  "decrypting": "Decriptando...",
  "incorrectRecoveryKeyTitle": "Chiave di recupero errata",
  "incorrectRecoveryKeyBody": "Il codice che hai inserito non è corretto",
  "forgotPassword": "Password dimenticata",
  "enterYourRecoveryKey": "Inserisci la tua chiave di recupero",
  "noRecoveryKey": "Nessuna chiave di recupero?",
  "sorry": "Siamo spiacenti",
  "noRecoveryKeyNoDecryption": "A causa della natura del nostro protocollo di crittografia end-to-end, i tuoi dati non possono essere decifrati senza password o chiave di ripristino",
  "verifyEmail": "Verifica email",
  "toResetVerifyEmail": "Per reimpostare la tua password, verifica prima la tua email.",
  "checkInboxAndSpamFolder": "Per favore, controlla la tua casella di posta (e lo spam) per completare la verifica",
  "tapToEnterCode": "Tocca per inserire il codice",
  "resendEmail": "Rinvia email",
  "weHaveSendEmailTo": "Abbiamo inviato una mail a <green>{email}</green>",
  "@weHaveSendEmailTo": {
    "description": "Text to indicate that we have sent a mail to the user",
    "placeholders": {
      "email": {
        "description": "The email address of the user",
        "type": "String",
        "example": "example@ente.io"
      }
    }
  },
  "setPasswordTitle": "Imposta password",
  "changePasswordTitle": "Modifica password",
  "resetPasswordTitle": "Reimposta password",
  "encryptionKeys": "Chiavi di crittografia",
  "passwordWarning": "Noi non memorizziamo la tua password, quindi se te la dimentichi, <underline>non possiamo decriptare i tuoi dati</underline>",
  "enterPasswordToEncrypt": "Inserisci una password per criptare i tuoi dati",
  "enterNewPasswordToEncrypt": "Inserisci una nuova password per criptare i tuoi dati",
  "weakStrength": "Debole",
  "strongStrength": "Forte",
  "moderateStrength": "Mediocre",
  "passwordStrength": "Sicurezza password: {passwordStrengthValue}",
  "@passwordStrength": {
    "description": "Text to indicate the password strength",
    "placeholders": {
      "passwordStrengthValue": {
        "description": "The strength of the password as a string",
        "type": "String",
        "example": "Weak or Moderate or Strong"
      }
    },
    "message": "Password Strength: {passwordStrengthText}"
  },
  "passwordChangedSuccessfully": "Password modificata con successo",
  "generatingEncryptionKeys": "Generazione delle chiavi di crittografia...",
  "pleaseWait": "Attendere...",
  "continueLabel": "Continua",
  "insecureDevice": "Dispositivo non sicuro",
  "sorryWeCouldNotGenerateSecureKeysOnThisDevicennplease": "Siamo spiacenti, non possiamo generare le chiavi sicure su questo dispositivo.\n\nPer favore, accedi da un altro dispositivo.",
  "howItWorks": "Come funziona",
  "encryption": "Crittografia",
  "ackPasswordLostWarning": "Comprendo che se perdo la password potrei perdere l'accesso ai miei dati poiché sono <underline>criptati end-to-end</underline>.",
  "privacyPolicyTitle": "Privacy Policy",
  "termsOfServicesTitle": "Termini d'uso",
  "signUpTerms": "Accetto i <u-terms>termini di servizio</u-terms> e la <u-policy>politica sulla privacy</u-policy>",
  "logInLabel": "Accedi",
  "loginTerms": "Cliccando sul pulsante Accedi, accetti i <u-terms>termini di servizio</u-terms> e la <u-policy>politica sulla privacy</u-policy>",
  "changeEmail": "Modifica email",
  "enterYourPassword": "Inserisci la tua password",
  "welcomeBack": "Bentornato/a!",
  "contactSupport": "Contatta il supporto",
  "incorrectPasswordTitle": "Password sbagliata",
  "pleaseTryAgain": "Riprova",
  "recreatePasswordTitle": "Reimposta password",
  "useRecoveryKey": "Utilizza un codice di recupero",
  "recreatePasswordBody": "Il dispositivo attuale non è abbastanza potente per verificare la tua password, ma la possiamo rigenerare in un modo che funzioni su tutti i dispositivi.\n\nEffettua il login utilizzando la tua chiave di recupero e rigenera la tua password (puoi utilizzare nuovamente la stessa se vuoi).",
  "verifyPassword": "Verifica password",
  "recoveryKey": "Chiave di recupero",
  "recoveryKeyOnForgotPassword": "Se dimentichi la password, questa chiave è l'unico modo per recuperare i tuoi dati.",
  "recoveryKeySaveDescription": "Noi non memorizziamo questa chiave, per favore salva queste 24 parole in un posto sicuro.",
  "doThisLater": "In seguito",
  "saveKey": "Salva chiave",
  "recoveryKeyCopiedToClipboard": "Chiave di recupero copiata negli appunti",
  "recoverAccount": "Recupera account",
  "recover": "Recupera",
  "dropSupportEmail": "Per favore invia un'email a {supportEmail} dall'indirizzo email con cui ti sei registrato",
  "@dropSupportEmail": {
    "placeholders": {
      "supportEmail": {
        "description": "The support email address",
        "type": "String",
        "example": "support@ente.io"
      }
    }
  },
  "twofactorSetup": "Configura autenticazione a due fattori",
  "enterCode": "Inserisci codice",
  "scanCode": "Scansiona codice",
  "codeCopiedToClipboard": "Codice copiato negli appunti",
  "copypasteThisCodentoYourAuthenticatorApp": "Copia-incolla questo codice\nnella tua app di autenticazione",
  "tapToCopy": "tocca per copiare",
  "scanThisBarcodeWithnyourAuthenticatorApp": "Scansione questo codice QR\ncon la tua app di autenticazione",
  "enterThe6digitCodeFromnyourAuthenticatorApp": "Inserisci il codice di 6 cifre\ndalla tua app di autenticazione",
  "confirm": "Conferma",
  "setupComplete": "Configurazione completata",
  "saveYourRecoveryKeyIfYouHaventAlready": "Salva la tua chiave di recupero se non l'hai ancora fatto",
  "thisCanBeUsedToRecoverYourAccountIfYou": "Può essere utilizzata per recuperare il tuo account in caso tu non possa usare l'autenticazione a due fattori",
  "twofactorAuthenticationPageTitle": "Autenticazione a due fattori",
  "lostDevice": "Dispositivo perso?",
  "verifyingRecoveryKey": "Verifica della chiave di recupero...",
  "recoveryKeyVerified": "Chiave di recupero verificata",
  "recoveryKeySuccessBody": "Ottimo! La tua chiave di recupero è valida. Grazie per averla verificata.\n\nRicordati di salvare la tua chiave di recupero in un posto sicuro.",
  "invalidRecoveryKey": "La chiave di recupero che hai inserito non è valida. Assicurati che contenga 24 parole e controlla l'ortografia di ciascuna parola.\n\nSe hai inserito un vecchio codice di recupero, assicurati che sia lungo 64 caratteri e controlla ciascuno di essi.",
  "invalidKey": "Chiave non valida",
  "tryAgain": "Riprova",
  "viewRecoveryKey": "Visualizza chiave di recupero",
  "confirmRecoveryKey": "Conferma chiave di recupero",
  "recoveryKeyVerifyReason": "Se hai dimenticato la password, la tua chiave di ripristino è l'unico modo per recuperare le tue foto. La puoi trovare in Impostazioni > Account.\n\nInserisci la tua chiave di recupero per verificare di averla salvata correttamente.",
  "confirmYourRecoveryKey": "Conferma la tua chiave di recupero",
  "addViewer": "Aggiungi in sola lettura",
  "addCollaborator": "Aggiungi collaboratore",
  "addANewEmail": "Aggiungi una nuova email",
  "orPickAnExistingOne": "Oppure scegline una esistente",
  "collaboratorsCanAddPhotosAndVideosToTheSharedAlbum": "I collaboratori possono aggiungere foto e video all'album condiviso.",
  "enterEmail": "Inserisci email",
  "albumOwner": "Proprietario",
  "@albumOwner": {
    "description": "Role of the album owner"
  },
  "you": "Tu",
  "collaborator": "Collaboratore",
  "addMore": "Aggiungi altri",
  "@addMore": {
    "description": "Button text to add more collaborators/viewers"
  },
  "viewer": "Sola lettura",
  "remove": "Rimuovi",
  "removeParticipant": "Rimuovi partecipante",
  "@removeParticipant": {
    "description": "menuSectionTitle for removing a participant"
  },
  "manage": "Gestisci",
  "addedAs": "Aggiunto come",
  "changePermissions": "Cambio i permessi?",
  "yesConvertToViewer": "Sì, converti in sola lettura",
  "cannotAddMorePhotosAfterBecomingViewer": "{user} non sarà più in grado di aggiungere altre foto a questo album\n\nSarà ancora in grado di rimuovere le foto esistenti aggiunte da lui o lei",
  "allowAddingPhotos": "Consenti l'aggiunta di foto",
  "@allowAddingPhotos": {
    "description": "Switch button to enable uploading photos to a public link"
  },
  "allowAddPhotosDescription": "Permetti anche alle persone con il link di aggiungere foto all'album condiviso.",
  "passwordLock": "Blocco con password",
  "canNotOpenTitle": "Impossibile aprire questo album",
  "canNotOpenBody": "Spiacente, questo album non può essere aperto nell'app.",
  "disableDownloadWarningTitle": "Nota bene",
  "disableDownloadWarningBody": "I visualizzatori possono scattare screenshot o salvare una copia delle foto utilizzando strumenti esterni",
  "allowDownloads": "Consenti download",
  "linkDeviceLimit": "Limite dei dispositivi",
  "noDeviceLimit": "Nessuno",
  "@noDeviceLimit": {
    "description": "Text to indicate that there is limit on number of devices"
  },
  "linkExpiry": "Scadenza del link",
  "linkExpired": "Scaduto",
  "linkEnabled": "Attivato",
  "linkNeverExpires": "Mai",
  "expiredLinkInfo": "Questo link è scaduto. Si prega di selezionare un nuovo orario di scadenza o disabilitare la scadenza del link.",
  "setAPassword": "Imposta una password",
  "lockButtonLabel": "Blocca",
  "enterPassword": "Inserisci password",
  "removeLink": "Elimina link",
  "manageLink": "Gestisci link",
  "linkExpiresOn": "Il link scadrà il {expiryTime}",
  "albumUpdated": "Album aggiornato",
  "never": "Mai",
  "custom": "Personalizza",
  "@custom": {
    "description": "Label for setting custom value for link expiry"
  },
  "after1Hour": "Dopo un’ora ",
  "after1Day": "Dopo un giorno",
  "after1Week": "Dopo una settimana",
  "after1Month": "Dopo un mese",
  "after1Year": "Dopo un anno",
  "manageParticipants": "Gestisci",
  "albumParticipantsCount": "{count, plural, =0 {Nessun partecipante} =1 {1 Partecipante} other {{count} Partecipanti}}",
  "@albumParticipantsCount": {
    "placeholders": {
      "count": {
        "type": "int",
        "example": "5"
      }
    },
    "description": "Number of participants in an album, including the album owner."
  },
  "collabLinkSectionDescription": "Crea un link per consentire alle persone di aggiungere e visualizzare foto nel tuo album condiviso senza bisogno di un'applicazione o di un account Ente. Ottimo per raccogliere foto di un evento.",
  "collectPhotos": "Raccogli le foto",
  "collaborativeLink": "Link collaborativo",
  "shareWithNonenteUsers": "Condividi con utenti che non hanno un account Ente",
  "createPublicLink": "Crea link pubblico",
  "sendLink": "Invia link",
  "copyLink": "Copia link",
  "linkHasExpired": "Il link è scaduto",
  "publicLinkEnabled": "Link pubblico abilitato",
  "shareALink": "Condividi un link",
  "sharedAlbumSectionDescription": "Crea album condivisi e collaborativi con altri utenti di Ente, inclusi gli utenti con piani gratuiti.",
  "shareWithPeopleSectionTitle": "{numberOfPeople, plural, =0 {Condividi con persone specifiche} =1 {Condividi con una persona} other {Condividi con {numberOfPeople} persone}}",
  "@shareWithPeopleSectionTitle": {
    "placeholders": {
      "numberOfPeople": {
        "type": "int",
        "example": "2"
      }
    }
  },
  "thisIsYourVerificationId": "Questo è il tuo ID di verifica",
  "someoneSharingAlbumsWithYouShouldSeeTheSameId": "Chi condivide gli album con te deve vedere lo stesso ID sul proprio dispositivo.",
  "howToViewShareeVerificationID": "Chiedi di premere a lungo il loro indirizzo email nella schermata delle impostazioni e verificare che gli ID su entrambi i dispositivi corrispondano.",
  "thisIsPersonVerificationId": "Questo è l'ID di verifica di {email}",
  "@thisIsPersonVerificationId": {
    "placeholders": {
      "email": {
        "type": "String",
        "example": "someone@ente.io"
      }
    }
  },
  "verificationId": "ID di verifica",
  "verifyEmailID": "Verifica {email}",
  "emailNoEnteAccount": "{email} non ha un account Ente.\n\nInvia un invito per condividere foto.",
  "shareMyVerificationID": "Ecco il mio ID di verifica: {verificationID} per ente.io.",
  "shareTextConfirmOthersVerificationID": "Hey, puoi confermare che questo è il tuo ID di verifica: {verificationID} su ente.io",
  "somethingWentWrong": "Qualcosa è andato storto",
  "sendInvite": "Invita",
  "shareTextRecommendUsingEnte": "Scarica Ente in modo da poter facilmente condividere foto e video in qualità originale\n\nhttps://ente.io",
  "done": "Completato",
  "applyCodeTitle": "Applica codice",
  "enterCodeDescription": "Inserisci il codice fornito dal tuo amico per richiedere spazio gratuito per entrambi",
  "apply": "Applica",
  "failedToApplyCode": "Impossibile applicare il codice",
  "enterReferralCode": "Inserisci il codice di invito",
  "codeAppliedPageTitle": "Codice applicato",
  "changeYourReferralCode": "Cambia il tuo codice invito",
  "change": "Cambia",
  "unavailableReferralCode": "Siamo spiacenti, questo codice non è disponibile.",
  "codeChangeLimitReached": "Siamo spiacenti, hai raggiunto il limite di modifiche del codice.",
  "onlyFamilyAdminCanChangeCode": "Per favore contatta {familyAdminEmail} per cambiare il tuo codice.",
  "storageInGB": "{storageAmountInGB} GB",
  "claimed": "Riscattato",
  "@claimed": {
    "description": "Used to indicate storage claimed, like 10GB Claimed"
  },
  "details": "Dettagli",
  "claimMore": "Richiedine di più!",
  "theyAlsoGetXGb": "Anche loro riceveranno {storageAmountInGB} GB",
  "freeStorageOnReferralSuccess": "{storageAmountInGB} GB ogni volta che qualcuno si iscrive a un piano a pagamento e applica il tuo codice",
  "shareTextReferralCode": "Codice invito Ente: {referralCode} \n\nInseriscilo in Impostazioni → Generali → Inviti per ottenere {referralStorageInGB} GB gratis dopo la sottoscrizione a un piano a pagamento\n\nhttps://ente.io",
  "claimFreeStorage": "Richiedi spazio gratuito",
  "inviteYourFriends": "Invita i tuoi amici",
  "failedToFetchReferralDetails": "Impossibile recuperare i dettagli. Per favore, riprova più tardi.",
  "referralStep1": "1. Condividi questo codice con i tuoi amici",
  "referralStep2": "2. Si iscrivono per un piano a pagamento",
  "referralStep3": "3. Ottenete entrambi {storageInGB} GB* gratis",
  "referralsAreCurrentlyPaused": "I referral code sono attualmente in pausa",
  "youCanAtMaxDoubleYourStorage": "* Puoi al massimo raddoppiare il tuo spazio",
  "claimedStorageSoFar": "{isFamilyMember, select, true {Il tuo piano famiglia ha già richiesto {storageAmountInGb} GB finora} false {Hai già richiesto {storageAmountInGb} GB finora} other {Hai già richiesto {storageAmountInGb} GB finora!}}",
  "@claimedStorageSoFar": {
    "placeholders": {
      "isFamilyMember": {
        "type": "String",
        "example": "true"
      },
      "storageAmountInGb": {
        "type": "int",
        "example": "10"
      }
    }
  },
  "faq": "FAQ",
  "help": "Aiuto",
  "oopsSomethingWentWrong": "Oops! Qualcosa è andato storto",
  "peopleUsingYourCode": "Persone che hanno usato il tuo codice",
  "eligible": "idoneo",
  "total": "totale",
  "codeUsedByYou": "Codice utilizzato da te",
  "freeStorageClaimed": "Spazio gratuito richiesto",
  "freeStorageUsable": "Spazio libero utilizzabile",
  "usableReferralStorageInfo": "Lo spazio disponibile è limitato dal tuo piano corrente. L'archiviazione in eccesso diventerà automaticamente utilizzabile quando aggiornerai il tuo piano.",
  "removeFromAlbumTitle": "Rimuovi dall'album?",
  "removeFromAlbum": "Rimuovi dall'album",
  "itemsWillBeRemovedFromAlbum": "Gli elementi selezionati saranno rimossi da questo album",
  "removeShareItemsWarning": "Alcuni degli elementi che stai rimuovendo sono stati aggiunti da altre persone e ne perderai l'accesso",
  "addingToFavorites": "Aggiunto ai preferiti...",
  "removingFromFavorites": "Rimosso dai preferiti...",
  "sorryCouldNotAddToFavorites": "Spiacenti, non è stato possibile aggiungere ai preferiti!",
  "sorryCouldNotRemoveFromFavorites": "Siamo spiacenti, non è stato possibile rimuovere dai preferiti!",
  "subscribeToEnableSharing": "È necessario un abbonamento a pagamento attivo per abilitare la condivisione.",
  "subscribe": "Iscriviti",
  "canOnlyRemoveFilesOwnedByYou": "Puoi rimuovere solo i file di tua proprietà",
  "deleteSharedAlbum": "Eliminare l'album condiviso?",
  "deleteAlbum": "Elimina album",
  "deleteAlbumDialog": "Eliminare anche le foto (e i video) presenti in questo album da <bold>tutti</bold> gli altri album di cui fanno parte?",
  "deleteSharedAlbumDialogBody": "L'album verrà eliminato per tutti\n\nPerderai l'accesso alle foto condivise in questo album che sono di proprietà di altri",
  "yesRemove": "Sì, rimuovi",
  "creatingLink": "Creazione link...",
  "removeWithQuestionMark": "Rimuovi?",
  "removeParticipantBody": "{userEmail} verrà rimosso da questo album condiviso\n\nQualsiasi foto aggiunta dall'utente verrà rimossa dall'album",
  "keepPhotos": "Mantieni foto",
  "deletePhotos": "Elimina foto",
  "inviteToEnte": "Invita su Ente",
  "removePublicLink": "Rimuovi link pubblico",
  "disableLinkMessage": "Questo rimuoverà il link pubblico per accedere a \"{albumName}\".",
  "sharing": "Condivisione in corso...",
  "youCannotShareWithYourself": "Non puoi condividere con te stesso",
  "archive": "Archivio",
  "createAlbumActionHint": "Premi a lungo per selezionare le foto e fai clic su + per creare un album",
  "importing": "Importazione in corso....",
  "failedToLoadAlbums": "Impossibile caricare gli album",
  "hidden": "Nascosti",
  "authToViewYourHiddenFiles": "Autenticati per visualizzare i file nascosti",
  "authToViewTrashedFiles": "Autenticati per visualizzare i file cancellati",
  "trash": "Cestino",
  "uncategorized": "Senza categoria",
  "videoSmallCase": "video",
  "photoSmallCase": "foto",
  "singleFileDeleteHighlight": "Verrà eliminato da tutti gli album.",
  "singleFileInBothLocalAndRemote": "Questo {fileType} è sia su Ente che sul tuo dispositivo.",
  "singleFileInRemoteOnly": "Questo {fileType} verrà eliminato da Ente.",
  "singleFileDeleteFromDevice": "Questo {fileType} verrà eliminato dal tuo dispositivo.",
  "deleteFromEnte": "Elimina da Ente",
  "yesDelete": "Sì, elimina",
  "movedToTrash": "Spostato nel cestino",
  "deleteFromDevice": "Elimina dal dispositivo",
  "deleteFromBoth": "Elimina da entrambi",
  "newAlbum": "Nuovo album",
  "albums": "Album",
  "selectedPhotos": "{count} selezionati",
  "@selectedPhotos": {
    "description": "Display the number of selected photos",
    "type": "text",
    "placeholders": {
      "count": {
        "example": "5",
        "type": "int"
      }
    }
  },
  "selectedPhotosWithYours": "{count} selezionato ({yourCount} tuoi)",
  "@selectedPhotosWithYours": {
    "description": "Display the number of selected photos, including the number of selected photos owned by the user",
    "type": "text",
    "placeholders": {
      "count": {
        "example": "12",
        "type": "int"
      },
      "yourCount": {
        "example": "2",
        "type": "int"
      }
    }
  },
  "advancedSettings": "Avanzate",
  "@advancedSettings": {
    "description": "The text to display in the advanced settings section"
  },
  "photoGridSize": "Dimensione griglia foto",
  "manageDeviceStorage": "Gestisci cache dispositivo",
  "manageDeviceStorageDesc": "Verifica e svuota la memoria cache locale.",
  "machineLearning": "Apprendimento automatico (ML)",
  "mlConsent": "Abilita l'apprendimento automatico",
  "mlConsentTitle": "Abilita l'apprendimento automatico?",
  "mlConsentDescription": "Se abiliti il Machine Learning, Ente estrarrà informazioni come la geometria del volto dai file, inclusi quelli condivisi con te.\n\nQuesto accadrà sul tuo dispositivo, e qualsiasi informazione biometrica generata sarà crittografata end-to-end.",
  "mlConsentPrivacy": "Clicca qui per maggiori dettagli su questa funzione nella nostra informativa sulla privacy",
  "mlConsentConfirmation": "Comprendo e desidero abilitare l'apprendimento automatico",
  "magicSearch": "Ricerca magica",
  "discover": "Scopri",
  "@discover": {
    "description": "The text to display for the discover section under which we show receipts, screenshots, sunsets, greenery, etc."
  },
  "discover_identity": "Identità",
  "discover_screenshots": "Schermate",
  "discover_receipts": "Ricette",
  "discover_notes": "Note",
  "discover_memes": "Meme",
  "discover_visiting_cards": "Biglietti da Visita",
  "discover_babies": "Neonati",
  "discover_pets": "Animali domestici",
  "discover_selfies": "Selfie",
  "discover_wallpapers": "Sfondi",
  "discover_food": "Cibo",
  "discover_celebrations": "Festeggiamenti",
  "discover_sunset": "Tramonto",
  "discover_hills": "Colline",
  "discover_greenery": "Vegetazione",
  "mlIndexingDescription": "Si prega di notare che l'attivazione dell'apprendimento automatico si tradurrà in un maggior utilizzo della connessione e della batteria fino a quando tutti gli elementi non saranno indicizzati. Valuta di utilizzare l'applicazione desktop per un'indicizzazione più veloce, tutti i risultati verranno sincronizzati automaticamente.",
  "loadingModel": "Scaricamento modelli...",
  "waitingForWifi": "In attesa del WiFi...",
  "status": "Stato",
  "indexedItems": "Elementi indicizzati",
  "pendingItems": "Elementi in sospeso",
  "clearIndexes": "Cancella indici",
  "selectFoldersForBackup": "Seleziona cartelle per il backup",
  "selectedFoldersWillBeEncryptedAndBackedUp": "Le cartelle selezionate verranno crittografate e salvate su ente",
  "unselectAll": "Deseleziona tutto",
  "selectAll": "Seleziona tutto",
  "skip": "Salta",
  "updatingFolderSelection": "Aggiornamento della selezione delle cartelle...",
  "itemCount": "{count, plural, one{{count} elemento} other{{count} elementi}}",
  "deleteItemCount": "{count, plural, =1 {Elimina {count} elemento} other {Elimina {count} elementi}}",
  "duplicateItemsGroup": "{count} file, {formattedSize} l'uno",
  "@duplicateItemsGroup": {
    "description": "Display the number of duplicate files and their size",
    "type": "text",
    "placeholders": {
      "count": {
        "example": "12",
        "type": "int"
      },
      "formattedSize": {
        "example": "2.3 MB",
        "type": "String"
      }
    }
  },
  "showMemories": "Mostra ricordi",
  "yearsAgo": "{count, plural, one{{count} anno fa} other{{count} anni fa}}",
  "backupSettings": "Impostazioni backup",
  "backupStatus": "Stato backup",
  "backupStatusDescription": "Gli elementi che sono stati sottoposti a backup verranno mostrati qui",
  "backupOverMobileData": "Backup su dati mobili",
  "backupVideos": "Backup dei video",
  "disableAutoLock": "Disabilita blocco automatico",
  "deviceLockExplanation": "Disabilita il blocco schermo del dispositivo quando Ente è in primo piano e c'è un backup in corso. Questo normalmente non è necessario ma può aiutare a completare più velocemente grossi caricamenti e l'importazione iniziale di grandi librerie.",
  "about": "Info",
  "weAreOpenSource": "Siamo open source!",
  "privacy": "Privacy",
  "terms": "Termini d'uso",
  "checkForUpdates": "Controlla aggiornamenti",
  "checkStatus": "Verifica stato",
  "checking": "Controllo in corso...",
  "youAreOnTheLatestVersion": "Stai utilizzando l'ultima versione",
  "account": "Account",
  "manageSubscription": "Gestisci abbonamento",
  "authToChangeYourEmail": "Autenticati per cambiare la tua email",
  "changePassword": "Cambia password",
  "authToChangeYourPassword": "Autenticati per cambiare la tua password",
  "emailVerificationToggle": "Verifica Email",
  "authToChangeEmailVerificationSetting": "Autenticati per modificare la verifica email",
  "exportYourData": "Esporta dati",
  "logout": "Disconnetti",
  "authToInitiateAccountDeletion": "Autenticati per avviare l'eliminazione dell'account",
  "areYouSureYouWantToLogout": "Sei sicuro di volerti disconnettere?",
  "yesLogout": "Sì, disconnetti",
  "aNewVersionOfEnteIsAvailable": "Una nuova versione di Ente è disponibile.",
  "update": "Aggiorna",
  "installManually": "Installa manualmente",
  "criticalUpdateAvailable": "Un aggiornamento importante è disponibile",
  "updateAvailable": "Aggiornamento disponibile",
  "ignoreUpdate": "Ignora",
  "downloading": "Scaricamento in corso...",
  "cannotDeleteSharedFiles": "Impossibile eliminare i file condivisi",
  "theDownloadCouldNotBeCompleted": "Il download non può essere completato",
  "retry": "Riprova",
  "backedUpFolders": "Cartelle salvate",
  "backup": "Backup",
  "freeUpDeviceSpace": "Libera spazio",
  "freeUpDeviceSpaceDesc": "Risparmia spazio sul tuo dispositivo cancellando i file che sono già stati salvati online.",
  "allClear": "✨ Tutto pulito",
  "noDeviceThatCanBeDeleted": "Non hai file su questo dispositivo che possono essere eliminati",
  "removeDuplicates": "Rimuovi i doppioni",
  "removeDuplicatesDesc": "Verifica e rimuovi i file che sono esattamente duplicati.",
  "viewLargeFiles": "File di grandi dimensioni",
  "viewLargeFilesDesc": "Visualizza i file che stanno occupando la maggior parte dello spazio di archiviazione.",
  "noDuplicates": "✨ Nessun doppione",
  "success": "Operazione riuscita",
  "rateUs": "Lascia una recensione",
  "remindToEmptyDeviceTrash": "Vuota anche \"Cancellati di recente\" da \"Impostazioni\" -> \"Storage\" per avere più spazio libero",
  "youHaveSuccessfullyFreedUp": "Hai liberato con successo {storageSaved}!",
  "@youHaveSuccessfullyFreedUp": {
    "description": "The text to display when the user has successfully freed up storage",
    "type": "text",
    "placeholders": {
      "storageSaved": {
        "example": "1.2 GB",
        "type": "String"
      }
    }
  },
  "remindToEmptyEnteTrash": "Svuota anche il tuo \"Cestino\" per avere più spazio libero",
  "sparkleSuccess": "✨ Operazione riuscita",
  "duplicateFileCountWithStorageSaved": "Hai ripulito {count, plural, one{{count} doppione} other{{count} doppioni}}, salvando ({storageSaved}!)",
  "@duplicateFileCountWithStorageSaved": {
    "description": "The text to display when the user has successfully cleaned up duplicate files",
    "type": "text",
    "placeholders": {
      "count": {
        "example": "1",
        "type": "int"
      },
      "storageSaved": {
        "example": "1.2 GB",
        "type": "String"
      }
    }
  },
  "familyPlans": "Piano famiglia",
  "referrals": "Invita un Amico",
  "notifications": "Notifiche",
  "sharedPhotoNotifications": "Nuove foto condivise",
  "sharedPhotoNotificationsExplanation": "Ricevi notifiche quando qualcuno aggiunge una foto a un album condiviso, di cui fai parte",
  "advanced": "Avanzate",
  "general": "Generali",
  "security": "Sicurezza",
  "authToViewYourRecoveryKey": "Autenticati per visualizzare la tua chiave di recupero",
  "twofactor": "Due fattori",
  "authToConfigureTwofactorAuthentication": "Autenticati per configurare l'autenticazione a due fattori",
  "lockscreen": "Schermata di blocco",
  "authToChangeLockscreenSetting": "Autenticati per modificare le impostazioni della schermata di blocco",
  "viewActiveSessions": "Visualizza sessioni attive",
  "authToViewYourActiveSessions": "Autenticati per visualizzare le sessioni attive",
  "disableTwofactor": "Disabilita autenticazione a due fattori",
  "confirm2FADisable": "Sei sicuro di voler disattivare l'autenticazione a due fattori?",
  "no": "No",
  "yes": "Si",
  "social": "Social",
  "rateUsOnStore": "Valutaci su {storeName}",
  "blog": "Blog",
  "merchandise": "Merchandise",
  "twitter": "Twitter",
  "mastodon": "Mastodon",
  "matrix": "Matrix",
  "discord": "Discord",
  "reddit": "Reddit",
  "yourStorageDetailsCouldNotBeFetched": "Impossibile recuperare i dettagli di archiviazione",
  "reportABug": "Segnala un bug",
  "reportBug": "Segnala un bug",
  "suggestFeatures": "Suggerisci una funzionalità",
  "support": "Assistenza",
  "theme": "Tema",
  "lightTheme": "Chiaro",
  "darkTheme": "Scuro",
  "systemTheme": "Sistema",
  "freeTrial": "Prova gratuita",
  "selectYourPlan": "Seleziona un piano",
  "enteSubscriptionPitch": "Ente conserva i tuoi ricordi in modo che siano sempre a disposizione, anche se perdi il tuo dispositivo.",
  "enteSubscriptionShareWithFamily": "Aggiungi la tua famiglia al tuo piano.",
  "currentUsageIs": "Spazio attualmente utilizzato ",
  "@currentUsageIs": {
    "description": "This text is followed by storage usage",
    "examples": {
      "0": "Current usage is 1.2 GB"
    },
    "type": "text"
  },
  "faqs": "FAQ",
  "renewsOn": "Si rinnova il {endDate}",
  "freeTrialValidTill": "La prova gratuita termina il {endDate}",
  "validTill": "Valido fino al {endDate}",
  "addOnValidTill": "Il tuo spazio aggiuntivo di {storageAmount} è valido fino al {endDate}",
  "playStoreFreeTrialValidTill": "Prova gratuita valida fino al {endDate}.\nIn seguito potrai scegliere un piano a pagamento.",
  "subWillBeCancelledOn": "L'abbonamento verrà cancellato il {endDate}",
  "subscription": "Abbonamento",
  "paymentDetails": "Dettagli di Pagamento",
  "manageFamily": "Gestisci Piano famiglia",
  "contactToManageSubscription": "Scrivi all'indirizzo support@ente.io per gestire il tuo abbonamento {provider}.",
  "renewSubscription": "Rinnova abbonamento",
  "cancelSubscription": "Annulla abbonamento",
  "areYouSureYouWantToRenew": "Sei sicuro di volere rinnovare?",
  "yesRenew": "Sì, Rinnova",
  "areYouSureYouWantToCancel": "Sicuro di volerlo cancellare?",
  "yesCancel": "Sì, cancella",
  "failedToRenew": "Rinnovo fallito",
  "failedToCancel": "Impossibile annullare",
  "twoMonthsFreeOnYearlyPlans": "2 mesi gratis sui piani annuali",
  "monthly": "Mensile",
  "@monthly": {
    "description": "The text to display for monthly plans",
    "type": "text"
  },
  "yearly": "Annuale",
  "@yearly": {
    "description": "The text to display for yearly plans",
    "type": "text"
  },
  "confirmPlanChange": "Conferma le modifiche al piano",
  "areYouSureYouWantToChangeYourPlan": "Sei sicuro di voler cambiare il piano?",
  "youCannotDowngradeToThisPlan": "Non puoi effettuare il downgrade su questo piano",
  "cancelOtherSubscription": "Annulla prima il tuo abbonamento esistente da {paymentProvider}",
  "@cancelOtherSubscription": {
    "description": "The text to display when the user has an existing subscription from a different payment provider",
    "type": "text",
    "placeholders": {
      "paymentProvider": {
        "example": "Apple",
        "type": "String"
      }
    }
  },
  "optionalAsShortAsYouLike": "Facoltativo, breve quanto vuoi...",
  "send": "Invia",
  "askCancelReason": "Il tuo abbonamento è stato annullato. Vuoi condividere il motivo?",
  "thankYouForSubscribing": "Grazie per esserti iscritto!",
  "yourPurchaseWasSuccessful": "Acquisto andato a buon fine",
  "yourPlanWasSuccessfullyUpgraded": "Il tuo piano è stato aggiornato con successo",
  "yourPlanWasSuccessfullyDowngraded": "Il tuo piano è stato aggiornato con successo",
  "yourSubscriptionWasUpdatedSuccessfully": "Il tuo abbonamento è stato modificato correttamente",
  "googlePlayId": "Google Play ID",
  "appleId": "Apple ID",
  "playstoreSubscription": "Abbonamento su PlayStore",
  "appstoreSubscription": "abbonamento AppStore",
  "subAlreadyLinkedErrMessage": "Il tuo {id} è già collegato a un altro account Ente.\nSe desideri utilizzare il tuo {id} con questo account, per favore contatta il nostro supporto''",
  "visitWebToManage": "Visita web.ente.io per gestire il tuo abbonamento",
  "couldNotUpdateSubscription": "Impossibile aggiornare l'abbonamento",
  "pleaseContactSupportAndWeWillBeHappyToHelp": "Contatta support@ente.io e saremo felici di aiutarti!",
  "paymentFailed": "Pagamento non riuscito",
  "paymentFailedTalkToProvider": "Si prega di parlare con il supporto di {providerName} se ti è stato addebitato qualcosa",
  "@paymentFailedTalkToProvider": {
    "description": "The text to display when the payment failed",
    "type": "text",
    "placeholders": {
      "providerName": {
        "example": "AppStore|PlayStore",
        "type": "String"
      }
    }
  },
  "continueOnFreeTrial": "Continua la prova gratuita",
  "areYouSureYouWantToExit": "Sei sicuro di voler uscire?",
  "thankYou": "Grazie",
  "failedToVerifyPaymentStatus": "Impossibile verificare lo stato del pagamento",
  "pleaseWaitForSometimeBeforeRetrying": "Riprova tra qualche minuto",
  "paymentFailedMessage": "Purtroppo il tuo pagamento non è riuscito. Contatta l'assistenza e ti aiuteremo!",
  "youAreOnAFamilyPlan": "Sei un utente con piano famiglia!",
  "contactFamilyAdmin": "Contatta <green>{familyAdminEmail}</green> per gestire il tuo abbonamento",
  "leaveFamily": "Abbandona il piano famiglia",
  "areYouSureThatYouWantToLeaveTheFamily": "Sei sicuro di voler uscire dal piano famiglia?",
  "leave": "Lascia",
  "rateTheApp": "Valuta l'app",
  "startBackup": "Avvia backup",
  "noPhotosAreBeingBackedUpRightNow": "Il backup delle foto attualmente non viene eseguito",
  "preserveMore": "Salva più foto",
  "grantFullAccessPrompt": "Consenti l'accesso a tutte le foto nelle Impostazioni",
  "allowPermTitle": "Consenti l'accesso alle foto",
  "allowPermBody": "Permetti l'accesso alle tue foto da Impostazioni in modo che Ente possa visualizzare e fare il backup della tua libreria.",
  "openSettings": "Apri Impostazioni",
  "selectMorePhotos": "Seleziona più foto",
  "existingUser": "Accedi",
  "privateBackups": "Backup privato",
  "forYourMemories": "per i tuoi ricordi",
  "endtoendEncryptedByDefault": "Crittografia end-to-end",
  "safelyStored": "Salvati in sicurezza",
  "atAFalloutShelter": "in un rifugio antiatomico",
  "designedToOutlive": "Progettato per sopravvivere",
  "available": "Disponibile",
  "everywhere": "ovunque",
  "androidIosWebDesktop": "Android, iOS, Web, Desktop",
  "mobileWebDesktop": "Mobile, Web, Desktop",
  "newToEnte": "Prima volta con Ente",
  "pleaseLoginAgain": "Effettua nuovamente l'accesso",
  "autoLogoutMessage": "A causa di problemi tecnici, sei stato disconnesso. Ci scusiamo per l'inconveniente.",
  "yourSubscriptionHasExpired": "Il tuo abbonamento è scaduto",
  "storageLimitExceeded": "Limite d'archiviazione superato",
  "upgrade": "Acquista altro spazio",
  "raiseTicket": "Invia ticket",
  "@raiseTicket": {
    "description": "Button text for raising a support tickets in case of unhandled errors during backup",
    "type": "text"
  },
  "backupFailed": "Backup fallito",
  "couldNotBackUpTryLater": "Impossibile eseguire il backup dei tuoi dati.\nRiproveremo più tardi.",
  "enteCanEncryptAndPreserveFilesOnlyIfYouGrant": "Ente può criptare e conservare i file solo se gliene concedi l'accesso",
  "pleaseGrantPermissions": "Concedi i permessi",
  "grantPermission": "Concedi il permesso",
  "privateSharing": "Condivisioni private",
  "shareOnlyWithThePeopleYouWant": "Condividi solo con le persone che vuoi",
  "usePublicLinksForPeopleNotOnEnte": "Usa link pubblici per persone non registrate su Ente",
  "allowPeopleToAddPhotos": "Permetti alle persone di aggiungere foto",
  "shareAnAlbumNow": "Condividi un album",
  "collectEventPhotos": "Raccogli le foto di un evento",
  "sessionExpired": "Sessione scaduta",
  "loggingOut": "Disconnessione...",
  "@onDevice": {
    "description": "The text displayed above folders/albums stored on device",
    "type": "text"
  },
  "onDevice": "Sul dispositivo",
  "@onEnte": {
    "description": "The text displayed above albums backed up to Ente",
    "type": "text"
  },
  "onEnte": "Su <branding>ente</branding>",
  "name": "Nome",
  "newest": "Più recenti",
  "lastUpdated": "Ultimo aggiornamento",
  "deleteEmptyAlbums": "Elimina gli album vuoti",
  "deleteEmptyAlbumsWithQuestionMark": "Eliminare gli album vuoti?",
  "deleteAlbumsDialogBody": "Questo eliminerà tutti gli album vuoti. È utile quando si desidera ridurre l'ingombro nella lista degli album.",
  "deleteProgress": "Eliminazione di {currentlyDeleting} / {totalCount}",
  "genericProgress": "Elaborazione {currentlyProcessing} / {totalCount}",
  "@genericProgress": {
    "description": "Generic progress text to display when processing multiple items",
    "type": "text",
    "placeholders": {
      "currentlyProcessing": {
        "example": "1",
        "type": "int"
      },
      "totalCount": {
        "example": "10",
        "type": "int"
      }
    }
  },
  "permanentlyDelete": "Elimina definitivamente",
  "canOnlyCreateLinkForFilesOwnedByYou": "Puoi creare solo link per i file di tua proprietà",
  "publicLinkCreated": "Link pubblico creato",
  "youCanManageYourLinksInTheShareTab": "Puoi gestire i tuoi link nella scheda condivisione.",
  "linkCopiedToClipboard": "Link copiato negli appunti",
  "restore": "Ripristina",
  "@restore": {
    "description": "Display text for an action which triggers a restore of item from trash",
    "type": "text"
  },
  "moveToAlbum": "Sposta nell'album",
  "unhide": "Mostra",
  "unarchive": "Rimuovi dall'archivio",
  "favorite": "Preferito",
  "removeFromFavorite": "Rimuovi dai preferiti",
  "shareLink": "Condividi link",
  "createCollage": "Crea un collage",
  "saveCollage": "Salva il collage",
  "collageSaved": "Collage salvato nella galleria",
  "collageLayout": "Disposizione",
  "addToEnte": "Aggiungi a Ente",
  "addToAlbum": "Aggiungi all'album",
  "delete": "Cancella",
  "hide": "Nascondi",
  "share": "Condividi",
  "unhideToAlbum": "Non nascondere l'album",
  "restoreToAlbum": "Ripristina l'album",
  "createOrSelectAlbum": "Crea o seleziona album",
  "selectAlbum": "Seleziona album",
  "searchByAlbumNameHint": "Nome album",
  "albumTitle": "Titolo album",
  "enterAlbumName": "Inserisci il nome dell'album",
  "restoringFiles": "Ripristinando file...",
  "movingFilesToAlbum": "Spostamento dei file nell'album...",
  "unhidingFilesToAlbum": "Mostra i file nell'album",
  "canNotUploadToAlbumsOwnedByOthers": "Impossibile caricare su album di proprietà altrui",
  "uploadingFilesToAlbum": "Caricamento dei file nell'album...",
  "addedSuccessfullyTo": "Aggiunto con successo su {albumName}",
  "movedSuccessfullyTo": "Spostato con successo su {albumName}",
  "thisAlbumAlreadyHDACollaborativeLink": "Questo album ha già un link collaborativo",
  "collaborativeLinkCreatedFor": "Link collaborativo creato per {albumName}",
  "askYourLovedOnesToShare": "Invita amici, amiche e parenti su ente",
  "invite": "Invita",
  "shareYourFirstAlbum": "Condividi il tuo primo album",
  "sharedWith": "Condiviso con {emailIDs}",
  "sharedWithMe": "Condivisi con me",
  "sharedByMe": "Condiviso da me",
  "doubleYourStorage": "Raddoppia il tuo spazio",
  "referFriendsAnd2xYourPlan": "Invita un amico e raddoppia il tuo spazio",
  "shareAlbumHint": "Apri un album e tocca il pulsante di condivisione in alto a destra per condividerlo.",
  "itemsShowTheNumberOfDaysRemainingBeforePermanentDeletion": "Gli elementi mostrano il numero di giorni rimanenti prima della cancellazione permanente",
  "trashDaysLeft": "{count, plural, =0 {Presto} =1 {1 giorno} other {{count} giorni}}",
  "@trashDaysLeft": {
    "description": "Text to indicate number of days remaining before permanent deletion",
    "placeholders": {
      "count": {
        "example": "1|2|3",
        "type": "int"
      }
    }
  },
  "deleteAll": "Elimina tutto",
  "renameAlbum": "Rinomina album",
  "convertToAlbum": "Converti in album",
  "setCover": "Imposta copertina",
  "@setCover": {
    "description": "Text to set cover photo for an album"
  },
  "sortAlbumsBy": "Ordina per",
  "sortNewestFirst": "Prima le più nuove",
  "sortOldestFirst": "Prima le più vecchie",
  "rename": "Rinomina",
  "leaveSharedAlbum": "Abbandonare l'album condiviso?",
  "leaveAlbum": "Abbandona l'album",
  "photosAddedByYouWillBeRemovedFromTheAlbum": "Le foto aggiunte da te verranno rimosse dall'album",
  "youveNoFilesInThisAlbumThatCanBeDeleted": "Non hai file in questo album che possono essere eliminati",
  "youDontHaveAnyArchivedItems": "Non hai nulla di archiviato.",
  "ignoredFolderUploadReason": "Alcuni file in questo album vengono ignorati dal caricamento perché erano stati precedentemente eliminati da Ente.",
  "resetIgnoredFiles": "Ripristina i file ignorati",
  "deviceFilesAutoUploading": "I file aggiunti a questo album del dispositivo verranno automaticamente caricati su Ente.",
  "turnOnBackupForAutoUpload": "Attiva il backup per caricare automaticamente i file aggiunti a questa cartella del dispositivo su Ente.",
  "noHiddenPhotosOrVideos": "Nessuna foto o video nascosti",
  "toHideAPhotoOrVideo": "Per nascondere una foto o un video",
  "openTheItem": "• Apri la foto o il video",
  "clickOnTheOverflowMenu": "• Fai clic sul menu",
  "click": "• Clic",
  "nothingToSeeHere": "Nulla da vedere qui! 👀",
  "unarchiveAlbum": "Rimuovi album dall'archivio",
  "archiveAlbum": "Archivia album",
  "calculating": "Calcolando...",
  "pleaseWaitDeletingAlbum": "Attendere, sto eliminando l'album",
  "searchByExamples": "• Nomi degli album (es. \"Camera\")\n• Tipi di file (es. \"Video\", \".gif\")\n• Anni e mesi (e.. \"2022\", \"gennaio\")\n• Vacanze (ad es. \"Natale\")\n• Descrizioni delle foto (ad es. “#mare”)",
  "youCanTrySearchingForADifferentQuery": "Prova con una ricerca differente.",
  "noResultsFound": "Nessun risultato trovato",
  "addedBy": "Aggiunto da {emailOrName}",
  "loadingExifData": "Caricamento dati EXIF...",
  "viewAllExifData": "Mostra tutti i dati EXIF",
  "noExifData": "Nessun dato EXIF",
  "thisImageHasNoExifData": "Questa immagine non ha dati EXIF",
  "exif": "EXIF",
  "noResults": "Nessun risultato",
  "weDontSupportEditingPhotosAndAlbumsThatYouDont": "Non puoi modificare foto e album che non possiedi",
  "failedToFetchOriginalForEdit": "Impossibile recuperare l'originale per la modifica",
  "close": "Chiudi",
  "setAs": "Imposta come",
  "fileSavedToGallery": "File salvato nella galleria",
  "filesSavedToGallery": "File salvati nella galleria",
  "fileFailedToSaveToGallery": "Impossibile salvare il file nella galleria",
  "download": "Scarica",
  "pressAndHoldToPlayVideo": "Tieni premuto per riprodurre il video",
  "pressAndHoldToPlayVideoDetailed": "Tieni premuto sull'immagine per riprodurre il video",
  "downloadFailed": "Scaricamento fallito",
  "deduplicateFiles": "File Duplicati",
  "deselectAll": "Deseleziona tutti",
  "reviewDeduplicateItems": "Controlla ed elimina gli elementi che credi siano dei doppioni.",
  "clubByCaptureTime": "Club per tempo di cattura",
  "clubByFileName": "Unisci per nome file",
  "count": "Conteggio",
  "totalSize": "Dimensioni totali",
  "longpressOnAnItemToViewInFullscreen": "Premi a lungo su un elemento per visualizzarlo a schermo intero",
  "decryptingVideo": "Decifratura video...",
  "authToViewYourMemories": "Autenticati per visualizzare le tue foto",
  "unlock": "Sblocca",
  "freeUpSpace": "Libera spazio",
  "filesBackedUpInAlbum": "{count, plural, one {1 file} other {{formattedNumber} file}} di quest'album sono stati salvati in modo sicuro",
  "@filesBackedUpInAlbum": {
    "description": "Text to tell user how many files have been backed up in the album",
    "placeholders": {
      "count": {
        "example": "1",
        "type": "int"
      },
      "formattedNumber": {
        "content": "{formattedNumber}",
        "example": "1,000",
        "type": "String"
      }
    }
  },
  "filesBackedUpFromDevice": "{count, plural, one {1 file} other {{formattedNumber} file}} di quest'album sono stati salvati in modo sicuro",
  "@filesBackedUpFromDevice": {
    "description": "Text to tell user how many files have been backed up from this device",
    "placeholders": {
      "count": {
        "example": "1",
        "type": "int"
      },
      "formattedNumber": {
        "content": "{formattedNumber}",
        "example": "1,000",
        "type": "String"
      }
    }
  },
  "freeUpAmount": "Libera {sizeInMBorGB}",
  "thisEmailIsAlreadyInUse": "Questo indirizzo email è già registrato",
  "incorrectCode": "Codice sbagliato",
  "authenticationFailedPleaseTryAgain": "Autenticazione non riuscita, prova di nuovo",
  "verificationFailedPleaseTryAgain": "Verifica fallita, per favore prova di nuovo",
  "authenticating": "Autenticazione...",
  "authenticationSuccessful": "Autenticazione riuscita!",
  "incorrectRecoveryKey": "Chiave di recupero errata",
  "theRecoveryKeyYouEnteredIsIncorrect": "La chiave di recupero inserita non è corretta",
  "twofactorAuthenticationSuccessfullyReset": "Autenticazione a due fattori resettata con successo",
  "pleaseVerifyTheCodeYouHaveEntered": "Verifica il codice che hai inserito",
  "pleaseContactSupportIfTheProblemPersists": "Riprova. Se il problema persiste, ti invitiamo a contattare l'assistenza",
  "twofactorAuthenticationHasBeenDisabled": "L'autenticazione a due fattori è stata disabilitata",
  "sorryTheCodeYouveEnteredIsIncorrect": "Il codice immesso non è corretto",
  "yourVerificationCodeHasExpired": "Il tuo codice di verifica è scaduto",
  "emailChangedTo": "Email cambiata in {newEmail}",
  "verifying": "Verifica in corso...",
  "disablingTwofactorAuthentication": "Disattivazione autenticazione a due fattori...",
  "allMemoriesPreserved": "Tutti i ricordi conservati",
  "loadingGallery": "Caricamento galleria...",
  "syncing": "Sincronizzazione in corso...",
  "encryptingBackup": "Crittografando il backup...",
  "syncStopped": "Sincronizzazione interrotta",
  "syncProgress": "{completed}/{total} ricordi conservati",
  "uploadingMultipleMemories": "Conservando {count} ricordi...",
  "@uploadingMultipleMemories": {
    "description": "Text to tell user how many memories are being preserved",
    "placeholders": {
      "count": {
        "type": "String"
      }
    }
  },
  "uploadingSingleMemory": "Conservando 1 ricordo...",
  "@syncProgress": {
    "description": "Text to tell user how many memories have been preserved",
    "placeholders": {
      "completed": {
        "type": "String"
      },
      "total": {
        "type": "String"
      }
    }
  },
  "archiving": "Archiviazione...",
  "unarchiving": "Togliendo dall'archivio...",
  "successfullyArchived": "Archiviato correttamente",
  "successfullyUnarchived": "Rimosso dall'archivio correttamente",
  "renameFile": "Rinomina file",
  "enterFileName": "Inserisci un nome per il file",
  "filesDeleted": "File eliminati",
  "selectedFilesAreNotOnEnte": "I file selezionati non sono su Ente",
  "thisActionCannotBeUndone": "Questa azione non può essere annullata",
  "emptyTrash": "Vuoi svuotare il cestino?",
  "permDeleteWarning": "Tutti gli elementi nel cestino verranno eliminati definitivamente\n\nQuesta azione non può essere annullata",
  "empty": "Svuota",
  "couldNotFreeUpSpace": "Impossibile liberare lo spazio",
  "permanentlyDeleteFromDevice": "Eliminare definitivamente dal dispositivo?",
  "someOfTheFilesYouAreTryingToDeleteAre": "Alcuni dei file che si sta tentando di eliminare sono disponibili solo sul dispositivo e non possono essere recuperati se cancellati",
  "theyWillBeDeletedFromAllAlbums": "Verranno eliminati da tutti gli album.",
  "someItemsAreInBothEnteAndYourDevice": "Alcuni elementi sono sia su Ente che sul tuo dispositivo.",
  "selectedItemsWillBeDeletedFromAllAlbumsAndMoved": "Gli elementi selezionati verranno eliminati da tutti gli album e spostati nel cestino.",
  "theseItemsWillBeDeletedFromYourDevice": "Questi file verranno eliminati dal tuo dispositivo.",
  "itLooksLikeSomethingWentWrongPleaseRetryAfterSome": "Sembra che qualcosa sia andato storto. Riprova tra un po'. Se l'errore persiste, contatta il nostro team di supporto.",
  "error": "Errore",
  "tempErrorContactSupportIfPersists": "Sembra che qualcosa sia andato storto. Riprova tra un po'. Se l'errore persiste, contatta il nostro team di supporto.",
  "networkHostLookUpErr": "Impossibile connettersi a Ente, controlla le impostazioni di rete e contatta l'assistenza se l'errore persiste.",
  "networkConnectionRefusedErr": "Impossibile connettersi a Ente, riprova tra un po' di tempo. Se l'errore persiste, contatta l'assistenza.",
  "cachedData": "Dati nella cache",
  "clearCaches": "Svuota cache",
  "remoteImages": "Immagini remote",
  "remoteVideos": "Video remoti",
  "remoteThumbnails": "Miniature remote",
  "pendingSync": "Sincronizzazione in sospeso",
  "localGallery": "Galleria locale",
  "todaysLogs": "Log di oggi",
  "viewLogs": "Visualizza i log",
  "logsDialogBody": "Invia i log per aiutarci a risolvere il tuo problema. Si prega di notare che i nomi dei file saranno inclusi per aiutare a tenere traccia di problemi con file specifici.",
  "preparingLogs": "Preparando i log...",
  "emailYourLogs": "Invia una mail con i tuoi log",
  "pleaseSendTheLogsTo": "Invia i log a \n{toEmail}",
  "copyEmailAddress": "Copia indirizzo email",
  "exportLogs": "Esporta log",
  "pleaseEmailUsAt": "Per favore invia un'email a {toEmail}",
  "dismiss": "Ignora",
  "didYouKnow": "Lo sapevi che?",
  "loadingMessage": "Caricando le tue foto...",
  "loadMessage1": "Puoi condividere il tuo abbonamento con la tua famiglia",
  "loadMessage2": "Finora abbiamo conservato oltre 200 milioni di ricordi",
  "loadMessage3": "Teniamo 3 copie dei tuoi dati, uno in un rifugio sotterraneo antiatomico",
  "loadMessage4": "Tutte le nostre app sono open source",
  "loadMessage5": "Il nostro codice sorgente e la crittografia hanno ricevuto audit esterni",
  "loadMessage6": "Puoi condividere i link ai tuoi album con i tuoi cari",
  "loadMessage7": "Le nostre app per smartphone vengono eseguite in background per crittografare e eseguire il backup di qualsiasi nuova foto o video",
  "loadMessage8": "web.ente.io ha un uploader intuitivo",
  "loadMessage9": "Usiamo Xchacha20Poly1305 per crittografare in modo sicuro i tuoi dati",
  "photoDescriptions": "Descrizioni delle foto",
  "fileTypesAndNames": "Tipi e nomi di file",
  "location": "Luogo",
  "moments": "Momenti",
  "searchFaceEmptySection": "Le persone saranno mostrate qui una volta completata l'indicizzazione",
  "searchDatesEmptySection": "Ricerca per data, mese o anno",
  "searchLocationEmptySection": "Raggruppa foto scattate entro un certo raggio da una foto",
  "searchPeopleEmptySection": "Invita persone e vedrai qui tutte le foto condivise da loro",
  "searchAlbumsEmptySection": "Album",
  "searchFileTypesAndNamesEmptySection": "Tipi e nomi di file",
  "searchCaptionEmptySection": "Aggiungi descrizioni come \"#viaggio\" nelle informazioni delle foto per trovarle rapidamente qui",
  "language": "Lingua",
  "selectLanguage": "Seleziona una lingua",
  "locationName": "Nome della località",
  "addLocation": "Aggiungi luogo",
  "groupNearbyPhotos": "Raggruppa foto nelle vicinanze",
  "kiloMeterUnit": "km",
  "addLocationButton": "Aggiungi",
  "radius": "Raggio",
  "locationTagFeatureDescription": "Un tag di localizzazione raggruppa tutte le foto scattate entro il raggio di una foto",
  "galleryMemoryLimitInfo": "Fino a 1000 ricordi mostrati nella galleria",
  "save": "Salva",
  "centerPoint": "Punto centrale",
  "pickCenterPoint": "Selezionare il punto centrale",
  "useSelectedPhoto": "Usa la foto selezionata",
  "resetToDefault": "Ripristina predefinita",
  "@resetToDefault": {
    "description": "Button text to reset cover photo to default"
  },
  "edit": "Modifica",
  "deleteLocation": "Elimina posizione",
  "rotateLeft": "Ruota a sinistra",
  "flip": "Capovolgi",
  "rotateRight": "Ruota a destra",
  "saveCopy": "Salva una copia",
  "light": "Chiaro",
  "color": "Colore",
  "yesDiscardChanges": "Sì, ignora le mie modifiche",
  "doYouWantToDiscardTheEditsYouHaveMade": "Vuoi scartare le modifiche che hai fatto?",
  "saving": "Salvataggio...",
  "editsSaved": "Modifiche salvate",
  "oopsCouldNotSaveEdits": "Ops, impossibile salvare le modifiche",
  "distanceInKMUnit": "km",
  "@distanceInKMUnit": {
    "description": "Unit for distance in km"
  },
  "dayToday": "Oggi",
  "dayYesterday": "Ieri",
  "storage": "Spazio di archiviazione",
  "usedSpace": "Spazio utilizzato",
  "storageBreakupFamily": "Famiglia",
  "storageBreakupYou": "Tu",
  "@storageBreakupYou": {
    "description": "Label to indicate how much storage you are using when you are part of a family plan"
  },
  "storageUsageInfo": "{usedAmount} {usedStorageUnit} di {totalAmount} {totalStorageUnit} utilizzati",
  "@storageUsageInfo": {
    "description": "Example: 1.2 GB of 2 GB used or 100 GB or 2TB used"
  },
  "availableStorageSpace": "{freeAmount} {storageUnit} liberi",
  "appVersion": "Versione: {versionValue}",
  "verifyIDLabel": "Verifica",
  "fileInfoAddDescHint": "Aggiungi descrizione...",
  "editLocationTagTitle": "Modifica luogo",
  "setLabel": "Imposta",
  "@setLabel": {
    "description": "Label of confirm button to add a new custom radius to the radius selector of a location tag"
  },
  "setRadius": "Imposta raggio",
  "familyPlanPortalTitle": "Famiglia",
  "familyPlanOverview": "Aggiungi 5 membri della famiglia al tuo piano esistente senza pagare extra.\n\nOgni membro ottiene il proprio spazio privato e non può vedere i file dell'altro a meno che non siano condivisi.\n\nI piani familiari sono disponibili per i clienti che hanno un abbonamento Ente a pagamento.\n\nIscriviti ora per iniziare!",
  "androidBiometricHint": "Verifica l'identità",
  "@androidBiometricHint": {
    "description": "Hint message advising the user how to authenticate with biometrics. It is used on Android side. Maximum 60 characters."
  },
  "androidBiometricNotRecognized": "Non riconosciuto. Riprova.",
  "@androidBiometricNotRecognized": {
    "description": "Message to let the user know that authentication was failed. It is used on Android side. Maximum 60 characters."
  },
  "androidBiometricSuccess": "Operazione riuscita",
  "@androidBiometricSuccess": {
    "description": "Message to let the user know that authentication was successful. It is used on Android side. Maximum 60 characters."
  },
  "androidCancelButton": "Annulla",
  "@androidCancelButton": {
    "description": "Message showed on a button that the user can click to leave the current dialog. It is used on Android side. Maximum 30 characters."
  },
  "androidSignInTitle": "Autenticazione necessaria",
  "@androidSignInTitle": {
    "description": "Message showed as a title in a dialog which indicates the user that they need to scan biometric to continue. It is used on Android side. Maximum 60 characters."
  },
  "androidBiometricRequiredTitle": "Autenticazione biometrica",
  "@androidBiometricRequiredTitle": {
    "description": "Message showed as a title in a dialog which indicates the user has not set up biometric authentication on their device. It is used on Android side. Maximum 60 characters."
  },
  "androidDeviceCredentialsRequiredTitle": "Inserisci le credenziali del dispositivo",
  "@androidDeviceCredentialsRequiredTitle": {
    "description": "Message showed as a title in a dialog which indicates the user has not set up credentials authentication on their device. It is used on Android side. Maximum 60 characters."
  },
  "androidDeviceCredentialsSetupDescription": "Inserisci le credenziali del dispositivo",
  "@androidDeviceCredentialsSetupDescription": {
    "description": "Message advising the user to go to the settings and configure device credentials on their device. It shows in a dialog on Android side."
  },
  "goToSettings": "Vai alle impostazioni",
  "@goToSettings": {
    "description": "Message showed on a button that the user can click to go to settings pages from the current dialog. It is used on both Android and iOS side. Maximum 30 characters."
  },
  "androidGoToSettingsDescription": "L'autenticazione biometrica non è impostata sul tuo dispositivo. Vai a 'Impostazioni > Sicurezza' per impostarla.",
  "@androidGoToSettingsDescription": {
    "description": "Message advising the user to go to the settings and configure biometric on their device. It shows in a dialog on Android side."
  },
  "iOSLockOut": "L'autenticazione biometrica è disabilitata. Blocca e sblocca lo schermo per abilitarla.",
  "@iOSLockOut": {
    "description": "Message advising the user to re-enable biometrics on their device. It shows in a dialog on iOS side."
  },
  "iOSGoToSettingsDescription": "L'autenticazione biometrica non è impostata sul tuo dispositivo. Abilita Touch ID o Face ID sul tuo telefono.",
  "@iOSGoToSettingsDescription": {
    "description": "Message advising the user to go to the settings and configure Biometrics for their device. It shows in a dialog on iOS side."
  },
  "iOSOkButton": "OK",
  "@iOSOkButton": {
    "description": "Message showed on a button that the user can click to leave the current dialog. It is used on iOS side. Maximum 30 characters."
  },
  "openstreetmapContributors": "Collaboratori di OpenStreetMap",
  "hostedAtOsmFrance": "Ospitato presso OSM France",
  "map": "Mappa",
  "@map": {
    "description": "Label for the map view"
  },
  "maps": "Mappe",
  "enableMaps": "Abilita le Mappe",
  "enableMapsDesc": "Questo mostrerà le tue foto su una mappa del mondo.\n\nQuesta mappa è ospitata da Open Street Map e le posizioni esatte delle tue foto non sono mai condivise.\n\nPuoi disabilitare questa funzionalità in qualsiasi momento, dalle Impostazioni.",
  "quickLinks": "Collegamenti rapidi",
  "selectItemsToAdd": "Seleziona gli elementi da aggiungere",
  "addSelected": "Aggiungi selezionate",
  "addFromDevice": "Aggiungi dal dispositivo",
  "addPhotos": "Aggiungi foto",
  "noPhotosFoundHere": "Nessuna foto trovata",
  "zoomOutToSeePhotos": "Zoom indietro per visualizzare le foto",
  "noImagesWithLocation": "Nessuna immagine con posizione",
  "unpinAlbum": "Non fissare album",
  "pinAlbum": "Fissa l'album",
  "create": "Crea",
  "viewAll": "Visualizza tutte",
  "nothingSharedWithYouYet": "Ancora nulla di condiviso con te",
  "noAlbumsSharedByYouYet": "Ancora nessun album condiviso da te",
  "sharedWithYou": "Condivise con te",
  "sharedByYou": "Condivise da te",
  "inviteYourFriendsToEnte": "Invita i tuoi amici a Ente",
  "failedToDownloadVideo": "Download del video non riuscito",
  "hiding": "Nascondendo...",
  "unhiding": "Rivelando...",
  "successfullyHid": "Nascosta con successo",
  "successfullyUnhid": "Rimossa dal nascondiglio con successo",
  "crashReporting": "Segnalazione di crash",
  "resumableUploads": "Caricamenti riattivabili",
  "addToHiddenAlbum": "Aggiungi ad album nascosto",
  "moveToHiddenAlbum": "Sposta in album nascosto",
  "fileTypes": "Tipi di file",
  "deleteConfirmDialogBody": "Questo account è collegato ad altre app di Ente, se ne utilizzi. I tuoi dati caricati, su tutte le app di Ente, saranno pianificati per la cancellazione e il tuo account verrà eliminato definitivamente.",
  "hearUsWhereTitle": "Come hai sentito parlare di Ente? (opzionale)",
  "hearUsExplanation": "Non teniamo traccia del numero di installazioni dell'app. Sarebbe utile se ci dicesse dove ci ha trovato!",
  "viewAddOnButton": "Visualizza componenti aggiuntivi",
  "addOns": "Componenti aggiuntivi",
  "addOnPageSubtitle": "Dettagli dei componenti aggiuntivi",
  "yourMap": "La tua mappa",
  "modifyYourQueryOrTrySearchingFor": "Modifica la tua ricerca o prova con",
  "blackFridaySale": "Offerta del Black Friday",
  "upto50OffUntil4thDec": "Sconto del 50%, fino al 4 dicembre.",
  "photos": "Foto",
  "videos": "Video",
  "livePhotos": "Live Photo",
  "searchHint1": "Ricerca rapida sul dispositivo",
  "searchHint2": "Date delle foto, descrizioni",
  "searchHint3": "Album, nomi di file e tipi",
  "searchHint4": "Luogo",
  "searchHint5": "In arrivo: Facce & ricerca magica ✨",
  "addYourPhotosNow": "Aggiungi le tue foto ora",
  "searchResultCount": "{count, plural, one{{count} risultato trovato} other{{count} risultati trovati}}",
  "@searchResultCount": {
    "description": "Text to tell user how many results were found for their search query",
    "placeholders": {
      "count": {
        "example": "1|2|3",
        "type": "int"
      }
    }
  },
  "faces": "Volti",
  "people": "Persone",
  "contents": "Contenuti",
  "addNew": "Aggiungi nuovo",
  "@addNew": {
    "description": "Text to add a new item (location tag, album, caption etc)"
  },
  "contacts": "Contatti",
  "noInternetConnection": "Nessuna connessione internet",
  "pleaseCheckYourInternetConnectionAndTryAgain": "Si prega di verificare la propria connessione Internet e riprovare.",
  "signOutFromOtherDevices": "Esci dagli altri dispositivi",
  "signOutOtherBody": "Se pensi che qualcuno possa conoscere la tua password, puoi forzare tutti gli altri dispositivi che usano il tuo account ad uscire.",
  "signOutOtherDevices": "Esci dagli altri dispositivi",
  "doNotSignOut": "Non uscire",
  "editLocation": "Modifica luogo",
  "selectALocation": "Seleziona un luogo",
  "selectALocationFirst": "Scegli prima una posizione",
  "changeLocationOfSelectedItems": "Cambiare la posizione degli elementi selezionati?",
  "editsToLocationWillOnlyBeSeenWithinEnte": "Le modifiche alla posizione saranno visibili solo all'interno di Ente",
  "cleanUncategorized": "Pulisci Senza Categoria",
  "cleanUncategorizedDescription": "Rimuovi tutti i file da Senza Categoria che sono presenti in altri album",
  "waitingForVerification": "In attesa di verifica...",
  "passkey": "Passkey",
  "passkeyAuthTitle": "Verifica della passkey",
  "loginWithTOTP": "Login con TOTP",
  "passKeyPendingVerification": "La verifica è ancora in corso",
  "loginSessionExpired": "Sessione scaduta",
  "loginSessionExpiredDetails": "La sessione è scaduta. Si prega di accedere nuovamente.",
  "verifyPasskey": "Verifica passkey",
  "playOnTv": "Riproduci album sulla TV",
  "pair": "Abbina",
  "deviceNotFound": "Dispositivo non trovato",
  "castInstruction": "Visita cast.ente.io sul dispositivo che vuoi abbinare.\n\nInserisci il codice qui sotto per riprodurre l'album sulla tua TV.",
  "deviceCodeHint": "Inserisci il codice",
  "joinDiscord": "Unisciti a Discord",
  "locations": "Luoghi",
  "addAName": "Aggiungi un nome",
  "findThemQuickly": "Trovali rapidamente",
  "@findThemQuickly": {
    "description": "Subtitle to indicate that the user can find people quickly by name"
  },
  "findPeopleByName": "Trova rapidamente le persone per nome",
  "longPressAnEmailToVerifyEndToEndEncryption": "Premi a lungo un'email per verificare la crittografia end to end.",
  "developerSettingsWarning": "Sei sicuro di voler modificare le Impostazioni sviluppatore?",
  "developerSettings": "Impostazioni sviluppatore",
  "serverEndpoint": "Endpoint del server",
  "invalidEndpoint": "Endpoint invalido",
  "invalidEndpointMessage": "Spiacenti, l'endpoint inserito non è valido. Inserisci un endpoint valido e riprova.",
  "endpointUpdatedMessage": "Endpoint aggiornato con successo",
  "customEndpoint": "Connesso a {endpoint}",
  "createCollaborativeLink": "Crea link collaborativo",
  "search": "Cerca",
  "enterPersonName": "Inserisci il nome della persona",
  "enterName": "Aggiungi nome",
  "savePerson": "Salva persona",
  "editPerson": "Modifica persona",
  "orMergeWithExistingPerson": "O unisci con esistente",
  "enterDateOfBirth": "Compleanno (Opzionale)",
  "birthday": "Compleanno",
  "removePersonLabel": "Rimuovi etichetta persona",
  "autoPairDesc": "L'associazione automatica funziona solo con i dispositivi che supportano Chromecast.",
  "manualPairDesc": "L'associazione con PIN funziona con qualsiasi schermo dove desideri visualizzare il tuo album.",
  "connectToDevice": "Connetti al dispositivo",
  "autoCastDialogBody": "Qui vedrai i dispositivi disponibili per la trasmissione.",
  "autoCastiOSPermission": "Assicurarsi che le autorizzazioni della rete locale siano attivate per l'app Ente Photos nelle Impostazioni.",
  "noDeviceFound": "Nessun dispositivo trovato",
  "stopCastingTitle": "Interrompi la trasmissione",
  "stopCastingBody": "Vuoi interrompere la trasmissione?",
  "castIPMismatchTitle": "Errore nel trasmettere l'album",
  "castIPMismatchBody": "Assicurati di essere sulla stessa rete della TV.",
  "pairingComplete": "Associazione completata",
  "savingEdits": "Salvataggio modifiche...",
  "autoPair": "Associazione automatica",
  "pairWithPin": "Associa con PIN",
  "faceRecognition": "Riconoscimento facciale",
  "foundFaces": "Volti trovati",
  "clusteringProgress": "Progresso del raggruppamento",
  "indexingIsPaused": "L'indicizzazione è in pausa. Riprenderà automaticamente quando il dispositivo è pronto.",
  "trim": "Taglia",
  "crop": "Ritaglia",
  "rotate": "Ruota",
  "left": "Sinistra",
  "right": "Destra",
  "whatsNew": "Novità",
  "reviewSuggestions": "Esamina i suggerimenti",
  "review": "Revisiona",
  "useAsCover": "Usa come copertina",
  "notPersonLabel": "Non è {name}?",
  "@notPersonLabel": {
    "description": "Label to indicate that the person in the photo is not the person whose name is mentioned",
    "placeholders": {
      "name": {
        "content": "{name}",
        "type": "String"
      }
    }
  },
  "enable": "Abilita",
  "enabled": "Abilitato",
  "moreDetails": "Più dettagli",
  "enableMLIndexingDesc": "Ente supporta l'apprendimento automatico eseguito sul dispositivo per il riconoscimento dei volti, la ricerca magica e altre funzioni di ricerca avanzata",
  "magicSearchHint": "La ricerca magica ti permette di cercare le foto in base al loro contenuto, ad esempio 'fiore', 'auto rossa', 'documenti d'identità'",
  "panorama": "Panorama",
  "reenterPassword": "Reinserisci la password",
  "reenterPin": "Reinserisci il PIN",
  "deviceLock": "Blocco del dispositivo",
  "pinLock": "Blocco con PIN",
  "next": "Successivo",
  "setNewPassword": "Imposta una nuova password",
  "enterPin": "Inserisci PIN",
  "setNewPin": "Imposta un nuovo PIN",
  "appLock": "Blocco app",
  "noSystemLockFound": "Nessun blocco di sistema trovato",
  "tapToUnlock": "Tocca per sbloccare",
  "tooManyIncorrectAttempts": "Troppi tentativi errati",
  "videoInfo": "Informazioni video",
  "autoLock": "Blocco automatico",
  "immediately": "Immediatamente",
  "autoLockFeatureDescription": "Tempo dopo il quale l'applicazione si blocca dopo essere stata messa in background",
  "hideContent": "Nascondi il contenuto",
  "hideContentDescriptionAndroid": "Nasconde il contenuto nel selettore delle app e disabilita gli screenshot",
  "hideContentDescriptionIos": "Nasconde il contenuto nel selettore delle app",
  "passwordStrengthInfo": "La sicurezza della password viene calcolata considerando la lunghezza della password, i caratteri usati e se la password appare o meno nelle prime 10.000 password più usate",
  "noQuickLinksSelected": "Nessun link rapido selezionato",
  "pleaseSelectQuickLinksToRemove": "Si prega di selezionare i link rapidi da rimuovere",
  "removePublicLinks": "Rimuovi i link pubblici",
  "thisWillRemovePublicLinksOfAllSelectedQuickLinks": "Questo rimuoverà i link pubblici di tutti i link rapidi selezionati.",
  "guestView": "Vista ospite",
  "guestViewEnablePreSteps": "Per abilitare la vista ospite, configura il codice di accesso del dispositivo o il blocco schermo nelle impostazioni di sistema.",
  "nameTheAlbum": "Dai un nome all'album",
  "collectPhotosDescription": "Crea un link dove i tuoi amici possono caricare le foto in qualità originale.",
  "collect": "Raccogli",
  "appLockDescriptions": "Scegli tra la schermata di blocco predefinita del dispositivo e una schermata di blocco personalizzata con PIN o password.",
  "toEnableAppLockPleaseSetupDevicePasscodeOrScreen": "Per abilitare il blocco dell'app, configura il codice di accesso del dispositivo o il blocco schermo nelle impostazioni di sistema.",
  "authToViewPasskey": "Autenticati per visualizzare le tue passkey",
  "loopVideoOn": "Loop video attivo",
  "loopVideoOff": "Loop video disattivo",
  "localSyncErrorMessage": "Sembra che qualcosa sia andato storto dal momento che la sincronizzazione delle foto locali richiede più tempo del previsto. Si prega di contattare il nostro team di supporto",
  "showPerson": "Mostra persona",
  "sort": "Ordina",
  "mostRecent": "Più recenti",
  "mostRelevant": "Più rilevanti",
  "loadingYourPhotos": "Caricando le tue foto...",
  "processingImport": "Elaborando {folderName}...",
  "personName": "Nome della persona",
  "addNewPerson": "Aggiungi nuova persona",
  "addNameOrMerge": "Aggiungi nome o unisci",
  "mergeWithExisting": "Unisci con esistente",
  "newPerson": "Nuova persona",
  "addName": "Aggiungi nome",
  "add": "Aggiungi",
  "extraPhotosFoundFor": "Trovate foto aggiuntive per {text}",
  "@extraPhotosFoundFor": {
    "placeholders": {
      "text": {
        "type": "String"
      }
    }
  },
  "extraPhotosFound": "Trovate foto aggiuntive",
  "configuration": "Configurazione",
  "localIndexing": "Indicizzazione locale",
  "resetPerson": "Rimuovi",
  "areYouSureYouWantToResetThisPerson": "Sei sicuro di voler resettare questa persona?",
  "allPersonGroupingWillReset": "Tutti i raggruppamenti per questa persona saranno resettati e perderai tutti i suggerimenti fatti per questa persona",
  "yesResetPerson": "Sì, resetta persona",
  "onlyThem": "Solo loro",
  "checkingModels": "Verifica dei modelli...",
  "enableMachineLearningBanner": "Abilita l'apprendimento automatico per la ricerca magica e il riconoscimento facciale",
  "searchDiscoverEmptySection": "Le immagini saranno mostrate qui una volta che l'elaborazione e la sincronizzazione saranno completate",
  "searchPersonsEmptySection": "Le persone saranno mostrate qui una volta che l'elaborazione e la sincronizzazione saranno completate",
  "collaboratorsSuccessfullyAdded": "{count, plural, =0 {Aggiunti 0 collaboratori} =1 {Aggiunto 1 collaboratore} other {Aggiunti {count} collaboratori}}",
  "@collaboratorsSuccessfullyAdded": {
    "placeholders": {
      "count": {
        "type": "int",
        "example": "2"
      }
    },
    "description": "Number of collaborators that were successfully added to an album."
  },
  "accountIsAlreadyConfigured": "L'account è già configurato.",
  "sessionIdMismatch": "ID sessione non corrispondente",
  "@sessionIdMismatch": {
    "description": "In passkey page, deeplink is ignored because of session ID mismatch."
  },
  "failedToFetchActiveSessions": "Recupero delle sessioni attive non riuscito",
  "@failedToFetchActiveSessions": {
    "description": "In session page, warn user (in toast) that active sessions could not be fetched."
  },
  "failedToRefreshStripeSubscription": "Impossibile aggiornare l'abbonamento",
  "failedToPlayVideo": "Impossibile riprodurre il video",
  "uploadIsIgnoredDueToIgnorereason": "Il caricamento è ignorato a causa di {ignoreReason}",
  "@uploadIsIgnoredDueToIgnorereason": {
    "placeholders": {
      "ignoreReason": {
        "type": "String",
        "example": "no network"
      }
    }
  },
  "tapToUploadIsIgnoredDue": "Tocca per caricare, il caricamento è attualmente ignorato a causa di {ignoreReason}",
  "@tapToUploadIsIgnoredDue": {
    "description": "Shown in upload icon widet, inside a tooltip.",
    "placeholders": {
      "ignoreReason": {
        "type": "String",
        "example": "no network"
      }
    }
  },
  "tapToUpload": "Premi per caricare",
  "@tapToUpload": {
    "description": "Shown in upload icon widet, inside a tooltip."
  },
  "info": "Info",
  "addFiles": "Aggiungi File",
  "castAlbum": "Trasmetti album",
  "imageNotAnalyzed": "Immagine non analizzata",
  "noFacesFound": "Nessun volto trovato",
  "fileNotUploadedYet": "File non ancora caricato",
  "noSuggestionsForPerson": "Nessun suggerimento per {personName}",
  "@noSuggestionsForPerson": {
    "placeholders": {
      "personName": {
        "type": "String",
        "example": "Alice"
      }
    }
  },
  "month": "mese",
  "yearShort": "anno",
  "@yearShort": {
    "description": "Appears in pricing page (/yr)"
  },
  "currentlyRunning": "attualmente in esecuzione",
  "ignored": "ignorato",
  "file": "File",
  "selectCoverPhoto": "Seleziona foto di copertina",
  "newLocation": "Nuova posizione",
  "faceNotClusteredYet": "Faccia non ancora raggruppata, per favore torna più tardi",
  "openFile": "Apri file",
  "backupFile": "File di backup",
  "openAlbumInBrowser": "Apri album nel browser",
  "openAlbumInBrowserTitle": "Utilizza l'app web per aggiungere foto a questo album",
  "allow": "Consenti",
  "allowAppToOpenSharedAlbumLinks": "Consenti all'app di aprire link all'album condiviso",
  "emergencyContacts": "Contatti di emergenza",
  "acceptTrustInvite": "Accetta l'invito",
  "declineTrustInvite": "Rifiuta l'invito",
  "removeYourselfAsTrustedContact": "Rimuovi te stesso come contatto fidato",
  "legacy": "Legacy",
  "legacyPageDesc": "Legacy consente ai contatti fidati di accedere al tuo account in tua assenza.",
  "legacyPageDesc2": "I contatti fidati possono avviare il recupero dell'account e, se non sono bloccati entro 30 giorni, reimpostare la password e accedere al tuo account.",
  "legacyAccounts": "Account Legacy",
  "trustedContacts": "Contatti fidati",
  "addTrustedContact": "Aggiungi contatto fidato",
  "removeInvite": "Rimuovi invito",
  "recoveryWarning": "Un contatto fidato sta tentando di accedere al tuo account",
  "rejectRecovery": "Rifiuta il recupero",
  "recoveryInitiated": "Recupero avviato",
  "recoveryInitiatedDesc": "Puoi accedere all'account dopo {days} giorni. Una notifica verrà inviata a {email}.",
  "@recoveryInitiatedDesc": {
    "placeholders": {
      "days": {
        "type": "int",
        "example": "30"
      },
      "email": {
        "type": "String",
        "example": "me@example.com"
      }
    }
  },
  "cancelAccountRecovery": "Annulla il recupero",
  "recoveryAccount": "Recupera l'account",
  "cancelAccountRecoveryBody": "Sei sicuro di voler annullare il recupero?",
  "startAccountRecoveryTitle": "Avvia il recupero",
  "whyAddTrustContact": "Un contatto fidato può aiutare a recuperare i tuoi dati.",
  "recoveryReady": "Ora puoi recuperare l'account di {email} impostando una nuova password.",
  "@recoveryReady": {
    "placeholders": {
      "email": {
        "type": "String",
        "example": "me@example.com"
      }
    }
  },
  "recoveryWarningBody": "{email} sta cercando di recuperare il tuo account.",
  "trustedInviteBody": "Sei stato invitato a essere un contatto Legacy da {email}.",
  "warning": "Attenzione",
  "proceed": "Prosegui",
  "confirmAddingTrustedContact": "Stai per aggiungere {email} come contatto fidato. Potranno recuperare il tuo account se sei assente per {numOfDays} giorni.",
  "@confirmAddingTrustedContact": {
    "placeholders": {
      "email": {
        "type": "String",
        "example": "me@example.com"
      },
      "numOfDays": {
        "type": "int",
        "example": "30"
      }
    }
  },
  "legacyInvite": "{email} ti ha invitato a essere un contatto fidato",
  "authToManageLegacy": "Autenticati per gestire i tuoi contatti fidati",
  "useDifferentPlayerInfo": "Hai problemi a riprodurre questo video? Premi a lungo qui per provare un altro lettore.",
  "hideSharedItemsFromHomeGallery": "Nascondi gli elementi condivisi dalla galleria principale",
  "gallery": "Galleria",
  "emailDoesNotHaveEnteAccount": "{email} non ha un account Ente.",
  "@emailDoesNotHaveEnteAccount": {
    "description": "Shown when email doesn't have an Ente account",
    "placeholders": {
      "email": {
        "type": "String"
      }
    }
  },
  "accountOwnerPersonAppbarTitle": "{title} (Io)",
  "@accountOwnerPersonAppbarTitle": {
    "description": "Title of appbar for account owner person",
    "placeholders": {
      "title": {
        "type": "String"
      }
    }
  },
  "reassignMe": "Riassegna \"Io\"",
  "me": "Io",
  "linkEmailToContactBannerCaption": "per una condivisione più veloce",
  "@linkEmailToContactBannerCaption": {
    "description": "Caption for the 'Link email' title. It should be a continuation of the 'Link email' title. Just like how 'Link email' + 'for faster sharing' forms a proper sentence in English, the combination of these two strings should also be a proper sentence in other languages."
  },
  "selectPersonToLink": "Seleziona persona da collegare",
  "linkPersonToEmail": "Collega persona a {email}",
  "@linkPersonToEmail": {
    "placeholders": {
      "email": {
        "type": "String"
      }
    }
  },
  "reassigningLoading": "Riassegnando...",
  "reassignedToName": "Riassegnato a {name}",
  "@reassignedToName": {
    "placeholders": {
      "name": {
        "type": "String"
      }
    }
  },
  "dontSave": "Non salvare",
  "thisIsMeExclamation": "Questo sono io!",
  "linkPerson": "Collega persona",
  "linkPersonCaption": "per una migliore esperienza di condivisione",
  "@linkPersonCaption": {
    "description": "Caption for the 'Link person' title. It should be a continuation of the 'Link person' title. Just like how 'Link person' + 'for better sharing experience' forms a proper sentence in English, the combination of these two strings should also be a proper sentence in other languages."
  },
  "processingVideos": "Elaborando video",
<<<<<<< HEAD
  "joinAlbumConfirmationDialogBody": "Unirsi a un album renderà visibile la tua email ai suoi partecipanti."
=======
  "onThisDay": "On this day"
>>>>>>> 6ff6594a
}<|MERGE_RESOLUTION|>--- conflicted
+++ resolved
@@ -1548,9 +1548,6 @@
     "description": "Caption for the 'Link person' title. It should be a continuation of the 'Link person' title. Just like how 'Link person' + 'for better sharing experience' forms a proper sentence in English, the combination of these two strings should also be a proper sentence in other languages."
   },
   "processingVideos": "Elaborando video",
-<<<<<<< HEAD
-  "joinAlbumConfirmationDialogBody": "Unirsi a un album renderà visibile la tua email ai suoi partecipanti."
-=======
+  "joinAlbumConfirmationDialogBody": "Unirsi a un album renderà visibile la tua email ai suoi partecipanti.",
   "onThisDay": "On this day"
->>>>>>> 6ff6594a
 }