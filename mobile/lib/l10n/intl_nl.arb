{
  "@@locale ": "en",
  "enterYourEmailAddress": "Voer je e-mailadres in",
  "enterYourNewEmailAddress": "Voer uw nieuwe e-mailadres in",
  "accountWelcomeBack": "Welkom terug!",
  "emailAlreadyRegistered": "E-mail is al geregistreerd.",
  "emailNotRegistered": "E-mail niet geregistreerd.",
  "email": "E-mail",
  "cancel": "Annuleer",
  "verify": "Verifiëren",
  "invalidEmailAddress": "Ongeldig e-mailadres",
  "enterValidEmail": "Voer een geldig e-mailadres in.",
  "deleteAccount": "Account verwijderen",
  "askDeleteReason": "Wat is de voornaamste reden dat je jouw account verwijdert?",
  "deleteAccountFeedbackPrompt": "We vinden het jammer je te zien gaan. Deel je feedback om ons te helpen verbeteren.",
  "feedback": "Feedback",
  "kindlyHelpUsWithThisInformation": "Help ons alsjeblieft met deze informatie",
  "confirmDeletePrompt": "Ja, ik wil mijn account en de bijbehorende gegevens verspreid over alle apps permanent verwijderen.",
  "confirmAccountDeletion": "Account verwijderen bevestigen",
  "deleteAccountPermanentlyButton": "Account permanent verwijderen",
  "yourAccountHasBeenDeleted": "Je account is verwijderd",
  "selectReason": "Selecteer reden",
  "deleteReason1": "Ik mis een belangrijke functie",
  "deleteReason2": "De app of een bepaalde functie functioneert niet zoals ik verwacht",
  "deleteReason3": "Ik heb een andere dienst gevonden die me beter bevalt",
  "deleteReason4": "Mijn reden wordt niet vermeld",
  "sendEmail": "E-mail versturen",
  "deleteRequestSLAText": "Je verzoek wordt binnen 72 uur verwerkt.",
  "deleteEmailRequest": "Stuur een e-mail naar <warning>account-deletion@ente.io</warning> vanaf het door jou geregistreerde e-mailadres.",
  "entePhotosPerm": "Ente <i>heeft toestemming nodig om</i> je foto's te bewaren",
  "ok": "Oké",
  "createAccount": "Account aanmaken",
  "createNewAccount": "Nieuw account aanmaken",
  "password": "Wachtwoord",
  "confirmPassword": "Wachtwoord bevestigen",
  "activeSessions": "Actieve sessies",
  "oops": "Oeps",
  "somethingWentWrongPleaseTryAgain": "Er is iets fout gegaan, probeer het opnieuw",
  "thisWillLogYouOutOfThisDevice": "Dit zal je uitloggen van dit apparaat!",
  "thisWillLogYouOutOfTheFollowingDevice": "Dit zal je uitloggen van het volgende apparaat:",
  "terminateSession": "Sessie beëindigen?",
  "terminate": "Beëindigen",
  "thisDevice": "Dit apparaat",
  "recoverButton": "Herstellen",
  "recoverySuccessful": "Herstel succesvol!",
  "decrypting": "Ontsleutelen...",
  "incorrectRecoveryKeyTitle": "Onjuiste herstelsleutel",
  "incorrectRecoveryKeyBody": "De ingevoerde herstelsleutel is onjuist",
  "forgotPassword": "Wachtwoord vergeten",
  "enterYourRecoveryKey": "Voer je herstelcode in",
  "noRecoveryKey": "Geen herstelcode?",
  "sorry": "Sorry",
  "noRecoveryKeyNoDecryption": "Door de aard van ons end-to-end encryptieprotocol kunnen je gegevens niet worden ontsleuteld zonder je wachtwoord of herstelsleutel",
  "verifyEmail": "Bevestig e-mail",
  "toResetVerifyEmail": "Verifieer eerst je e-mailadres om je wachtwoord opnieuw in te stellen.",
  "checkInboxAndSpamFolder": "Controleer je inbox (en spam) om verificatie te voltooien",
  "tapToEnterCode": "Tik om code in te voeren",
  "resendEmail": "E-mail opnieuw versturen",
  "weHaveSendEmailTo": "We hebben een e-mail gestuurd naar <green>{email}</green>",
  "@weHaveSendEmailTo": {
    "description": "Text to indicate that we have sent a mail to the user",
    "placeholders": {
      "email": {
        "description": "The email address of the user",
        "type": "String",
        "example": "example@ente.io"
      }
    }
  },
  "setPasswordTitle": "Wachtwoord instellen",
  "changePasswordTitle": "Wachtwoord wijzigen",
  "resetPasswordTitle": "Wachtwoord resetten",
  "encryptionKeys": "Encryptiesleutels",
  "passwordWarning": "Wij slaan dit wachtwoord niet op, dus als je het vergeet, kunnen <underline>we je gegevens niet ontsleutelen</underline>",
  "enterPasswordToEncrypt": "Voer een wachtwoord in dat we kunnen gebruiken om je gegevens te versleutelen",
  "enterNewPasswordToEncrypt": "Voer een nieuw wachtwoord in dat we kunnen gebruiken om je gegevens te versleutelen",
  "weakStrength": "Zwak",
  "strongStrength": "Sterk",
  "moderateStrength": "Matig",
  "passwordStrength": "Wachtwoord sterkte: {passwordStrengthValue}",
  "@passwordStrength": {
    "description": "Text to indicate the password strength",
    "placeholders": {
      "passwordStrengthValue": {
        "description": "The strength of the password as a string",
        "type": "String",
        "example": "Weak or Moderate or Strong"
      }
    },
    "message": "Password Strength: {passwordStrengthText}"
  },
  "passwordChangedSuccessfully": "Wachtwoord succesvol aangepast",
  "generatingEncryptionKeys": "Encryptiesleutels genereren...",
  "pleaseWait": "Een ogenblik geduld...",
  "continueLabel": "Doorgaan",
  "insecureDevice": "Onveilig apparaat",
  "sorryWeCouldNotGenerateSecureKeysOnThisDevicennplease": "Sorry, we konden geen beveiligde sleutels genereren op dit apparaat.\n\nGelieve je aan te melden vanaf een ander apparaat.",
  "howItWorks": "Hoe het werkt",
  "encryption": "Encryptie",
  "ackPasswordLostWarning": "Ik begrijp dat als ik mijn wachtwoord verlies, ik mijn gegevens kan verliezen omdat mijn gegevens <underline>end-to-end versleuteld</underline> zijn.",
  "privacyPolicyTitle": "Privacybeleid",
  "termsOfServicesTitle": "Voorwaarden",
  "signUpTerms": "Ik ga akkoord met de <u-terms>gebruiksvoorwaarden</u-terms> en <u-policy>privacybeleid</u-policy>",
  "logInLabel": "Inloggen",
  "loginTerms": "Door op inloggen te klikken, ga ik akkoord met de <u-terms>gebruiksvoorwaarden</u-terms> en <u-policy>privacybeleid</u-policy>",
  "changeEmail": "E-mail wijzigen",
  "enterYourPassword": "Voer je wachtwoord in",
  "welcomeBack": "Welkom terug!",
  "contactSupport": "Contacteer klantenservice",
  "incorrectPasswordTitle": "Onjuist wachtwoord",
  "pleaseTryAgain": "Probeer het nog eens",
  "recreatePasswordTitle": "Wachtwoord opnieuw instellen",
  "useRecoveryKey": "Herstelcode gebruiken",
  "recreatePasswordBody": "Het huidige apparaat is niet krachtig genoeg om je wachtwoord te verifiëren, dus moeten we de code een keer opnieuw genereren op een manier die met alle apparaten werkt.\n\nLog in met behulp van uw herstelcode en genereer opnieuw uw wachtwoord (je kunt dezelfde indien gewenst opnieuw gebruiken).",
  "verifyPassword": "Bevestig wachtwoord",
  "recoveryKey": "Herstelsleutel",
  "recoveryKeyOnForgotPassword": "Als je je wachtwoord vergeet, kun je alleen met deze sleutel je gegevens herstellen.",
  "recoveryKeySaveDescription": "We slaan deze sleutel niet op, bewaar deze 24 woorden sleutel op een veilige plaats.",
  "doThisLater": "Doe dit later",
  "saveKey": "Bewaar sleutel",
  "recoveryKeyCopiedToClipboard": "Herstelsleutel gekopieerd naar klembord",
  "recoverAccount": "Account herstellen",
  "recover": "Herstellen",
  "dropSupportEmail": "Stuur een e-mail naar {supportEmail} vanaf het door jou geregistreerde e-mailadres",
  "@dropSupportEmail": {
    "placeholders": {
      "supportEmail": {
        "description": "The support email address",
        "type": "String",
        "example": "support@ente.io"
      }
    }
  },
  "twofactorSetup": "Tweestapsverificatie",
  "enterCode": "Voer code in",
  "scanCode": "Scan code",
  "codeCopiedToClipboard": "Code gekopieerd naar klembord",
  "copypasteThisCodentoYourAuthenticatorApp": "Kopieer en plak deze code\nnaar je authenticator app",
  "tapToCopy": "tik om te kopiëren",
  "scanThisBarcodeWithnyourAuthenticatorApp": "Scan deze barcode met\nje authenticator app",
  "enterThe6digitCodeFromnyourAuthenticatorApp": "Voer de 6-cijferige code van je verificatie-app in",
  "confirm": "Bevestig",
  "setupComplete": "Setup voltooid",
  "saveYourRecoveryKeyIfYouHaventAlready": "Sla je herstelsleutel op als je dat nog niet gedaan hebt",
  "thisCanBeUsedToRecoverYourAccountIfYou": "Dit kan worden gebruikt om je account te herstellen als je je tweede factor verliest",
  "twofactorAuthenticationPageTitle": "Tweestapsverificatie",
  "lostDevice": "Apparaat verloren?",
  "verifyingRecoveryKey": "Herstelsleutel verifiëren...",
  "recoveryKeyVerified": "Herstel sleutel geverifieerd",
  "recoveryKeySuccessBody": "Super! Je herstelsleutel is geldig. Bedankt voor het verifiëren.\n\nVergeet niet om je herstelsleutel veilig te bewaren.",
  "invalidRecoveryKey": "De herstelsleutel die je hebt ingevoerd is niet geldig. Zorg ervoor dat deze 24 woorden bevat en controleer de spelling van elk van deze woorden.\n\nAls je een oudere herstelcode hebt ingevoerd, zorg ervoor dat deze 64 tekens lang is, en controleer ze allemaal.",
  "invalidKey": "Ongeldige sleutel",
  "tryAgain": "Probeer opnieuw",
  "viewRecoveryKey": "Toon herstelsleutel",
  "confirmRecoveryKey": "Bevestig herstelsleutel",
  "recoveryKeyVerifyReason": "Je herstelsleutel is de enige manier om je foto's te herstellen als je je wachtwoord bent vergeten. Je vindt je herstelsleutel in Instellingen > Account.\n\nVoer hier je herstelsleutel in om te controleren of je hem correct hebt opgeslagen.",
  "confirmYourRecoveryKey": "Bevestig herstelsleutel",
  "addViewer": "Voeg kijker toe",
  "addCollaborator": "Samenwerker toevoegen",
  "addANewEmail": "Nieuw e-mailadres toevoegen",
  "orPickAnExistingOne": "Of kies een bestaande",
  "collaboratorsCanAddPhotosAndVideosToTheSharedAlbum": "Samenwerkers kunnen foto's en video's toevoegen aan het gedeelde album.",
  "enterEmail": "Voer e-mailadres in",
  "albumOwner": "Eigenaar",
  "@albumOwner": {
    "description": "Role of the album owner"
  },
  "you": "Jij",
  "collaborator": "Samenwerker",
  "addMore": "Meer toevoegen",
  "@addMore": {
    "description": "Button text to add more collaborators/viewers"
  },
  "viewer": "Kijker",
  "remove": "Verwijder",
  "removeParticipant": "Deelnemer verwijderen",
  "@removeParticipant": {
    "description": "menuSectionTitle for removing a participant"
  },
  "manage": "Beheren",
  "addedAs": "Toegevoegd als",
  "changePermissions": "Rechten aanpassen?",
  "yesConvertToViewer": "Ja, converteren naar viewer",
  "cannotAddMorePhotosAfterBecomingViewer": "{user} zal geen foto's meer kunnen toevoegen aan dit album\n\nDe gebruiker zal nog steeds bestaande foto's kunnen verwijderen die door hen zijn toegevoegd",
  "allowAddingPhotos": "Foto's toevoegen toestaan",
  "@allowAddingPhotos": {
    "description": "Switch button to enable uploading photos to a public link"
  },
  "allowAddPhotosDescription": "Sta toe dat mensen met de link ook foto's kunnen toevoegen aan het gedeelde album.",
  "passwordLock": "Wachtwoord slot",
  "canNotOpenTitle": "Kan dit album niet openen",
  "canNotOpenBody": "Sorry, dit album kan niet worden geopend in de app.",
  "disableDownloadWarningTitle": "Let op",
  "disableDownloadWarningBody": "Kijkers kunnen nog steeds screenshots maken of een kopie van je foto's opslaan met behulp van externe tools",
  "allowDownloads": "Downloads toestaan",
  "linkDeviceLimit": "Apparaat limiet",
  "noDeviceLimit": "Geen",
  "@noDeviceLimit": {
    "description": "Text to indicate that there is limit on number of devices"
  },
  "linkExpiry": "Vervaldatum",
  "linkExpired": "Verlopen",
  "linkEnabled": "Ingeschakeld",
  "linkNeverExpires": "Nooit",
  "expiredLinkInfo": "Deze link is verlopen. Selecteer een nieuwe vervaltijd of schakel de vervaldatum uit.",
  "setAPassword": "Stel een wachtwoord in",
  "lockButtonLabel": "Vergrendel",
  "enterPassword": "Voer wachtwoord in",
  "removeLink": "Verwijder link",
  "manageLink": "Beheer link",
  "linkExpiresOn": "Link vervalt op {expiryTime}",
  "albumUpdated": "Album bijgewerkt",
  "never": "Nooit",
  "custom": "Aangepast",
  "@custom": {
    "description": "Label for setting custom value for link expiry"
  },
  "after1Hour": "Na 1 uur",
  "after1Day": "Na 1 dag",
  "after1Week": "Na 1 week",
  "after1Month": "Na 1 maand",
  "after1Year": "Na 1 jaar",
  "manageParticipants": "Beheren",
  "albumParticipantsCount": "{count, plural, =0 {Geen deelnemers} =1 {1 deelnemer} other {{count} deelnemers}}",
  "@albumParticipantsCount": {
    "placeholders": {
      "count": {
        "type": "int",
        "example": "5"
      }
    },
    "description": "Number of participants in an album, including the album owner."
  },
  "collabLinkSectionDescription": "Maak een link waarmee mensen foto's in jouw gedeelde album kunnen toevoegen en bekijken zonder dat ze daarvoor een Ente app of account nodig hebben. Handig voor het verzamelen van foto's van evenementen.",
  "collectPhotos": "Foto's verzamelen",
  "collaborativeLink": "Gezamenlijke link",
  "shareWithNonenteUsers": "Delen met niet-Ente gebruikers",
  "createPublicLink": "Maak publieke link",
  "sendLink": "Stuur link",
  "copyLink": "Kopieer link",
  "linkHasExpired": "Link is vervallen",
  "publicLinkEnabled": "Publieke link ingeschakeld",
  "shareALink": "Deel een link",
  "sharedAlbumSectionDescription": "Maak gedeelde en collaboratieve albums met andere Ente gebruikers, inclusief gebruikers met gratis abonnementen.",
  "shareWithPeopleSectionTitle": "{numberOfPeople, plural, =0 {Deel met specifieke mensen} =1 {Gedeeld met 1 persoon} other {Gedeeld met {numberOfPeople} mensen}}",
  "@shareWithPeopleSectionTitle": {
    "placeholders": {
      "numberOfPeople": {
        "type": "int",
        "example": "2"
      }
    }
  },
  "thisIsYourVerificationId": "Dit is uw verificatie-ID",
  "someoneSharingAlbumsWithYouShouldSeeTheSameId": "Iemand die albums met je deelt zou hetzelfde ID op hun apparaat moeten zien.",
  "howToViewShareeVerificationID": "Vraag hen om hun e-mailadres lang in te drukken op het instellingenscherm en te controleren dat de ID's op beide apparaten overeenkomen.",
  "thisIsPersonVerificationId": "Dit is de verificatie-ID van {email}",
  "@thisIsPersonVerificationId": {
    "placeholders": {
      "email": {
        "type": "String",
        "example": "someone@ente.io"
      }
    }
  },
  "verificationId": "Verificatie ID",
  "verifyEmailID": "Verifieer {email}",
  "emailNoEnteAccount": "{email} heeft geen Ente account.\n\nStuur ze een uitnodiging om foto's te delen.",
  "shareMyVerificationID": "Hier is mijn verificatie-ID: {verificationID} voor ente.io.",
  "shareTextConfirmOthersVerificationID": "Hey, kunt u bevestigen dat dit uw ente.io verificatie-ID is: {verificationID}",
  "somethingWentWrong": "Er ging iets mis",
  "sendInvite": "Stuur een uitnodiging",
  "shareTextRecommendUsingEnte": "Download Ente zodat we gemakkelijk foto's en video's in originele kwaliteit kunnen delen\n\nhttps://ente.io",
  "done": "Voltooid",
  "applyCodeTitle": "Code toepassen",
  "enterCodeDescription": "Voer de code van de vriend in om gratis opslag voor jullie beiden te claimen",
  "apply": "Toepassen",
  "failedToApplyCode": "Code toepassen mislukt",
  "enterReferralCode": "Voer verwijzingscode in",
  "codeAppliedPageTitle": "Code toegepast",
  "changeYourReferralCode": "Wijzig uw verwijzingscode",
  "change": "Wijzigen",
  "unavailableReferralCode": "Deze code is helaas niet beschikbaar.",
  "codeChangeLimitReached": "Sorry, u heeft de limiet van het aantal codewijzigingen bereikt.",
  "onlyFamilyAdminCanChangeCode": "Neem contact op met {familyAdminEmail} om uw code te wijzigen.",
  "storageInGB": "{storageAmountInGB} GB",
  "claimed": "Geclaimd",
  "@claimed": {
    "description": "Used to indicate storage claimed, like 10GB Claimed"
  },
  "details": "Details",
  "claimMore": "Claim meer!",
  "theyAlsoGetXGb": "Zij krijgen ook {storageAmountInGB} GB",
  "freeStorageOnReferralSuccess": "{storageAmountInGB} GB telkens als iemand zich aanmeldt voor een betaald abonnement en je code toepast",
  "shareTextReferralCode": "Ente verwijzingscode: {referralCode} \n\nPas het toe bij Instellingen → Algemeen → Verwijzingen om {referralStorageInGB} GB gratis te krijgen nadat je je hebt aangemeld voor een betaald abonnement\n\nhttps://ente.io",
  "claimFreeStorage": "Claim gratis opslag",
  "inviteYourFriends": "Vrienden uitnodigen",
  "failedToFetchReferralDetails": "Kan geen verwijzingsgegevens ophalen. Probeer het later nog eens.",
  "referralStep1": "1. Geef deze code aan je vrienden",
  "referralStep2": "2. Ze registreren voor een betaald plan",
  "referralStep3": "Jullie krijgen allebei {storageInGB} GB* gratis",
  "referralsAreCurrentlyPaused": "Verwijzingen zijn momenteel gepauzeerd",
  "youCanAtMaxDoubleYourStorage": "* Je kunt maximaal je opslag verdubbelen",
  "claimedStorageSoFar": "{isFamilyMember, select, true {Jouw familie heeft {storageAmountInGb} GB geclaimd tot nu toe} false {Je hebt {storageAmountInGb} GB geclaimd tot nu toe} other {Je hebt {storageAmountInGb} GB geclaimd tot nu toe!}}",
  "@claimedStorageSoFar": {
    "placeholders": {
      "isFamilyMember": {
        "type": "String",
        "example": "true"
      },
      "storageAmountInGb": {
        "type": "int",
        "example": "10"
      }
    }
  },
  "faq": "Veelgestelde vragen",
  "help": "Hulp",
  "oopsSomethingWentWrong": "Oeps, er is iets misgegaan",
  "peopleUsingYourCode": "Mensen die jouw code gebruiken",
  "eligible": "gerechtigd",
  "total": "totaal",
  "codeUsedByYou": "Code gebruikt door jou",
  "freeStorageClaimed": "Gratis opslag geclaimd",
  "freeStorageUsable": "Gratis opslag bruikbaar",
  "usableReferralStorageInfo": "Bruikbare opslag is beperkt door je huidige abonnement. Buitensporige geclaimde opslag zal automatisch bruikbaar worden wanneer je je abonnement upgrade.",
  "removeFromAlbumTitle": "Uit album verwijderen?",
  "removeFromAlbum": "Verwijder uit album",
  "itemsWillBeRemovedFromAlbum": "Geselecteerde items zullen worden verwijderd uit dit album",
  "removeShareItemsWarning": "Sommige van de items die je verwijdert zijn door andere mensen toegevoegd, en je verliest de toegang daartoe",
  "addingToFavorites": "Toevoegen aan favorieten...",
  "removingFromFavorites": "Verwijderen uit favorieten...",
  "sorryCouldNotAddToFavorites": "Sorry, kon niet aan favorieten worden toegevoegd!",
  "sorryCouldNotRemoveFromFavorites": "Sorry, kon niet uit favorieten worden verwijderd!",
  "subscribeToEnableSharing": "Je hebt een actief betaald abonnement nodig om delen mogelijk te maken.",
  "subscribe": "Abonneer",
  "canOnlyRemoveFilesOwnedByYou": "Kan alleen bestanden verwijderen die jouw eigendom zijn",
  "deleteSharedAlbum": "Gedeeld album verwijderen?",
  "deleteAlbum": "Verwijder album",
  "deleteAlbumDialog": "Verwijder de foto's (en video's) van dit album ook uit <bold>alle</bold> andere albums waar deze deel van uitmaken?",
  "deleteSharedAlbumDialogBody": "Het album wordt verwijderd voor iedereen\n\nJe verliest de toegang tot gedeelde foto's in dit album die eigendom zijn van anderen",
  "yesRemove": "Ja, verwijderen",
  "creatingLink": "Link aanmaken...",
  "removeWithQuestionMark": "Verwijder?",
  "removeParticipantBody": "{userEmail} zal worden verwijderd uit dit gedeelde album\n\nAlle door hen toegevoegde foto's worden ook uit het album verwijderd",
  "keepPhotos": "Foto's behouden",
  "deletePhotos": "Foto's verwijderen",
  "inviteToEnte": "Uitnodigen voor Ente",
  "removePublicLink": "Verwijder publieke link",
  "disableLinkMessage": "Dit verwijdert de openbare link voor toegang tot \"{albumName}\".",
  "sharing": "Delen...",
  "youCannotShareWithYourself": "Je kunt niet met jezelf delen",
  "archive": "Archiveer",
  "createAlbumActionHint": "Lang indrukken om foto's te selecteren en klik + om een album te maken",
  "importing": "Importeren....",
  "failedToLoadAlbums": "Laden van albums mislukt",
  "hidden": "Verborgen",
  "authToViewYourHiddenFiles": "Gelieve te verifiëren om je verborgen bestanden te bekijken",
  "authToViewTrashedFiles": "Graag verifiëren om je verwijderde bestanden te bekijken",
  "trash": "Prullenbak",
  "uncategorized": "Ongecategoriseerd",
  "videoSmallCase": "video",
  "photoSmallCase": "foto",
  "singleFileDeleteHighlight": "Het wordt uit alle albums verwijderd.",
  "singleFileInBothLocalAndRemote": "Deze {fileType} staat zowel in Ente als op jouw apparaat.",
  "singleFileInRemoteOnly": "Deze {fileType} zal worden verwijderd uit Ente.",
  "singleFileDeleteFromDevice": "Deze {fileType} zal worden verwijderd van jouw apparaat.",
  "deleteFromEnte": "Verwijder van Ente",
  "yesDelete": "Ja, verwijderen",
  "movedToTrash": "Naar prullenbak verplaatst",
  "deleteFromDevice": "Verwijder van apparaat",
  "deleteFromBoth": "Verwijder van beide",
  "newAlbum": "Nieuw album",
  "albums": "Albums",
  "memoryCount": "{count, plural, =0{geen herinneringen} one{{formattedCount} herinnering} other{{formattedCount} herinneringen}}",
  "@memoryCount": {
    "description": "The text to display the number of memories",
    "type": "text",
    "placeholders": {
      "count": {
        "example": "1",
        "type": "int"
      },
      "formattedCount": {
        "type": "String",
        "example": "11.513, 11,511"
      }
    }
  },
  "selectedPhotos": "{count} geselecteerd",
  "@selectedPhotos": {
    "description": "Display the number of selected photos",
    "type": "text",
    "placeholders": {
      "count": {
        "example": "5",
        "type": "int"
      }
    }
  },
  "selectedPhotosWithYours": "{count} geselecteerd ({yourCount} van jou)",
  "@selectedPhotosWithYours": {
    "description": "Display the number of selected photos, including the number of selected photos owned by the user",
    "type": "text",
    "placeholders": {
      "count": {
        "example": "12",
        "type": "int"
      },
      "yourCount": {
        "example": "2",
        "type": "int"
      }
    }
  },
  "advancedSettings": "Geavanceerd",
  "@advancedSettings": {
    "description": "The text to display in the advanced settings section"
  },
  "photoGridSize": "Foto raster grootte",
  "manageDeviceStorage": "Apparaatcache beheren",
  "manageDeviceStorageDesc": "Bekijk en wis lokale cache opslag.",
  "machineLearning": "Machine Learning",
  "mlConsent": "Schakel machine learning in",
  "mlConsentTitle": "Machine learning inschakelen?",
  "mlConsentDescription": "Als u machine learning inschakelt, zal Ente informatie zoals gezichtsgeometrie uit bestanden extraheren, inclusief degenen die met u gedeeld worden.\n\nDit gebeurt op uw apparaat, en alle gegenereerde biometrische informatie zal end-to-end versleuteld worden.",
  "mlConsentPrivacy": "Klik hier voor meer details over deze functie in ons privacybeleid.",
  "mlConsentConfirmation": "Ik begrijp het, en wil machine learning inschakelen",
  "magicSearch": "Magische zoekfunctie",
  "discover": "Ontdek",
  "@discover": {
    "description": "The text to display for the discover section under which we show receipts, screenshots, sunsets, greenery, etc."
  },
  "discover_identity": "Identiteit",
  "discover_screenshots": "Schermafbeeldingen",
  "discover_receipts": "Bonnen",
  "discover_notes": "Notities",
  "discover_memes": "Memes",
  "discover_visiting_cards": "Visite kaartjes",
  "discover_babies": "Baby's",
  "discover_pets": "Huisdieren",
  "discover_selfies": "Selfies",
  "discover_wallpapers": "Achtergronden",
  "discover_food": "Voedsel",
  "discover_celebrations": "Vieringen",
  "discover_sunset": "Zonsondergang",
  "discover_hills": "Heuvels",
  "discover_greenery": "Natuur",
  "mlIndexingDescription": "Houd er rekening mee dat machine learning zal leiden tot hoger bandbreedte- en batterijgebruik totdat alle items geïndexeerd zijn. Overweeg het gebruik van de desktop app voor snellere indexering. Alle resultaten worden automatisch gesynchroniseerd.",
  "loadingModel": "Modellen downloaden...",
  "waitingForWifi": "Wachten op WiFi...",
  "status": "Status",
  "indexedItems": "Geïndexeerde bestanden",
  "pendingItems": "Bestanden in behandeling",
  "clearIndexes": "Index wissen",
  "selectFoldersForBackup": "Selecteer mappen voor back-up",
  "selectedFoldersWillBeEncryptedAndBackedUp": "Geselecteerde mappen worden versleuteld en geback-upt",
  "unselectAll": "Deselecteer alles",
  "selectAll": "Selecteer alles",
  "skip": "Overslaan",
  "updatingFolderSelection": "Map selectie bijwerken...",
  "itemCount": "{count, plural, one{{count} item} other{{count} items}}",
  "deleteItemCount": "{count, plural, one {Verwijder {count} bestand} other {Verwijder {count} bestanden}}",
  "duplicateItemsGroup": "{count} bestanden, elk {formattedSize}",
  "@duplicateItemsGroup": {
    "description": "Display the number of duplicate files and their size",
    "type": "text",
    "placeholders": {
      "count": {
        "example": "12",
        "type": "int"
      },
      "formattedSize": {
        "example": "2.3 MB",
        "type": "String"
      }
    }
  },
  "showMemories": "Toon herinneringen",
  "yearsAgo": "{count, plural, one{{count} jaar geleden} other{{count} jaar geleden}}",
  "backupSettings": "Back-up instellingen",
  "backupStatus": "Back-up status",
  "backupStatusDescription": "Items die zijn geback-upt, worden hier getoond",
  "backupOverMobileData": "Back-up maken via mobiele data",
  "backupVideos": "Back-up video's",
  "disableAutoLock": "Automatisch vergrendelen uitschakelen",
  "deviceLockExplanation": "Schakel de schermvergrendeling van het apparaat uit wanneer Ente op de voorgrond is en er een back-up aan de gang is. Dit is normaal gesproken niet nodig, maar kan grote uploads en initiële imports van grote mappen sneller laten verlopen.",
  "about": "Over",
  "weAreOpenSource": "We zijn open source!",
  "privacy": "Privacy",
  "terms": "Voorwaarden",
  "checkForUpdates": "Controleer op updates",
  "checkStatus": "Status controleren",
  "checking": "Controleren...",
  "youAreOnTheLatestVersion": "Je hebt de laatste versie",
  "account": "Account",
  "manageSubscription": "Abonnement beheren",
  "authToChangeYourEmail": "Gelieve te verifiëren om je e-mailadres te wijzigen",
  "changePassword": "Wachtwoord wijzigen",
  "authToChangeYourPassword": "Gelieve te verifiëren om je wachtwoord te wijzigen",
  "emailVerificationToggle": "E-mailverificatie",
  "authToChangeEmailVerificationSetting": "Gelieve te verifiëren om de e-mailverificatie te wijzigen",
  "exportYourData": "Exporteer je gegevens",
  "logout": "Uitloggen",
  "authToInitiateAccountDeletion": "Gelieve te verifiëren om het verwijderen van je account te starten",
  "areYouSureYouWantToLogout": "Weet je zeker dat je wilt uitloggen?",
  "yesLogout": "Ja, log uit",
  "aNewVersionOfEnteIsAvailable": "Er is een nieuwe versie van Ente beschikbaar.",
  "update": "Update",
  "installManually": "Installeer handmatig",
  "criticalUpdateAvailable": "Belangrijke update beschikbaar",
  "updateAvailable": "Update beschikbaar",
  "ignoreUpdate": "Negeren",
  "downloading": "Downloaden...",
  "cannotDeleteSharedFiles": "Kan gedeelde bestanden niet verwijderen",
  "theDownloadCouldNotBeCompleted": "De download kon niet worden voltooid",
  "retry": "Opnieuw",
  "backedUpFolders": "Back-up mappen",
  "backup": "Back-up",
  "freeUpDeviceSpace": "Apparaatruimte vrijmaken",
  "freeUpDeviceSpaceDesc": "Bespaar ruimte op je apparaat door bestanden die al geback-upt zijn te wissen.",
  "allClear": "✨ Alles in orde",
  "noDeviceThatCanBeDeleted": "Je hebt geen bestanden op dit apparaat die verwijderd kunnen worden",
  "removeDuplicates": "Duplicaten verwijderen",
  "removeDuplicatesDesc": "Controleer en verwijder bestanden die exacte kopieën zijn.",
  "viewLargeFiles": "Grote bestanden",
  "viewLargeFilesDesc": "Bekijk bestanden die de meeste opslagruimte verbruiken.",
  "noDuplicates": "✨ Geen duplicaten",
  "youveNoDuplicateFilesThatCanBeCleared": "Je hebt geen dubbele bestanden die kunnen worden gewist",
  "success": "Succes",
  "rateUs": "Beoordeel ons",
  "remindToEmptyDeviceTrash": "Leeg ook \"Onlangs verwijderd\" uit \"Instellingen\" -> \"Opslag\" om de vrij gekomen ruimte te benutten",
  "youHaveSuccessfullyFreedUp": "Je hebt {storageSaved} succesvol vrijgemaakt!",
  "@youHaveSuccessfullyFreedUp": {
    "description": "The text to display when the user has successfully freed up storage",
    "type": "text",
    "placeholders": {
      "storageSaved": {
        "example": "1.2 GB",
        "type": "String"
      }
    }
  },
  "remindToEmptyEnteTrash": "Leeg ook uw \"Prullenbak\" om de vrij gekomen ruimte te benutten",
  "sparkleSuccess": "✨ Succes",
  "duplicateFileCountWithStorageSaved": "Je hebt {count, plural, one{{count} dubbel bestand} other{{count} dubbele bestanden}} opgeruimd, totaal ({storageSaved}!)",
  "@duplicateFileCountWithStorageSaved": {
    "description": "The text to display when the user has successfully cleaned up duplicate files",
    "type": "text",
    "placeholders": {
      "count": {
        "example": "1",
        "type": "int"
      },
      "storageSaved": {
        "example": "1.2 GB",
        "type": "String"
      }
    }
  },
  "familyPlans": "Familie abonnement",
  "referrals": "Referenties",
  "notifications": "Meldingen",
  "sharedPhotoNotifications": "Nieuwe gedeelde foto's",
  "sharedPhotoNotificationsExplanation": "Ontvang meldingen wanneer iemand een foto toevoegt aan een gedeeld album waar je deel van uitmaakt",
  "advanced": "Geavanceerd",
  "general": "Algemeen",
  "security": "Beveiliging",
  "authToViewYourRecoveryKey": "Graag verifiëren om uw herstelsleutel te bekijken",
  "twofactor": "Tweestapsverificatie",
  "authToConfigureTwofactorAuthentication": "Graag verifiëren om tweestapsverificatie te configureren",
  "lockscreen": "Vergrendelscherm",
  "authToChangeLockscreenSetting": "Graag verifiëren om de vergrendelscherm instellingen te wijzigen",
  "viewActiveSessions": "Actieve sessies bekijken",
  "authToViewYourActiveSessions": "Graag verifiëren om uw actieve sessies te bekijken",
  "disableTwofactor": "Tweestapsverificatie uitschakelen",
  "confirm2FADisable": "Weet u zeker dat u tweestapsverificatie wilt uitschakelen?",
  "no": "Nee",
  "yes": "Ja",
  "social": "Sociale media",
  "rateUsOnStore": "Beoordeel ons op {storeName}",
  "blog": "Blog",
  "merchandise": "Merchandise",
  "twitter": "Twitter",
  "mastodon": "Mastodon",
  "matrix": "Matrix",
  "discord": "Discord",
  "reddit": "Reddit",
  "yourStorageDetailsCouldNotBeFetched": "Uw opslaggegevens konden niet worden opgehaald",
  "reportABug": "Een fout melden",
  "reportBug": "Fout melden",
  "suggestFeatures": "Features voorstellen",
  "support": "Ondersteuning",
  "theme": "Thema",
  "lightTheme": "Licht",
  "darkTheme": "Donker",
  "systemTheme": "Systeem",
  "freeTrial": "Gratis proefversie",
  "selectYourPlan": "Kies uw abonnement",
  "enteSubscriptionPitch": "Ente bewaart uw herinneringen, zodat ze altijd beschikbaar voor u zijn, zelfs als u uw apparaat verliest.",
  "enteSubscriptionShareWithFamily": "Je familie kan ook aan je abonnement worden toegevoegd.",
  "currentUsageIs": "Huidig gebruik is ",
  "@currentUsageIs": {
    "description": "This text is followed by storage usage",
    "examples": {
      "0": "Current usage is 1.2 GB"
    },
    "type": "text"
  },
  "faqs": "Veelgestelde vragen",
  "renewsOn": "Wordt verlengd op {endDate}",
  "freeTrialValidTill": "Gratis proefversie geldig tot {endDate}",
  "validTill": "Geldig tot {endDate}",
  "addOnValidTill": "Jouw {storageAmount} add-on is geldig tot {endDate}",
  "playStoreFreeTrialValidTill": "Gratis proefperiode geldig tot {endDate}.\nU kunt naderhand een betaald abonnement kiezen.",
  "subWillBeCancelledOn": "Uw abonnement loopt af op {endDate}",
  "subscription": "Abonnement",
  "paymentDetails": "Betaalgegevens",
  "manageFamily": "Familie abonnement beheren",
  "contactToManageSubscription": "Neem contact met ons op via support@ente.io om uw {provider} abonnement te beheren.",
  "renewSubscription": "Abonnement verlengen",
  "cancelSubscription": "Abonnement opzeggen",
  "areYouSureYouWantToRenew": "Weet u zeker dat u wilt verlengen?",
  "yesRenew": "Ja, verlengen",
  "areYouSureYouWantToCancel": "Weet u zeker dat u wilt opzeggen?",
  "yesCancel": "Ja, opzeggen",
  "failedToRenew": "Verlengen mislukt",
  "failedToCancel": "Opzeggen mislukt",
  "twoMonthsFreeOnYearlyPlans": "Krijg 2 maanden gratis bij jaarlijkse abonnementen",
  "monthly": "Maandelijks",
  "@monthly": {
    "description": "The text to display for monthly plans",
    "type": "text"
  },
  "yearly": "Jaarlijks",
  "@yearly": {
    "description": "The text to display for yearly plans",
    "type": "text"
  },
  "confirmPlanChange": "Bevestig verandering van abonnement",
  "areYouSureYouWantToChangeYourPlan": "Weet u zeker dat u uw abonnement wilt wijzigen?",
  "youCannotDowngradeToThisPlan": "U kunt niet downgraden naar dit abonnement",
  "cancelOtherSubscription": "Annuleer eerst uw bestaande abonnement bij {paymentProvider}",
  "@cancelOtherSubscription": {
    "description": "The text to display when the user has an existing subscription from a different payment provider",
    "type": "text",
    "placeholders": {
      "paymentProvider": {
        "example": "Apple",
        "type": "String"
      }
    }
  },
  "optionalAsShortAsYouLike": "Optioneel, zo kort als je wilt...",
  "send": "Verzenden",
  "askCancelReason": "Uw abonnement is opgezegd. Wilt u de reden delen?",
  "thankYouForSubscribing": "Dank je wel voor het abonneren!",
  "yourPurchaseWasSuccessful": "Uw betaling is geslaagd",
  "yourPlanWasSuccessfullyUpgraded": "Uw abonnement is succesvol opgewaardeerd",
  "yourPlanWasSuccessfullyDowngraded": "Uw abonnement is succesvol gedegradeerd",
  "yourSubscriptionWasUpdatedSuccessfully": "Uw abonnement is succesvol bijgewerkt",
  "googlePlayId": "Google Play ID",
  "appleId": "Apple ID",
  "playstoreSubscription": "PlayStore abonnement",
  "appstoreSubscription": "PlayStore abonnement",
  "subAlreadyLinkedErrMessage": "Jouw {id} is al aan een ander Ente account gekoppeld.\nAls je jouw {id} wilt gebruiken met dit account, neem dan contact op met onze klantenservice",
  "visitWebToManage": "Bezoek alstublieft web.ente.io om uw abonnement te beheren",
  "couldNotUpdateSubscription": "Kon abonnement niet wijzigen",
  "pleaseContactSupportAndWeWillBeHappyToHelp": "Neem alstublieft contact op met support@ente.io en we helpen u graag!",
  "paymentFailed": "Betaling mislukt",
  "paymentFailedTalkToProvider": "Praat met {providerName} klantenservice als u in rekening bent gebracht",
  "@paymentFailedTalkToProvider": {
    "description": "The text to display when the payment failed",
    "type": "text",
    "placeholders": {
      "providerName": {
        "example": "AppStore|PlayStore",
        "type": "String"
      }
    }
  },
  "continueOnFreeTrial": "Doorgaan met gratis proefversie",
  "areYouSureYouWantToExit": "Weet u zeker dat u wilt afsluiten?",
  "thankYou": "Bedankt",
  "failedToVerifyPaymentStatus": "Betalingsstatus verifiëren mislukt",
  "pleaseWaitForSometimeBeforeRetrying": "Gelieve even te wachten voordat u opnieuw probeert",
  "paymentFailedMessage": "Helaas is je betaling mislukt. Neem contact op met support zodat we je kunnen helpen!",
  "youAreOnAFamilyPlan": "U bent onderdeel van een familie abonnement!",
  "contactFamilyAdmin": "Neem contact op met <green>{familyAdminEmail}</green> om uw abonnement te beheren",
  "leaveFamily": "Familie abonnement verlaten",
  "areYouSureThatYouWantToLeaveTheFamily": "Weet u zeker dat u het familie abonnement wilt verlaten?",
  "leave": "Verlaten",
  "rateTheApp": "Beoordeel de app",
  "startBackup": "Back-up starten",
  "noPhotosAreBeingBackedUpRightNow": "Er worden momenteel geen foto's geback-upt",
  "preserveMore": "Meer bewaren",
  "grantFullAccessPrompt": "Geef toegang tot alle foto's in de Instellingen app",
  "allowPermTitle": "Toegang tot foto's toestaan",
  "allowPermBody": "Geef toegang tot je foto's vanuit Instellingen zodat Ente je bibliotheek kan weergeven en back-uppen.",
  "openSettings": "Instellingen openen",
  "selectMorePhotos": "Selecteer meer foto's",
  "existingUser": "Bestaande gebruiker",
  "privateBackups": "Privé back-ups",
  "forYourMemories": "voor uw herinneringen",
  "endtoendEncryptedByDefault": "Standaard end-to-end versleuteld",
  "safelyStored": "Veilig opgeslagen",
  "atAFalloutShelter": "in een kernbunker",
  "designedToOutlive": "Ontworpen om levenslang mee te gaan",
  "available": "Beschikbaar",
  "everywhere": "overal",
  "androidIosWebDesktop": "Android, iOS, Web, Desktop",
  "mobileWebDesktop": "Mobiel, Web, Desktop",
  "newToEnte": "Nieuw bij Ente",
  "pleaseLoginAgain": "Log opnieuw in",
  "autoLogoutMessage": "Door een technische storing bent u uitgelogd. Onze excuses voor het ongemak.",
  "yourSubscriptionHasExpired": "Uw abonnement is verlopen",
  "storageLimitExceeded": "Opslaglimiet overschreden",
  "upgrade": "Upgraden",
  "raiseTicket": "Meld probleem",
  "@raiseTicket": {
    "description": "Button text for raising a support tickets in case of unhandled errors during backup",
    "type": "text"
  },
  "backupFailed": "Back-up mislukt",
  "sorryBackupFailedDesc": "Sorry, we kunnen dit bestand nu niet back-uppen, we zullen het later opnieuw proberen.",
  "couldNotBackUpTryLater": "We konden uw gegevens niet back-uppen.\nWe zullen het later opnieuw proberen.",
  "enteCanEncryptAndPreserveFilesOnlyIfYouGrant": "Ente kan bestanden alleen versleutelen en bewaren als u toegang tot ze geeft",
  "pleaseGrantPermissions": "Geef alstublieft toestemming",
  "grantPermission": "Toestemming verlenen",
  "privateSharing": "Privé delen",
  "shareOnlyWithThePeopleYouWant": "Deel alleen met de mensen die u wilt",
  "usePublicLinksForPeopleNotOnEnte": "Gebruik publieke links voor mensen die geen Ente account hebben",
  "allowPeopleToAddPhotos": "Mensen toestaan foto's toe te voegen",
  "shareAnAlbumNow": "Deel nu een album",
  "collectEventPhotos": "Foto's van gebeurtenissen verzamelen",
  "sessionExpired": "Sessie verlopen",
  "loggingOut": "Uitloggen...",
  "@onDevice": {
    "description": "The text displayed above folders/albums stored on device",
    "type": "text"
  },
  "onDevice": "Op het apparaat",
  "@onEnte": {
    "description": "The text displayed above albums backed up to Ente",
    "type": "text"
  },
  "onEnte": "Op <branding>ente</branding>",
  "name": "Naam",
  "newest": "Nieuwste",
  "lastUpdated": "Laatst gewijzigd",
  "deleteEmptyAlbums": "Lege albums verwijderen",
  "deleteEmptyAlbumsWithQuestionMark": "Lege albums verwijderen?",
  "deleteAlbumsDialogBody": "Hiermee worden alle lege albums verwijderd. Dit is handig wanneer je rommel in je albumlijst wilt verminderen.",
  "deleteProgress": "Verwijderen van {currentlyDeleting} / {totalCount}",
  "genericProgress": "Verwerken van {currentlyProcessing} / {totalCount}",
  "@genericProgress": {
    "description": "Generic progress text to display when processing multiple items",
    "type": "text",
    "placeholders": {
      "currentlyProcessing": {
        "example": "1",
        "type": "int"
      },
      "totalCount": {
        "example": "10",
        "type": "int"
      }
    }
  },
  "permanentlyDelete": "Permanent verwijderen",
  "canOnlyCreateLinkForFilesOwnedByYou": "Kan alleen een link maken voor bestanden die van u zijn",
  "publicLinkCreated": "Publieke link aangemaakt",
  "youCanManageYourLinksInTheShareTab": "U kunt uw links beheren in het tabblad 'Delen'.",
  "linkCopiedToClipboard": "Link gekopieerd naar klembord",
  "restore": "Herstellen",
  "@restore": {
    "description": "Display text for an action which triggers a restore of item from trash",
    "type": "text"
  },
  "moveToAlbum": "Verplaats naar album",
  "unhide": "Zichtbaar maken",
  "unarchive": "Uit archief halen",
  "favorite": "Toevoegen aan favorieten",
  "removeFromFavorite": "Verwijder van favorieten",
  "shareLink": "Link delen",
  "createCollage": "Creëer collage",
  "saveCollage": "Sla collage op",
  "collageSaved": "Collage opgeslagen in gallerij",
  "collageLayout": "Layout",
  "addToEnte": "Toevoegen aan Ente",
  "addToAlbum": "Toevoegen aan album",
  "delete": "Verwijderen",
  "hide": "Verbergen",
  "share": "Delen",
  "unhideToAlbum": "Zichtbaar maken in album",
  "restoreToAlbum": "Terugzetten naar album",
  "moveItem": "{count, plural, =1 {Bestand verplaatsen} other {Bestanden verplaatsen}}",
  "@moveItem": {
    "description": "Page title while moving one or more items to an album"
  },
  "addItem": "{count, plural, =1 {Bestand toevoegen} other {Bestanden toevoegen}}",
  "@addItem": {
    "description": "Page title while adding one or more items to album"
  },
  "createOrSelectAlbum": "Maak of selecteer album",
  "selectAlbum": "Album selecteren",
  "searchByAlbumNameHint": "Albumnaam",
  "albumTitle": "Albumtitel",
  "enterAlbumName": "Voer albumnaam in",
  "restoringFiles": "Bestanden herstellen...",
  "movingFilesToAlbum": "Bestanden verplaatsen naar album...",
  "unhidingFilesToAlbum": "Bestanden zichtbaar maken in album",
  "canNotUploadToAlbumsOwnedByOthers": "Kan niet uploaden naar albums die van anderen zijn",
  "uploadingFilesToAlbum": "Bestanden worden geüpload naar album...",
  "addedSuccessfullyTo": "Succesvol toegevoegd aan  {albumName}",
  "movedSuccessfullyTo": "Succesvol verplaatst naar {albumName}",
  "thisAlbumAlreadyHDACollaborativeLink": "Dit album heeft al een gezamenlijke link",
  "collaborativeLinkCreatedFor": "Gezamenlijke link aangemaakt voor {albumName}",
  "askYourLovedOnesToShare": "Vraag uw dierbaren om te delen",
  "invite": "Uitnodigen",
  "shareYourFirstAlbum": "Deel jouw eerste album",
  "sharedWith": "Gedeeld met {emailIDs}",
  "sharedWithMe": "Gedeeld met mij",
  "sharedByMe": "Gedeeld door mij",
  "doubleYourStorage": "Verdubbel uw opslagruimte",
  "referFriendsAnd2xYourPlan": "Verwijs vrienden en 2x uw abonnement",
  "shareAlbumHint": "Open een album en tik op de deelknop rechts bovenaan om te delen.",
  "itemsShowTheNumberOfDaysRemainingBeforePermanentDeletion": "Bestanden tonen het aantal resterende dagen voordat ze permanent worden verwijderd",
  "trashDaysLeft": "{count, plural, =0 {Binnenkort} =1 {1 dag} other {{count} dagen}}",
  "@trashDaysLeft": {
    "description": "Text to indicate number of days remaining before permanent deletion",
    "placeholders": {
      "count": {
        "example": "1|2|3",
        "type": "int"
      }
    }
  },
  "deleteAll": "Alles Verwijderen",
  "renameAlbum": "Albumnaam wijzigen",
  "convertToAlbum": "Omzetten naar album",
  "setCover": "Omslag instellen",
  "@setCover": {
    "description": "Text to set cover photo for an album"
  },
  "sortAlbumsBy": "Sorteren op",
  "sortNewestFirst": "Nieuwste eerst",
  "sortOldestFirst": "Oudste eerst",
  "rename": "Naam wijzigen",
  "leaveSharedAlbum": "Gedeeld album verlaten?",
  "leaveAlbum": "Album verlaten",
  "photosAddedByYouWillBeRemovedFromTheAlbum": "Foto's toegevoegd door u zullen worden verwijderd uit het album",
  "youveNoFilesInThisAlbumThatCanBeDeleted": "Je hebt geen bestanden in dit album die verwijderd kunnen worden",
  "youDontHaveAnyArchivedItems": "U heeft geen gearchiveerde bestanden.",
  "ignoredFolderUploadReason": "Sommige bestanden in dit album worden genegeerd voor uploaden omdat ze eerder van Ente zijn verwijderd.",
  "resetIgnoredFiles": "Reset genegeerde bestanden",
  "deviceFilesAutoUploading": "Bestanden toegevoegd aan dit album van dit apparaat zullen automatisch geüpload worden naar Ente.",
  "turnOnBackupForAutoUpload": "Schakel back-up in om bestanden die toegevoegd zijn aan deze map op dit apparaat automatisch te uploaden.",
  "noHiddenPhotosOrVideos": "Geen verborgen foto's of video's",
  "toHideAPhotoOrVideo": "Om een foto of video te verbergen",
  "openTheItem": "• Open het item",
  "clickOnTheOverflowMenu": "• Klik op het menu",
  "click": "• Click",
  "nothingToSeeHere": "Nog niets te zien hier! 👀",
  "unarchiveAlbum": "Album uit archief halen",
  "archiveAlbum": "Album archiveren",
  "calculating": "Berekenen...",
  "pleaseWaitDeletingAlbum": "Een ogenblik geduld, album wordt verwijderd",
  "searchByExamples": "• Albumnamen (bijv. \"Camera\")\n• Types van bestanden (bijv. \"Video's\", \".gif\")\n• Jaren en maanden (bijv. \"2022\", \"januari\")\n• Feestdagen (bijv. \"Kerstmis\")\n• Fotobeschrijvingen (bijv. \"#fun\")",
  "youCanTrySearchingForADifferentQuery": "U kunt proberen een andere zoekopdracht te vinden.",
  "noResultsFound": "Geen resultaten gevonden",
  "addedBy": "Toegevoegd door {emailOrName}",
  "loadingExifData": "EXIF-gegevens laden...",
  "viewAllExifData": "Bekijk alle EXIF gegevens",
  "noExifData": "Geen EXIF gegevens",
  "thisImageHasNoExifData": "Deze foto heeft geen exif gegevens",
  "exif": "EXIF",
  "noResults": "Geen resultaten",
  "weDontSupportEditingPhotosAndAlbumsThatYouDont": "We ondersteunen het bewerken van foto's en albums waar je niet de eigenaar van bent nog niet",
  "failedToFetchOriginalForEdit": "Fout bij ophalen origineel voor bewerking",
  "close": "Sluiten",
  "setAs": "Instellen als",
  "fileSavedToGallery": "Bestand opgeslagen in galerij",
  "filesSavedToGallery": "Bestand opgeslagen in galerij",
  "fileFailedToSaveToGallery": "Opslaan van bestand naar galerij mislukt",
  "download": "Downloaden",
  "pressAndHoldToPlayVideo": "Ingedrukt houden om video af te spelen",
  "pressAndHoldToPlayVideoDetailed": "Houd de afbeelding ingedrukt om video af te spelen",
  "downloadFailed": "Download mislukt",
  "deduplicateFiles": "Dubbele bestanden verwijderen",
  "deselectAll": "Alles deselecteren",
  "reviewDeduplicateItems": "Controleer en verwijder de bestanden die u denkt dat dubbel zijn.",
  "clubByCaptureTime": "Samenvoegen op tijd",
  "clubByFileName": "Samenvoegen op bestandsnaam",
  "count": "Aantal",
  "totalSize": "Totale grootte",
  "longpressOnAnItemToViewInFullscreen": "Houd een bestand lang ingedrukt om te bekijken op volledig scherm",
  "decryptingVideo": "Video ontsleutelen...",
  "authToViewYourMemories": "Graag verifiëren om uw herinneringen te bekijken",
  "unlock": "Ontgrendelen",
  "freeUpSpace": "Ruimte vrijmaken",
  "freeUpSpaceSaving": "{count, plural, =1 {Het kan verwijderd worden van het apparaat om {formattedSize} vrij te maken} other {Ze kunnen verwijderd worden van het apparaat om {formattedSize} vrij te maken}}",
  "filesBackedUpInAlbum": "{count, plural, one {1 bestand} other {{formattedNumber} bestanden}} in dit album is veilig geback-upt",
  "@filesBackedUpInAlbum": {
    "description": "Text to tell user how many files have been backed up in the album",
    "placeholders": {
      "count": {
        "example": "1",
        "type": "int"
      },
      "formattedNumber": {
        "content": "{formattedNumber}",
        "example": "1,000",
        "type": "String"
      }
    }
  },
  "filesBackedUpFromDevice": "{count, plural, one {1 bestand} other {{formattedNumber} bestanden}} in dit album zijn veilig geback-upt",
  "@filesBackedUpFromDevice": {
    "description": "Text to tell user how many files have been backed up from this device",
    "placeholders": {
      "count": {
        "example": "1",
        "type": "int"
      },
      "formattedNumber": {
        "content": "{formattedNumber}",
        "example": "1,000",
        "type": "String"
      }
    }
  },
  "@freeUpSpaceSaving": {
    "description": "Text to tell user how much space they can free up by deleting items from the device"
  },
  "freeUpAccessPostDelete": "Je hebt nog steeds toegang tot {count, plural, =1 {het} other {ze}} op Ente zolang je een actief abonnement hebt",
  "@freeUpAccessPostDelete": {
    "placeholders": {
      "count": {
        "example": "1",
        "type": "int"
      }
    }
  },
  "freeUpAmount": "Maak {sizeInMBorGB} vrij",
  "thisEmailIsAlreadyInUse": "Dit e-mailadres is al in gebruik",
  "incorrectCode": "Onjuiste code",
  "authenticationFailedPleaseTryAgain": "Verificatie mislukt, probeer het opnieuw",
  "verificationFailedPleaseTryAgain": "Verificatie mislukt, probeer het opnieuw",
  "authenticating": "Verifiëren...",
  "authenticationSuccessful": "Verificatie geslaagd!",
  "incorrectRecoveryKey": "Onjuiste herstelsleutel",
  "theRecoveryKeyYouEnteredIsIncorrect": "De ingevoerde herstelsleutel is onjuist",
  "twofactorAuthenticationSuccessfullyReset": "Tweestapsverificatie succesvol gereset",
  "pleaseVerifyTheCodeYouHaveEntered": "Controleer de code die u hebt ingevoerd",
  "pleaseContactSupportIfTheProblemPersists": "Neem contact op met klantenservice als het probleem aanhoudt",
  "twofactorAuthenticationHasBeenDisabled": "Tweestapsverificatie is uitgeschakeld",
  "sorryTheCodeYouveEnteredIsIncorrect": "Sorry, de ingevoerde code is onjuist",
  "yourVerificationCodeHasExpired": "Uw verificatiecode is verlopen",
  "emailChangedTo": "E-mailadres gewijzigd naar {newEmail}",
  "verifying": "Verifiëren...",
  "disablingTwofactorAuthentication": "Tweestapsverificatie uitschakelen...",
  "allMemoriesPreserved": "Alle herinneringen bewaard",
  "loadingGallery": "Laden van gallerij...",
  "syncing": "Synchroniseren...",
  "encryptingBackup": "Back-up versleutelen...",
  "syncStopped": "Synchronisatie gestopt",
  "syncProgress": "{completed}/{total} herinneringen bewaard",
  "uploadingMultipleMemories": "{count} herinneringen veiligstellen...",
  "@uploadingMultipleMemories": {
    "description": "Text to tell user how many memories are being preserved",
    "placeholders": {
      "count": {
        "type": "String"
      }
    }
  },
  "uploadingSingleMemory": "1 herinnering veiligstellen...",
  "@syncProgress": {
    "description": "Text to tell user how many memories have been preserved",
    "placeholders": {
      "completed": {
        "type": "String"
      },
      "total": {
        "type": "String"
      }
    }
  },
  "archiving": "Archiveren...",
  "unarchiving": "Uit het archief halen...",
  "successfullyArchived": "Succesvol gearchiveerd",
  "successfullyUnarchived": "Succesvol uit archief gehaald",
  "renameFile": "Bestandsnaam wijzigen",
  "enterFileName": "Geef bestandsnaam op",
  "filesDeleted": "Bestanden verwijderd",
  "selectedFilesAreNotOnEnte": "Geselecteerde bestanden staan niet op Ente",
  "thisActionCannotBeUndone": "Deze actie kan niet ongedaan gemaakt worden",
  "emptyTrash": "Prullenbak leegmaken?",
  "permDeleteWarning": "Alle bestanden in de prullenbak zullen permanent worden verwijderd\n\nDeze actie kan niet ongedaan worden gemaakt",
  "empty": "Leeg",
  "couldNotFreeUpSpace": "Kon geen ruimte vrijmaken",
  "permanentlyDeleteFromDevice": "Permanent verwijderen van apparaat?",
  "someOfTheFilesYouAreTryingToDeleteAre": "Sommige bestanden die u probeert te verwijderen zijn alleen beschikbaar op uw apparaat en kunnen niet hersteld worden als deze verwijderd worden",
  "theyWillBeDeletedFromAllAlbums": "Ze zullen uit alle albums worden verwijderd.",
  "someItemsAreInBothEnteAndYourDevice": "Sommige bestanden bevinden zich zowel in Ente als op jouw apparaat.",
  "selectedItemsWillBeDeletedFromAllAlbumsAndMoved": "Geselecteerde bestanden worden verwijderd uit alle albums en verplaatst naar de prullenbak.",
  "theseItemsWillBeDeletedFromYourDevice": "Deze bestanden zullen worden verwijderd van uw apparaat.",
  "itLooksLikeSomethingWentWrongPleaseRetryAfterSome": "Het lijkt erop dat er iets fout is gegaan. Probeer het later opnieuw. Als de fout zich blijft voordoen, neem dan contact op met ons supportteam.",
  "error": "Foutmelding",
  "tempErrorContactSupportIfPersists": "Het lijkt erop dat er iets fout is gegaan. Probeer het later opnieuw. Als de fout zich blijft voordoen, neem dan contact op met ons supportteam.",
  "networkHostLookUpErr": "Kan geen verbinding maken met Ente, controleer uw netwerkinstellingen en neem contact op met ondersteuning als de fout zich blijft voordoen.",
  "networkConnectionRefusedErr": "Kan geen verbinding maken met Ente, probeer het later opnieuw. Als de fout zich blijft voordoen, neem dan contact op met support.",
  "cachedData": "Cachegegevens",
  "clearCaches": "Cache legen",
  "remoteImages": "Externe afbeeldingen",
  "remoteVideos": "Externe video's",
  "remoteThumbnails": "Externe thumbnails",
  "pendingSync": "Synchronisatie in behandeling",
  "localGallery": "Lokale galerij",
  "todaysLogs": "Logboeken van vandaag",
  "viewLogs": "Logboeken bekijken",
  "logsDialogBody": "Dit zal logboeken verzenden om ons te helpen uw probleem op te lossen. Houd er rekening mee dat bestandsnamen zullen worden meegenomen om problemen met specifieke bestanden bij te houden.",
  "preparingLogs": "Logboeken voorbereiden...",
  "emailYourLogs": "E-mail uw logboeken",
  "pleaseSendTheLogsTo": "Verstuur de logboeken alstublieft naar {toEmail}",
  "copyEmailAddress": "E-mailadres kopiëren",
  "exportLogs": "Logboek exporteren",
  "pleaseEmailUsAt": "Stuur ons een e-mail op {toEmail}",
  "dismiss": "Afwijzen",
  "didYouKnow": "Wist u dat?",
  "loadingMessage": "Uw foto's laden...",
  "loadMessage1": "U kunt uw abonnement met uw familie delen",
  "loadMessage2": "We hebben tot nu toe meer dan 200 miljoen herinneringen bewaard",
  "loadMessage3": "We bewaren 3 kopieën van uw bestanden, één in een ondergrondse kernbunker",
  "loadMessage4": "Al onze apps zijn open source",
  "loadMessage5": "Onze broncode en cryptografie zijn extern gecontroleerd en geverifieerd",
  "loadMessage6": "Je kunt links naar je albums delen met je dierbaren",
  "loadMessage7": "Onze mobiele apps draaien op de achtergrond om alle nieuwe foto's die je maakt te versleutelen en te back-uppen",
  "loadMessage8": "web.ente.io heeft een vlotte uploader",
  "loadMessage9": "We gebruiken Xchacha20Poly1305 om uw gegevens veilig te versleutelen",
  "photoDescriptions": "Foto beschrijvingen",
  "fileTypesAndNames": "Bestandstypen en namen",
  "location": "Locatie",
  "moments": "Momenten",
  "searchFaceEmptySection": "Mensen worden hier getoond als het indexeren klaar is",
  "searchDatesEmptySection": "Zoeken op een datum, maand of jaar",
  "searchLocationEmptySection": "Foto's groeperen die in een bepaalde straal van een foto worden genomen",
  "searchPeopleEmptySection": "Nodig mensen uit, en je ziet alle foto's die door hen worden gedeeld hier",
  "searchAlbumsEmptySection": "Albums",
  "searchFileTypesAndNamesEmptySection": "Bestandstypen en namen",
  "searchCaptionEmptySection": "Voeg beschrijvingen zoals \"#weekendje weg\" toe in foto-info om ze snel hier te vinden",
  "language": "Taal",
  "selectLanguage": "Taal selecteren",
  "locationName": "Locatie naam",
  "addLocation": "Locatie toevoegen",
  "groupNearbyPhotos": "Groep foto's in de buurt",
  "kiloMeterUnit": "km",
  "addLocationButton": "Toevoegen",
  "radius": "Straal",
  "locationTagFeatureDescription": "Een locatie tag groept alle foto's die binnen een bepaalde straal van een foto zijn genomen",
  "galleryMemoryLimitInfo": "Tot 1000 herinneringen getoond in de galerij",
  "save": "Opslaan",
  "centerPoint": "Middelpunt",
  "pickCenterPoint": "Kies middelpunt",
  "useSelectedPhoto": "Gebruik geselecteerde foto",
  "resetToDefault": "Standaardinstellingen herstellen",
  "@resetToDefault": {
    "description": "Button text to reset cover photo to default"
  },
  "edit": "Bewerken",
  "deleteLocation": "Verwijder locatie",
  "rotateLeft": "Roteer links",
  "flip": "Omdraaien",
  "rotateRight": "Rechtsom draaien",
  "saveCopy": "Kopie opslaan",
  "light": "Licht",
  "color": "Kleur",
  "yesDiscardChanges": "Ja, wijzigingen negeren",
  "doYouWantToDiscardTheEditsYouHaveMade": "Wilt u de bewerkingen die u hebt gemaakt annuleren?",
  "saving": "Opslaan...",
  "editsSaved": "Bewerkingen opgeslagen",
  "oopsCouldNotSaveEdits": "Oeps, kon bewerkingen niet opslaan",
  "distanceInKMUnit": "km",
  "@distanceInKMUnit": {
    "description": "Unit for distance in km"
  },
  "dayToday": "Vandaag",
  "dayYesterday": "Gisteren",
  "storage": "Opslagruimte",
  "usedSpace": "Gebruikte ruimte",
  "storageBreakupFamily": "Familie",
  "storageBreakupYou": "Jij",
  "@storageBreakupYou": {
    "description": "Label to indicate how much storage you are using when you are part of a family plan"
  },
  "storageUsageInfo": "{usedAmount} {usedStorageUnit} van {totalAmount} {totalStorageUnit} gebruikt",
  "@storageUsageInfo": {
    "description": "Example: 1.2 GB of 2 GB used or 100 GB or 2TB used"
  },
  "availableStorageSpace": "{freeAmount} {storageUnit} vrij",
  "appVersion": "Versie: {versionValue}",
  "verifyIDLabel": "Verifiëren",
  "fileInfoAddDescHint": "Voeg een beschrijving toe...",
  "editLocationTagTitle": "Locatie bewerken",
  "setLabel": "Instellen",
  "@setLabel": {
    "description": "Label of confirm button to add a new custom radius to the radius selector of a location tag"
  },
  "setRadius": "Radius instellen",
  "familyPlanPortalTitle": "Familie",
  "familyPlanOverview": "Voeg 5 gezinsleden toe aan je bestaande abonnement zonder extra te betalen.\n\nElk lid krijgt zijn eigen privé ruimte en kan elkaars bestanden niet zien tenzij ze zijn gedeeld.\n\nFamilieplannen zijn beschikbaar voor klanten die een betaald Ente abonnement hebben.\n\nAbonneer nu om aan de slag te gaan!",
  "androidBiometricHint": "Identiteit verifiëren",
  "@androidBiometricHint": {
    "description": "Hint message advising the user how to authenticate with biometrics. It is used on Android side. Maximum 60 characters."
  },
  "androidBiometricNotRecognized": "Niet herkend. Probeer het opnieuw.",
  "@androidBiometricNotRecognized": {
    "description": "Message to let the user know that authentication was failed. It is used on Android side. Maximum 60 characters."
  },
  "androidBiometricSuccess": "Succes",
  "@androidBiometricSuccess": {
    "description": "Message to let the user know that authentication was successful. It is used on Android side. Maximum 60 characters."
  },
  "androidCancelButton": "Annuleren",
  "@androidCancelButton": {
    "description": "Message showed on a button that the user can click to leave the current dialog. It is used on Android side. Maximum 30 characters."
  },
  "androidSignInTitle": "Verificatie vereist",
  "@androidSignInTitle": {
    "description": "Message showed as a title in a dialog which indicates the user that they need to scan biometric to continue. It is used on Android side. Maximum 60 characters."
  },
  "androidBiometricRequiredTitle": "Biometrische verificatie vereist",
  "@androidBiometricRequiredTitle": {
    "description": "Message showed as a title in a dialog which indicates the user has not set up biometric authentication on their device. It is used on Android side. Maximum 60 characters."
  },
  "androidDeviceCredentialsRequiredTitle": "Apparaatgegevens vereist",
  "@androidDeviceCredentialsRequiredTitle": {
    "description": "Message showed as a title in a dialog which indicates the user has not set up credentials authentication on their device. It is used on Android side. Maximum 60 characters."
  },
  "androidDeviceCredentialsSetupDescription": "Apparaatgegevens vereist",
  "@androidDeviceCredentialsSetupDescription": {
    "description": "Message advising the user to go to the settings and configure device credentials on their device. It shows in a dialog on Android side."
  },
  "goToSettings": "Ga naar instellingen",
  "@goToSettings": {
    "description": "Message showed on a button that the user can click to go to settings pages from the current dialog. It is used on both Android and iOS side. Maximum 30 characters."
  },
  "androidGoToSettingsDescription": "Biometrische verificatie is niet ingesteld op uw apparaat. Ga naar 'Instellingen > Beveiliging' om biometrische verificatie toe te voegen.",
  "@androidGoToSettingsDescription": {
    "description": "Message advising the user to go to the settings and configure biometric on their device. It shows in a dialog on Android side."
  },
  "iOSLockOut": "Biometrische verificatie is uitgeschakeld. Vergrendel en ontgrendel uw scherm om het in te schakelen.",
  "@iOSLockOut": {
    "description": "Message advising the user to re-enable biometrics on their device. It shows in a dialog on iOS side."
  },
  "iOSGoToSettingsDescription": "Biometrische authenticatie is niet ingesteld op uw apparaat. Schakel Touch ID of Face ID in op uw telefoon.",
  "@iOSGoToSettingsDescription": {
    "description": "Message advising the user to go to the settings and configure Biometrics for their device. It shows in a dialog on iOS side."
  },
  "iOSOkButton": "Oké",
  "@iOSOkButton": {
    "description": "Message showed on a button that the user can click to leave the current dialog. It is used on iOS side. Maximum 30 characters."
  },
  "openstreetmapContributors": "OpenStreetMap bijdragers",
  "hostedAtOsmFrance": "Gehost bij OSM France",
  "map": "Kaart",
  "@map": {
    "description": "Label for the map view"
  },
  "maps": "Kaarten",
  "enableMaps": "Kaarten inschakelen",
  "enableMapsDesc": "Dit toont jouw foto's op een wereldkaart.\n\nDeze kaart wordt gehost door Open Street Map, en de exacte locaties van jouw foto's worden nooit gedeeld.\n\nJe kunt deze functie op elk gewenst moment uitschakelen via de instellingen.",
  "quickLinks": "Snelle links",
  "selectItemsToAdd": "Selecteer items om toe te voegen",
  "addSelected": "Voeg geselecteerde toe",
  "addFromDevice": "Toevoegen vanaf apparaat",
  "addPhotos": "Foto's toevoegen",
  "noPhotosFoundHere": "Geen foto's gevonden hier",
  "zoomOutToSeePhotos": "Zoom uit om foto's te zien",
  "noImagesWithLocation": "Geen afbeeldingen met locatie",
  "unpinAlbum": "Album losmaken",
  "pinAlbum": "Album bovenaan vastzetten",
  "create": "Creëren",
  "viewAll": "Alles weergeven",
  "nothingSharedWithYouYet": "Nog niets met je gedeeld",
  "noAlbumsSharedByYouYet": "Nog geen albums gedeeld door jou",
  "sharedWithYou": "Gedeeld met jou",
  "sharedByYou": "Gedeeld door jou",
  "inviteYourFriendsToEnte": "Vrienden uitnodigen voor Ente",
  "failedToDownloadVideo": "Downloaden van video mislukt",
  "hiding": "Verbergen...",
  "unhiding": "Zichtbaar maken...",
  "successfullyHid": "Succesvol verborgen",
  "successfullyUnhid": "Met succes zichtbaar gemaakt",
  "crashReporting": "Crash rapportering",
  "resumableUploads": "Hervatbare uploads",
  "addToHiddenAlbum": "Toevoegen aan verborgen album",
  "moveToHiddenAlbum": "Verplaatsen naar verborgen album",
  "fileTypes": "Bestandstype",
  "deleteConfirmDialogBody": "Dit account is gekoppeld aan andere Ente apps, als je er gebruik van maakt. Je geüploade gegevens worden in alle Ente apps gepland voor verwijdering, en je account wordt permanent verwijderd voor alle Ente diensten.",
  "hearUsWhereTitle": "Hoe hoorde je over Ente? (optioneel)",
  "hearUsExplanation": "Wij gebruiken geen tracking. Het zou helpen als je ons vertelt waar je ons gevonden hebt!",
  "viewAddOnButton": "Add-ons bekijken",
  "addOns": "Add-ons",
  "addOnPageSubtitle": "Details van add-ons",
  "yourMap": "Jouw kaart",
  "modifyYourQueryOrTrySearchingFor": "Pas je zoekopdracht aan of zoek naar",
  "blackFridaySale": "Black Friday-aanbieding",
  "upto50OffUntil4thDec": "Tot 50% korting, tot 4 december.",
  "photos": "Foto's",
  "videos": "Video's",
  "livePhotos": "Live foto",
  "searchHint1": "Snelle, lokale zoekfunctie",
  "searchHint2": "Foto datums, beschrijvingen",
  "searchHint3": "Albums, bestandsnamen en typen",
  "searchHint4": "Locatie",
  "searchHint5": "Binnenkort beschikbaar: Gezichten & magische zoekopdrachten ✨",
  "addYourPhotosNow": "Voeg nu je foto's toe",
  "searchResultCount": "{count, plural, one{{count} resultaat gevonden} other{{count} resultaten gevonden}}",
  "@searchResultCount": {
    "description": "Text to tell user how many results were found for their search query",
    "placeholders": {
      "count": {
        "example": "1|2|3",
        "type": "int"
      }
    }
  },
  "faces": "Gezichten",
  "people": "Personen",
  "contents": "Inhoud",
  "addNew": "Nieuwe toevoegen",
  "@addNew": {
    "description": "Text to add a new item (location tag, album, caption etc)"
  },
  "contacts": "Contacten",
  "noInternetConnection": "Geen internetverbinding",
  "pleaseCheckYourInternetConnectionAndTryAgain": "Controleer je internetverbinding en probeer het opnieuw.",
  "signOutFromOtherDevices": "Log uit op andere apparaten",
  "signOutOtherBody": "Als je denkt dat iemand je wachtwoord zou kunnen kennen, kun je alle andere apparaten die je account gebruiken dwingen om uit te loggen.",
  "signOutOtherDevices": "Log uit op andere apparaten",
  "doNotSignOut": "Niet uitloggen",
  "editLocation": "Locatie bewerken",
  "selectALocation": "Selecteer een locatie",
  "selectALocationFirst": "Selecteer eerst een locatie",
  "changeLocationOfSelectedItems": "Locatie van geselecteerde items wijzigen?",
  "editsToLocationWillOnlyBeSeenWithinEnte": "Bewerkte locatie wordt alleen gezien binnen Ente",
  "cleanUncategorized": "Ongecategoriseerd opschonen",
  "cleanUncategorizedDescription": "Verwijder alle bestanden van Ongecategoriseerd die aanwezig zijn in andere albums",
  "waitingForVerification": "Wachten op verificatie...",
  "passkey": "Passkey",
  "passkeyAuthTitle": "Passkey verificatie",
  "loginWithTOTP": "Inloggen met TOTP",
  "passKeyPendingVerification": "Verificatie is nog in behandeling",
  "loginSessionExpired": "Sessie verlopen",
  "loginSessionExpiredDetails": "Jouw sessie is verlopen. Log opnieuw in.",
  "verifyPasskey": "Bevestig passkey",
  "playOnTv": "Album afspelen op TV",
  "pair": "Koppelen",
  "deviceNotFound": "Apparaat niet gevonden",
  "castInstruction": "Bezoek cast.ente.io op het apparaat dat u wilt koppelen.\n\nVoer de code hieronder in om het album op uw TV af te spelen.",
  "deviceCodeHint": "Voer de code in",
  "joinDiscord": "Join de Discord",
  "locations": "Locaties",
  "addAName": "Een naam toevoegen",
  "findThemQuickly": "Vind ze snel",
  "@findThemQuickly": {
    "description": "Subtitle to indicate that the user can find people quickly by name"
  },
  "findPeopleByName": "Mensen snel op naam zoeken",
  "addViewers": "{count, plural, =0 {Kijker toevoegen} =1 {Kijker toevoegen} other {Kijkers toevoegen}}",
  "addCollaborators": "{count, plural, =0 {Samenwerker toevoegen} =1 {Samenwerker toevoegen} other {Samenwerkers toevoegen}}",
  "longPressAnEmailToVerifyEndToEndEncryption": "Druk lang op een e-mail om de versleuteling te verifiëren.",
  "developerSettingsWarning": "Weet je zeker dat je de ontwikkelaarsinstellingen wilt wijzigen?",
  "developerSettings": "Ontwikkelaarsinstellingen",
  "serverEndpoint": "Server eindpunt",
  "invalidEndpoint": "Ongeldig eindpunt",
  "invalidEndpointMessage": "Sorry, het eindpunt dat je hebt ingevoerd is ongeldig. Voer een geldig eindpunt in en probeer het opnieuw.",
  "endpointUpdatedMessage": "Eindpunt met succes bijgewerkt",
  "customEndpoint": "Verbonden met {endpoint}",
  "createCollaborativeLink": "Maak een gezamenlijke link",
  "search": "Zoeken",
  "enterPersonName": "Naam van persoon invoeren",
  "editEmailAlreadyLinked": "Dit e-mailadres is al aan {name} gekoppeld.",
  "viewPersonToUnlink": "Bekijk {name} om te ontkoppelen",
  "enterName": "Naam invoeren",
  "savePerson": "Persoon opslaan",
  "editPerson": "Persoon bewerken",
  "mergedPhotos": "Samengevoegde foto's",
  "orMergeWithExistingPerson": "Of samenvoegen met bestaande",
  "enterDateOfBirth": "Verjaardag (optioneel)",
  "birthday": "Verjaardag",
  "removePersonLabel": "Verwijder persoonslabel",
  "autoPairDesc": "Automatisch koppelen werkt alleen met apparaten die Chromecast ondersteunen.",
  "manualPairDesc": "Koppelen met de PIN werkt met elk scherm waarop je jouw album wilt zien.",
  "connectToDevice": "Verbinding maken met apparaat",
  "autoCastDialogBody": "Je zult de beschikbare Cast apparaten hier zien.",
  "autoCastiOSPermission": "Zorg ervoor dat lokale netwerkrechten zijn ingeschakeld voor de Ente Photos app, in Instellingen.",
  "noDeviceFound": "Geen apparaat gevonden",
  "stopCastingTitle": "Casten stoppen",
  "stopCastingBody": "Wil je stoppen met casten?",
  "castIPMismatchTitle": "Album casten mislukt",
  "castIPMismatchBody": "Zorg ervoor dat je op hetzelfde netwerk zit als de tv.",
  "pairingComplete": "Koppeling voltooid",
  "savingEdits": "Bewerken opslaan...",
  "autoPair": "Automatisch koppelen",
  "pairWithPin": "Koppelen met PIN",
  "faceRecognition": "Gezichtsherkenning",
  "foundFaces": "Gezichten gevonden",
  "clusteringProgress": "Voortgang clusteren",
  "indexingIsPaused": "Indexeren is gepauzeerd. Het zal automatisch hervatten wanneer het apparaat klaar is.",
  "trim": "Knippen",
  "crop": "Bijsnijden",
  "rotate": "Roteren",
  "left": "Links",
  "right": "Rechts",
  "whatsNew": "Nieuw",
  "reviewSuggestions": "Suggesties beoordelen",
  "review": "Beoordelen",
  "useAsCover": "Als cover gebruiken",
  "notPersonLabel": "Niet {name}?",
  "@notPersonLabel": {
    "description": "Label to indicate that the person in the photo is not the person whose name is mentioned",
    "placeholders": {
      "name": {
        "content": "{name}",
        "type": "String"
      }
    }
  },
  "enable": "Inschakelen",
  "enabled": "Ingeschakeld",
  "moreDetails": "Meer details",
  "enableMLIndexingDesc": "Ente ondersteunt on-device machine learning voor gezichtsherkenning, magisch zoeken en andere geavanceerde zoekfuncties",
  "magicSearchHint": "Magisch zoeken maakt het mogelijk om foto's op hun inhoud worden gezocht, bijvoorbeeld \"bloem\", \"rode auto\", \"identiteitsdocumenten\"",
  "panorama": "Panorama",
  "reenterPassword": "Wachtwoord opnieuw invoeren",
  "reenterPin": "PIN opnieuw invoeren",
  "deviceLock": "Apparaat vergrendeld",
  "pinLock": "PIN vergrendeling",
  "next": "Volgende",
  "setNewPassword": "Nieuw wachtwoord instellen",
  "enterPin": "PIN invoeren",
  "setNewPin": "Nieuwe PIN instellen",
  "appLock": "App-vergrendeling",
  "noSystemLockFound": "Geen systeemvergrendeling gevonden",
  "tapToUnlock": "Tik om te ontgrendelen",
  "tooManyIncorrectAttempts": "Te veel onjuiste pogingen",
  "videoInfo": "Video-info",
  "autoLock": "Automatische vergrendeling",
  "immediately": "Onmiddellijk",
  "autoLockFeatureDescription": "Tijd waarna de app wordt vergrendeld wanneer deze in achtergrond-modus is gezet",
  "hideContent": "Inhoud verbergen",
  "hideContentDescriptionAndroid": "Verbergt app-inhoud in de app-schakelaar en schakelt schermopnamen uit",
  "hideContentDescriptionIos": "Verbergt de inhoud van de app in de app-schakelaar",
  "passwordStrengthInfo": "De wachtwoordsterkte wordt berekend aan de hand van de lengte van het wachtwoord, de gebruikte tekens en of het wachtwoord al dan niet in de top 10.000 van meest gebruikte wachtwoorden staat",
  "noQuickLinksSelected": "Geen snelle links geselecteerd",
  "pleaseSelectQuickLinksToRemove": "Selecteer snelle links om te verwijderen",
  "removePublicLinks": "Verwijder publieke link",
  "thisWillRemovePublicLinksOfAllSelectedQuickLinks": "Hiermee worden openbare links van alle geselecteerde snelle links verwijderd.",
  "guestView": "Gasten weergave",
  "guestViewEnablePreSteps": "Om gasten weergave in te schakelen, moet u een toegangscode of schermvergrendeling instellen in uw systeeminstellingen.",
  "nameTheAlbum": "Album benoemen",
  "collectPhotosDescription": "Maak een link waarin je vrienden foto's kunnen uploaden in de originele kwaliteit.",
  "collect": "Verzamelen",
  "appLockDescriptions": "Kies tussen het standaard vergrendelscherm van uw apparaat en een aangepast vergrendelscherm met een pincode of wachtwoord.",
  "toEnableAppLockPleaseSetupDevicePasscodeOrScreen": "Om appvergrendeling in te schakelen, moet u een toegangscode of schermvergrendeling instellen in uw systeeminstellingen.",
  "authToViewPasskey": "Verifieer uzelf om uw toegangssleutel te bekijken",
  "loopVideoOn": "Video in lus afspelen aan",
  "loopVideoOff": "Video in lus afspelen uit",
  "localSyncErrorMessage": "Het lijkt erop dat er iets mis is gegaan omdat het synchroniseren van lokale foto's meer tijd kost dan verwacht. Neem contact op met ons supportteam",
  "showPerson": "Toon persoon",
  "sort": "Sorteren",
  "mostRecent": "Meest recent",
  "mostRelevant": "Meest relevant",
  "loadingYourPhotos": "Je foto's worden geladen...",
  "processingImport": "Verwerken van {folderName}...",
  "personName": "Naam van persoon",
  "addNewPerson": "Nieuw persoon toevoegen",
  "addNameOrMerge": "Naam toevoegen of samenvoegen",
  "mergeWithExisting": "Samenvoegen met bestaand",
  "newPerson": "Nieuw persoon",
  "addName": "Naam toevoegen",
  "add": "Toevoegen",
  "extraPhotosFoundFor": "Extra foto's gevonden voor {text}",
  "@extraPhotosFoundFor": {
    "placeholders": {
      "text": {
        "type": "String"
      }
    }
  },
  "extraPhotosFound": "Extra foto's gevonden",
  "configuration": "Configuratie",
  "localIndexing": "Lokaal indexeren",
  "processed": "Verwerkt",
  "resetPerson": "Verwijderen",
  "areYouSureYouWantToResetThisPerson": "Weet u zeker dat u deze persoon wilt resetten?",
  "allPersonGroupingWillReset": "Alle groepen voor deze persoon worden gereset, en je verliest alle suggesties die voor deze persoon zijn gedaan",
  "yesResetPerson": "Ja, reset persoon",
  "onlyThem": "Alleen hen",
  "checkingModels": "Modellen controleren...",
  "enableMachineLearningBanner": "Schakel machine learning in voor magische zoekopdrachten en gezichtsherkenning",
  "searchDiscoverEmptySection": "Afbeeldingen worden hier getoond zodra verwerking en synchroniseren voltooid is",
  "searchPersonsEmptySection": "Personen worden hier getoond zodra verwerking en synchroniseren voltooid is",
  "viewersSuccessfullyAdded": "{count, plural, =0 {0 kijkers toegevoegd} =1 {1 kijker toegevoegd} other {{count} kijkers toegevoegd}}",
  "@viewersSuccessfullyAdded": {
    "placeholders": {
      "count": {
        "type": "int",
        "example": "2"
      }
    },
    "description": "Number of viewers that were successfully added to an album."
  },
  "collaboratorsSuccessfullyAdded": "{count, plural, =0 {0 samenwerkers toegevoegd} =1 {1 samenwerker toegevoegd} other {{count} samenwerkers toegevoegd}}",
  "@collaboratorsSuccessfullyAdded": {
    "placeholders": {
      "count": {
        "type": "int",
        "example": "2"
      }
    },
    "description": "Number of collaborators that were successfully added to an album."
  },
  "accountIsAlreadyConfigured": "Account is al geconfigureerd.",
  "sessionIdMismatch": "Sessie ID komt niet overeen",
  "@sessionIdMismatch": {
    "description": "In passkey page, deeplink is ignored because of session ID mismatch."
  },
  "failedToFetchActiveSessions": "Ophalen van actieve sessies mislukt",
  "@failedToFetchActiveSessions": {
    "description": "In session page, warn user (in toast) that active sessions could not be fetched."
  },
  "failedToRefreshStripeSubscription": "Abonnement vernieuwen mislukt",
  "failedToPlayVideo": "Afspelen van video mislukt",
  "uploadIsIgnoredDueToIgnorereason": "Upload wordt genegeerd omdat {ignoreReason}",
  "@uploadIsIgnoredDueToIgnorereason": {
    "placeholders": {
      "ignoreReason": {
        "type": "String",
        "example": "no network"
      }
    }
  },
  "typeOfGallerGallerytypeIsNotSupportedForRename": "Galerijtype {galleryType} wordt niet ondersteund voor hernoemen",
  "@typeOfGallerGallerytypeIsNotSupportedForRename": {
    "placeholders": {
      "galleryType": {
        "type": "String",
        "example": "no network"
      }
    }
  },
  "tapToUploadIsIgnoredDue": "Tik om te uploaden, upload wordt momenteel genegeerd vanwege {ignoreReason}",
  "@tapToUploadIsIgnoredDue": {
    "description": "Shown in upload icon widet, inside a tooltip.",
    "placeholders": {
      "ignoreReason": {
        "type": "String",
        "example": "no network"
      }
    }
  },
  "tapToUpload": "Tik om te uploaden",
  "@tapToUpload": {
    "description": "Shown in upload icon widet, inside a tooltip."
  },
  "info": "Info",
  "addFiles": "Bestanden toevoegen",
  "castAlbum": "Album casten",
  "imageNotAnalyzed": "Afbeelding niet geanalyseerd",
  "noFacesFound": "Geen gezichten gevonden",
  "fileNotUploadedYet": "Bestand nog niet geüpload",
  "noSuggestionsForPerson": "Geen suggesties voor {personName}",
  "@noSuggestionsForPerson": {
    "placeholders": {
      "personName": {
        "type": "String",
        "example": "Alice"
      }
    }
  },
  "month": "maand",
  "yearShort": "jr",
  "@yearShort": {
    "description": "Appears in pricing page (/yr)"
  },
  "currentlyRunning": "momenteel bezig",
  "ignored": "genegeerd",
  "photosCount": "{count, plural, =0 {0 foto's} =1 {1 foto} other {{count} foto's}}",
  "@photosCount": {
    "placeholders": {
      "count": {
        "type": "int",
        "example": "2"
      }
    }
  },
  "file": "Bestand",
  "searchSectionsLengthMismatch": "Lengte van secties komt niet overeen: {snapshotLength} != {searchLength}",
  "@searchSectionsLengthMismatch": {
    "description": "Appears in search tab page",
    "placeholders": {
      "snapshotLength": {
        "type": "int",
        "example": "1"
      },
      "searchLength": {
        "type": "int",
        "example": "2"
      }
    }
  },
  "selectMailApp": "Selecteer mail app",
  "selectAllShort": "Alle",
  "@selectAllShort": {
    "description": "Text that appears in bottom right when you start to select multiple photos. When clicked, it selects all photos."
  },
  "selectCoverPhoto": "Selecteer omslagfoto",
  "newLocation": "Nieuwe locatie",
  "faceNotClusteredYet": "Gezicht nog niet geclusterd, kom later terug",
  "theLinkYouAreTryingToAccessHasExpired": "De link die je probeert te openen is verlopen.",
  "openFile": "Bestand openen",
  "backupFile": "Back-up bestand",
  "openAlbumInBrowser": "Open album in browser",
  "openAlbumInBrowserTitle": "Gebruik de webapp om foto's aan dit album toe te voegen",
  "allow": "Toestaan",
  "allowAppToOpenSharedAlbumLinks": "App toestaan gedeelde album links te openen",
  "seePublicAlbumLinksInApp": "Bekijk publieke album links in de app",
  "emergencyContacts": "Noodcontacten",
  "acceptTrustInvite": "Uitnodiging accepteren",
  "declineTrustInvite": "Uitnodiging afwijzen",
  "removeYourselfAsTrustedContact": "Verwijder jezelf als vertrouwd contact",
  "legacy": "Legacy",
  "legacyPageDesc": "Legacy geeft vertrouwde contacten toegang tot je account bij afwezigheid.",
  "legacyPageDesc2": "Vertrouwde contacten kunnen accountherstel starten, en indien deze niet binnen 30 dagen wordt geblokkeerd, je wachtwoord resetten en toegang krijgen tot je account.",
  "legacyAccounts": "Legacy accounts",
  "trustedContacts": "Vertrouwde contacten",
  "addTrustedContact": "Vertrouwd contact toevoegen",
  "removeInvite": "Verwijder uitnodiging",
  "recoveryWarning": "Een vertrouwd contact probeert toegang te krijgen tot je account",
  "rejectRecovery": "Herstel weigeren",
  "recoveryInitiated": "Herstel gestart",
  "recoveryInitiatedDesc": "U krijgt toegang tot het account na {days} dagen. Een melding zal worden verzonden naar {email}.",
  "@recoveryInitiatedDesc": {
    "placeholders": {
      "days": {
        "type": "int",
        "example": "30"
      },
      "email": {
        "type": "String",
        "example": "me@example.com"
      }
    }
  },
  "cancelAccountRecovery": "Herstel annuleren",
  "recoveryAccount": "Account herstellen",
  "cancelAccountRecoveryBody": "Weet je zeker dat je het herstel wilt annuleren?",
  "startAccountRecoveryTitle": "Herstel starten",
  "whyAddTrustContact": "Vertrouwde contacten kunnen helpen bij het herstellen van je data.",
  "recoveryReady": "U kunt nu het account van {email} herstellen door een nieuw wachtwoord in te stellen.",
  "@recoveryReady": {
    "placeholders": {
      "email": {
        "type": "String",
        "example": "me@example.com"
      }
    }
  },
  "recoveryWarningBody": "{email} probeert je account te herstellen.",
  "trustedInviteBody": "Je bent uitgenodigd om een legacy contact van {email} te zijn.",
  "warning": "Waarschuwing",
  "proceed": "Verder",
  "confirmAddingTrustedContact": "Je staat op het punt {email} toe te voegen als vertrouwde contactpersoon. Ze kunnen je account herstellen als je {numOfDays} dagen afwezig bent.",
  "@confirmAddingTrustedContact": {
    "placeholders": {
      "email": {
        "type": "String",
        "example": "me@example.com"
      },
      "numOfDays": {
        "type": "int",
        "example": "30"
      }
    }
  },
  "legacyInvite": "{email} heeft je uitgenodigd om een vertrouwd contact te zijn",
  "authToManageLegacy": "Verifieer om je vertrouwde contacten te beheren",
  "useDifferentPlayerInfo": "Problemen met het afspelen van deze video? Hier ingedrukt houden om een andere speler te proberen.",
  "hideSharedItemsFromHomeGallery": "Verberg gedeelde bestanden uit de galerij",
  "gallery": "Galerij",
  "joinAlbum": "Deelnemen aan album",
  "joinAlbumSubtext": "om je foto's te bekijken en toe te voegen",
  "joinAlbumSubtextViewer": "om dit aan gedeelde albums toe te voegen",
  "join": "Deelnemen",
  "linkEmail": "Link email",
  "link": "Link",
  "noEnteAccountExclamation": "Geen Ente account!",
  "orPickFromYourContacts": "of kies uit je contacten",
  "emailDoesNotHaveEnteAccount": "{email} heeft geen Ente account.",
  "@emailDoesNotHaveEnteAccount": {
    "description": "Shown when email doesn't have an Ente account",
    "placeholders": {
      "email": {
        "type": "String"
      }
    }
  },
  "accountOwnerPersonAppbarTitle": "{title} (Ik)",
  "@accountOwnerPersonAppbarTitle": {
    "description": "Title of appbar for account owner person",
    "placeholders": {
      "title": {
        "type": "String"
      }
    }
  },
  "reassignMe": "\"Ik\" opnieuw toewijzen",
  "me": "Ik",
  "linkEmailToContactBannerCaption": "voor sneller delen",
  "@linkEmailToContactBannerCaption": {
    "description": "Caption for the 'Link email' title. It should be a continuation of the 'Link email' title. Just like how 'Link email' + 'for faster sharing' forms a proper sentence in English, the combination of these two strings should also be a proper sentence in other languages."
  },
  "selectPersonToLink": "Kies persoon om te linken",
  "linkPersonToEmail": "Link persoon aan {email}",
  "@linkPersonToEmail": {
    "placeholders": {
      "email": {
        "type": "String"
      }
    }
  },
  "linkPersonToEmailConfirmation": "Dit linkt {personName} aan {email}",
  "@linkPersonToEmailConfirmation": {
    "description": "Confirmation message when linking a person to an email",
    "placeholders": {
      "personName": {
        "type": "String"
      },
      "email": {
        "type": "String"
      }
    }
  },
  "selectYourFace": "Selecteer je gezicht",
  "reassigningLoading": "Opnieuw toewijzen...",
  "reassignedToName": "Toegewezen aan {name}",
  "@reassignedToName": {
    "placeholders": {
      "name": {
        "type": "String"
      }
    }
  },
  "saveChangesBeforeLeavingQuestion": "Wijzigingen opslaan voor verlaten?",
  "dontSave": "Niet opslaan",
  "thisIsMeExclamation": "Dit ben ik!",
  "linkPerson": "Link persoon",
  "linkPersonCaption": "voor een betere ervaring met delen",
  "@linkPersonCaption": {
    "description": "Caption for the 'Link person' title. It should be a continuation of the 'Link person' title. Just like how 'Link person' + 'for better sharing experience' forms a proper sentence in English, the combination of these two strings should also be a proper sentence in other languages."
  },
  "videoStreaming": "Video's met stream",
  "processingVideos": "Video's verwerken",
  "streamDetails": "Stream details",
  "processing": "Verwerken",
  "queued": "In wachtrij",
  "ineligible": "Ongerechtigd",
  "failed": "Mislukt",
  "playStream": "Stream afspelen",
  "playOriginal": "Origineel afspelen",
  "joinAlbumConfirmationDialogBody": "Deelnemen aan een album maakt je e-mail zichtbaar voor de deelnemers.",
  "pleaseWaitThisWillTakeAWhile": "Een ogenblik geduld, dit zal even duren.",
  "editTime": "Tijd bewerken",
  "selectTime": "Tijd selecteren",
  "selectDate": "Selecteer datum",
  "previous": "Vorige",
  "selectOneDateAndTimeForAll": "Selecteer één datum en tijd voor allen",
  "selectStartOfRange": "Selecteer start van reeks",
  "thisWillMakeTheDateAndTimeOfAllSelected": "Dit maakt de datum en tijd van alle geselecteerde foto's hetzelfde.",
  "allWillShiftRangeBasedOnFirst": "Dit is de eerste in de groep. Andere geselecteerde foto's worden automatisch verschoven op basis van deze nieuwe datum",
  "newRange": "Nieuwe reeks",
  "selectOneDateAndTime": "Selecteer één datum en tijd",
  "moveSelectedPhotosToOneDate": "Verplaats de geselecteerde foto's naar één datum",
  "shiftDatesAndTime": "Verschuif datum en tijd",
  "photosKeepRelativeTimeDifference": "Foto's behouden relatief tijdsverschil",
  "photocountPhotos": "{count, plural, =0 {Geen foto's} =1 {1 foto} other {{count} foto's}}",
  "@photocountPhotos": {
    "placeholders": {
      "count": {
        "type": "int",
        "example": "2"
      }
    }
  },
  "appIcon": "App icoon",
  "notThisPerson": "Niet dezelfde persoon?",
  "selectedItemsWillBeRemovedFromThisPerson": "Geselecteerde bestanden worden van deze persoon verwijderd, maar niet uit uw bibliotheek verwijderd.",
  "throughTheYears": "{dateFormat} door de jaren",
  "thisWeekThroughTheYears": "Deze week door de jaren",
  "thisWeekXYearsAgo": "{count, plural, =1 {Deze week, {count} jaar geleden} other {Deze week, {count} jaren geleden}}",
  "youAndThem": "Jij en {name}",
  "admiringThem": "{name} bewonderen",
  "embracingThem": "{name} omarmen",
  "partyWithThem": "Feest met {name}",
  "hikingWithThem": "Wandelen met {name}",
  "feastingWithThem": "Feestmaal met {name}",
  "selfiesWithThem": "Selfies met {name}",
  "posingWithThem": "Poseren met {name}",
  "backgroundWithThem": "Prachtige uitzichten met {name}",
  "sportsWithThem": "Sporten met {name}",
  "roadtripWithThem": "Roadtrip met {name}",
  "spotlightOnYourself": "Spotlicht op jezelf",
  "spotlightOnThem": "Spotlicht op {name}",
  "personIsAge": "{name} is {age}!",
  "personTurningAge": "{name} wordt binnenkort {age}",
  "lastTimeWithThem": "Laatste keer met {name}",
  "tripToLocation": "Reis naar {location}",
  "tripInYear": "Reis in {year}",
  "lastYearsTrip": "Reis van vorig jaar",
  "sunrise": "Aan de horizon",
  "mountains": "Over de heuvels",
  "greenery": "Het groene leven",
  "beach": "Zand en zee",
  "city": "In de stad",
  "moon": "In het maanlicht",
  "onTheRoad": "Onderweg",
  "food": "Culinaire vreugde",
  "pets": "Harige kameraden",
  "cLIcon": "Nieuw icoon",
  "cLIconDesc": "Tot slot, een nieuwe app icoon waarvan we denken dat het ons werk het beste weergeeft. We hebben ook een icon-switcher toegevoegd zodat je het oude icoon kunt blijven gebruiken.",
  "cLMemories": "Herinneringen",
  "cLMemoriesDesc": "Ontdek nog eens je speciale momenten - spotlicht op je favoriete mensen, op je reizen en vakanties, op de beste plaatjes, en nog veel meer. Zet Machine Learning aan, tag jezelf en benoem je vrienden voor de beste ervaring.",
  "cLWidgets": "Widgets",
  "cLWidgetsDesc": "Widgets die zijn geïntegreerd met herinneringen zijn nu beschikbaar. Ze tonen je speciale momenten zonder de app te openen.",
  "cLFamilyPlan": "Familieplan limieten",
  "cLFamilyPlanDesc": "Je kunt nu limieten instellen voor hoeveel opslag je familieleden kunnen gebruiken.",
  "cLBulkEdit": "Bulk datums wijzigen",
  "cLBulkEditDesc": "Je kunt nu meerdere foto's selecteren en de datum/tijd van ze allemaal bewerken met één snelle actie. Verschuiven van datums wordt ook ondersteund.",
<<<<<<< HEAD
  "onThisDay": "On this day",
  "lookBackOnYourMemories": "Look back on your memories 🌄",
  "newPhotosEmoji": " new 📸",
  "sorryWeHadToPauseYourBackups": "Sorry, we had to pause your backups",
  "clickToInstallOurBestVersionYet": "Click to install our best version yet",
  "onThisDayNotificationExplanation": "Receive reminders about memories from this day in previous years."
=======
  "curatedMemories": "Samengestelde herinneringen",
  "onThisDay": "Op deze dag",
  "deleteMultipleAlbumDialog": "Verwijder de foto's (en video's) van deze {count} albums ook uit <bold>alle</bold> andere albums waar deze deel van uitmaken?",
  "addParticipants": "Voeg deelnemers toe",
  "selectedAlbums": "{count} geselecteerd",
  "actionNotSupportedOnFavouritesAlbum": "Actie niet ondersteund op Favorieten album"
>>>>>>> 083eb051
}<|MERGE_RESOLUTION|>--- conflicted
+++ resolved
@@ -1740,19 +1740,10 @@
   "cLFamilyPlanDesc": "Je kunt nu limieten instellen voor hoeveel opslag je familieleden kunnen gebruiken.",
   "cLBulkEdit": "Bulk datums wijzigen",
   "cLBulkEditDesc": "Je kunt nu meerdere foto's selecteren en de datum/tijd van ze allemaal bewerken met één snelle actie. Verschuiven van datums wordt ook ondersteund.",
-<<<<<<< HEAD
   "onThisDay": "On this day",
   "lookBackOnYourMemories": "Look back on your memories 🌄",
   "newPhotosEmoji": " new 📸",
   "sorryWeHadToPauseYourBackups": "Sorry, we had to pause your backups",
   "clickToInstallOurBestVersionYet": "Click to install our best version yet",
   "onThisDayNotificationExplanation": "Receive reminders about memories from this day in previous years."
-=======
-  "curatedMemories": "Samengestelde herinneringen",
-  "onThisDay": "Op deze dag",
-  "deleteMultipleAlbumDialog": "Verwijder de foto's (en video's) van deze {count} albums ook uit <bold>alle</bold> andere albums waar deze deel van uitmaken?",
-  "addParticipants": "Voeg deelnemers toe",
-  "selectedAlbums": "{count} geselecteerd",
-  "actionNotSupportedOnFavouritesAlbum": "Actie niet ondersteund op Favorieten album"
->>>>>>> 083eb051
 }