--- conflicted
+++ resolved
@@ -1,15 +1,5 @@
 {
   "@@locale ": "en",
   "enterYourEmailAddress": "Εισάγετε την διεύθυνση ηλ. ταχυδρομείου σας",
-<<<<<<< HEAD
-  "showMoreFaces": "Show more faces",
-  "showLessFaces": "Show less faces",
-  "otherDetectedFaces": "Other detected faces",
-  "areYouSureRemoveThisFaceFromPerson": "Are you sure you want to remove this face from this person?",
-  "areThey": "Are they ",
-  "questionmark": "?",
-  "saveAsAnotherPerson": "Save as another person"
-=======
   "wishThemAHappyBirthday": "Wish ${name} a happy birthday! 🎉"
->>>>>>> 76bff25d
 }