--- conflicted
+++ resolved
@@ -1548,7 +1548,6 @@
   "cancelAccountRecoveryBody": "Are you sure you want to cancel recovery?",
   "startAccountRecoveryTitle": "Start recovery",
   "whyAddTrustContact": "Trusted contact can help in recovering your data.",
-<<<<<<< HEAD
   "recoveryReady": "You can now recover {email}'s account by setting a new password.",
   "@recoveryReady": {
     "placeholders": {
@@ -1574,9 +1573,7 @@
         "example": "30"
       }
     }
-  }
-=======
+  },
   "legacyInvite": "${email} has invited you to be a trusted contact",
   "authToManageLegacy": "Please authenticate to manage your trusted contacts"
->>>>>>> d1625361
 }