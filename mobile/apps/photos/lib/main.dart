import 'dart:async';
import 'dart:io';

import "package:adaptive_theme/adaptive_theme.dart";
import "package:computer/computer.dart";
import 'package:ente_crypto/ente_crypto.dart';
import 'package:firebase_messaging/firebase_messaging.dart';
import 'package:flutter/foundation.dart';
import 'package:flutter/material.dart';
import "package:flutter/rendering.dart";
import "package:flutter/services.dart";
import "package:flutter_displaymode/flutter_displaymode.dart";
import "package:intl/date_symbol_data_local.dart";
import 'package:logging/logging.dart';
import "package:media_kit/media_kit.dart";
import "package:package_info_plus/package_info_plus.dart";
import 'package:path_provider/path_provider.dart';
import 'package:photos/app.dart';
import 'package:photos/core/configuration.dart';
import 'package:photos/core/constants.dart';
import 'package:photos/core/error-reporting/super_logging.dart';
import 'package:photos/core/errors.dart';
import 'package:photos/core/network/network.dart';
import "package:photos/db/ml/db.dart";
import 'package:photos/ente_theme_data.dart';
import "package:photos/extensions/stop_watch.dart";
import "package:photos/l10n/l10n.dart";
import "package:photos/service_locator.dart";
import "package:photos/services/account/user_service.dart";
import 'package:photos/services/app_lifecycle_service.dart';
import 'package:photos/services/collections_service.dart';
import 'package:photos/services/favorites_service.dart';
import 'package:photos/services/home_widget_service.dart';
import 'package:photos/services/local_file_update_service.dart';
import "package:photos/services/machine_learning/face_ml/person/person_service.dart";
import 'package:photos/services/machine_learning/ml_service.dart';
import 'package:photos/services/machine_learning/semantic_search/semantic_search_service.dart';
import "package:photos/services/notification_service.dart";
import 'package:photos/services/push_service.dart';
import 'package:photos/services/search_service.dart';
import 'package:photos/services/sync/local_sync_service.dart';
import 'package:photos/services/sync/remote_sync_service.dart';
import "package:photos/services/sync/sync_service.dart";
import "package:photos/services/video_preview_service.dart";
import "package:photos/services/wake_lock_service.dart";
import "package:photos/src/rust/frb_generated.dart";
import 'package:photos/ui/tools/app_lock.dart';
import 'package:photos/ui/tools/lock_screen.dart';
import "package:photos/utils/email_util.dart";
import 'package:photos/utils/file_uploader.dart';
import "package:photos/utils/lock_screen_settings.dart";
import 'package:shared_preferences/shared_preferences.dart';

final _logger = Logger("main");

const kLastBGTaskHeartBeatTime = "bg_task_hb_time";
const kLastFGTaskHeartBeatTime = "fg_task_hb_time";
const kHeartBeatFrequency = Duration(seconds: 1);
const kFGSyncFrequency = Duration(minutes: 5);
const kFGHomeWidgetSyncFrequency = Duration(minutes: 15);
const kBGTaskTimeout = Duration(seconds: 28);
const kBGPushTimeout = Duration(seconds: 28);
const kFGTaskDeathTimeoutInMicroseconds = 5000000;
bool isProcessBg = true;
bool _stopHearBeat = false;

void main() async {
  debugRepaintRainbowEnabled = false;
  await RustLib.init();
  WidgetsFlutterBinding.ensureInitialized();
  MediaKit.ensureInitialized();

  final savedThemeMode = await AdaptiveTheme.getThemeMode();
  await _runInForeground(savedThemeMode);

  if (Platform.isAndroid) FlutterDisplayMode.setHighRefreshRate().ignore();
  SystemChrome.setSystemUIOverlayStyle(
    const SystemUiOverlayStyle(systemNavigationBarColor: Color(0x00010000)),
  );

  unawaited(SystemChrome.setEnabledSystemUIMode(SystemUiMode.edgeToEdge));
}

Future<void> _runInForeground(AdaptiveThemeMode? savedThemeMode) async {
  return await runWithLogs(() async {
    _logger.info("Starting app in foreground");
    isProcessBg = false;
    await _init(false, via: 'mainMethod');
    final Locale? locale = await getLocale(noFallback: true);
    runApp(
      AppLock(
        builder: (args) => EnteApp(locale, savedThemeMode),
        lockScreen: const LockScreen(),
        enabled:
            await Configuration.instance.shouldShowLockScreen() ||
            localSettings.isOnGuestView(),
        locale: locale,
        lightTheme: lightThemeData,
        darkTheme: darkThemeData,
        savedThemeMode: _themeMode(savedThemeMode),
      ),
    );
    unawaited(_scheduleFGSync('appStart in FG'));
  });
}

ThemeMode _themeMode(AdaptiveThemeMode? savedThemeMode) {
  if (savedThemeMode == null) return ThemeMode.system;
  if (savedThemeMode.isLight) return ThemeMode.light;
  if (savedThemeMode.isDark) return ThemeMode.dark;
  return ThemeMode.system;
}

Future<void> _homeWidgetSync([bool isBackground = false]) async {
  if (isBackground && Platform.isIOS) {
    _logger.info("Home widget sync skipped in background on iOS");
    return;
  }

  try {
    await HomeWidgetService.instance.initHomeWidget(isBackground);
  } catch (e, s) {
    _logger.severe("Error in syncing home widget", e, s);
  }
}

Future<void> runBackgroundTask(
  String taskId,
  TimeLogger tlog, {
  String mode = 'normal',
}) async {
  await _runMinimally(taskId, tlog);
}

Future<void> _runMinimally(String taskId, TimeLogger tlog) async {
  try {
    final PackageInfo packageInfo = await PackageInfo.fromPlatform();
    final SharedPreferences prefs = await SharedPreferences.getInstance();

<<<<<<< HEAD
    _logger.info("(for debugging) Configuration init $tlog");
    await Configuration.instance.init();
    _logger.info("(for debugging) Configuration done $tlog");

    // App LifeCycle
    AppLifecycleService.instance.init(prefs);
    AppLifecycleService.instance
        .onAppInBackground('init via: WorkManager $tlog');
=======
    await Configuration.instance.init();

    // App LifeCycle
    AppLifecycleService.instance.init(prefs);
    AppLifecycleService.instance.onAppInBackground(
      'init via: WorkManager $tlog',
    );
>>>>>>> 9995ff51

    // Crypto rel.
    await Computer.shared().turnOn(workersCount: 4);
    CryptoUtil.init();

    // Init Network Utils
    await NetworkClient.instance.init(packageInfo);

    // Global Services
    ServiceLocator.instance.init(
      prefs,
      NetworkClient.instance.enteDio,
      NetworkClient.instance.getDio(),
      packageInfo,
    );

<<<<<<< HEAD
    _logger.info("(for debugging) CollectionsService init $tlog");
    await CollectionsService.instance.init(prefs);
    _logger.info("(for debugging) CollectionsService init done $tlog");

    // Upload & Sync Related
    await FileUploader.instance.init(prefs, true);
    LocalFileUpdateService.instance.init(prefs);
    await LocalSyncService.instance.init(prefs);
    RemoteSyncService.instance.init(prefs);
    await SyncService.instance.init(prefs);

=======
    await CollectionsService.instance.init(prefs);

    // Upload & Sync Related
    await FileUploader.instance.init(prefs, true);
    LocalFileUpdateService.instance.init(prefs);
    await LocalSyncService.instance.init(prefs);
    RemoteSyncService.instance.init(prefs);
    await SyncService.instance.init(prefs);

>>>>>>> 9995ff51
    // Misc Services
    await UserService.instance.init();
    NotificationService.instance.init(prefs);

    // Begin Execution
    // only runs for android
<<<<<<< HEAD
    updateService.showUpdateNotification().ignore();
    await _sync('bgTaskActiveProcess');

    final locale = await getLocale();
    await initializeDateFormatting(locale?.languageCode ?? "en");
    // only runs for android
=======
    _logger.info("[BG TASK] update notification");
    updateService.showUpdateNotification().ignore();
    _logger.info("[BG TASK] sync starting");
    await _sync('bgTaskActiveProcess');

    _logger.info("[BG TASK] locale fetch");
    final locale = await getLocale();
    await initializeDateFormatting(locale?.languageCode ?? "en");
    // only runs for android
    _logger.info("[BG TASK] home widget sync");
>>>>>>> 9995ff51
    await _homeWidgetSync(true);

    // await MLService.instance.init();
    // await PersonService.init(entityService, MLDataDB.instance, prefs);
    // await MLService.instance.runAllML(force: true);
<<<<<<< HEAD
    await smartAlbumsService.syncSmartAlbums();
  } catch (e, s) {
    _logger.severe("Error on init BG task", e, s);
=======
    _logger.info("[BG TASK] smart albums sync");
    await smartAlbumsService.syncSmartAlbums();

    _logger.info("[BG TASK] $taskId completed");
  } catch (e, s) {
    _logger.severe("[BG TASK] $taskId error", e, s);
>>>>>>> 9995ff51
  }
}

Future<void> _init(bool isBackground, {String via = ''}) async {
  try {
    bool initComplete = false;
    final TimeLogger tlog = TimeLogger();
    Future.delayed(const Duration(seconds: 15), () {
      if (!initComplete && !isBackground) {
        _logger.severe("Stuck on splash screen for >= 15 seconds");
        triggerSendLogs(
          "support@ente.io",
          "Stuck on splash screen for >= 15 seconds on ${Platform.operatingSystem}",
          null,
        );
      }
    });
    if (!isBackground) _heartBeatOnInit(0);
    _logger.info("Initializing...  inBG =$isBackground via: $via $tlog");
    final SharedPreferences preferences = await SharedPreferences.getInstance();
    final PackageInfo packageInfo = await PackageInfo.fromPlatform();
    await _logFGHeartBeatInfo(preferences);
    _logger.info("_logFGHeartBeatInfo done $tlog");
    unawaited(_scheduleHeartBeat(preferences, isBackground));
    NotificationService.instance.init(preferences);
    AppLifecycleService.instance.init(preferences);
    if (isBackground) {
      AppLifecycleService.instance.onAppInBackground('init via: $via $tlog');
    } else {
      AppLifecycleService.instance.onAppInForeground('init via: $via $tlog');
    }
    // Start workers asynchronously. No need to wait for them to start
    Computer.shared().turnOn(workersCount: 4).ignore();
    CryptoUtil.init();

    _logger.info("Lockscreen init $tlog");
    unawaited(LockScreenSettings.instance.init(preferences));

    _logger.info("Configuration init $tlog");
    await Configuration.instance.init();
    _logger.info("Configuration done $tlog");

    _logger.info("NetworkClient init $tlog");
    await NetworkClient.instance.init(packageInfo);
    _logger.info("NetworkClient init done $tlog");

    ServiceLocator.instance.init(
      preferences,
      NetworkClient.instance.enteDio,
      NetworkClient.instance.getDio(),
      packageInfo,
    );

    _logger.info("UserService init $tlog");
    await UserService.instance.init();
    _logger.info("UserService init done $tlog");

    _logger.info("CollectionsService init $tlog");
    await CollectionsService.instance.init(preferences);
    _logger.info("CollectionsService init done $tlog");

    FavoritesService.instance.initFav().ignore();
    LocalFileUpdateService.instance.init(preferences);
    SearchService.instance.init();

    _logger.info("FileUploader init $tlog");
    await FileUploader.instance.init(preferences, isBackground);
    _logger.info("FileUploader init done $tlog");

    _logger.info("LocalSyncService init $tlog");
    await LocalSyncService.instance.init(preferences);
    _logger.info("LocalSyncService init done $tlog");

    RemoteSyncService.instance.init(preferences);
    _logger.info("RemoteFileMLService done $tlog");

    _logger.info("SyncService init $tlog");
    await SyncService.instance.init(preferences);
    _logger.info("SyncService init done $tlog");

    if (!isBackground) {
      await _scheduleFGHomeWidgetSync();
    }

    if (Platform.isIOS) {
      PushService.instance.init().then((_) {
        FirebaseMessaging.onBackgroundMessage(
          _firebaseMessagingBackgroundHandler,
        );
      }).ignore();
    }
    _logger.info("PushService/HomeWidget done $tlog");
    unawaited(SemanticSearchService.instance.init());
    unawaited(MLService.instance.init());
    await PersonService.init(entityService, MLDataDB.instance, preferences);
    EnteWakeLockService.instance.init(preferences);
    logLocalSettings();
    initComplete = true;
    _stopHearBeat = true;
    _logger.info("Initialization done $tlog");
  } catch (e, s) {
    _logger.severe("Error in init ", e, s);
    rethrow;
  }
}

void logLocalSettings() {
  final settings = {
    'Show memories': memoriesCacheService.showAnyMemories,
    'Smart memories enabled': localSettings.isSmartMemoriesEnabled,
    'ML enabled': flagService.hasGrantedMLConsent,
    'ML local indexing enabled': localSettings.isMLLocalIndexingEnabled,
    'Multipart upload enabled': localSettings.userEnabledMultiplePart,
    'Gallery grid size': localSettings.getPhotoGridSize(),
    'Video streaming enabled':
        VideoPreviewService.instance.isVideoStreamingEnabled,
  };

  final formattedSettings = settings.entries
      .map((e) => '${e.key}: ${e.value}')
      .join(', ');
  _logger.info('Local settings - $formattedSettings');
}

void _heartBeatOnInit(int i) {
  if (i <= 15 && !_stopHearBeat) {
    Future.delayed(const Duration(seconds: 1), () {
      if (_stopHearBeat) {
        _logger.info("Stopping Heartbeat check at $i");
        return;
      }
      _logger.info("init Heartbeat $i");
      _heartBeatOnInit(i + 1);
    });
  }
}

Future<void> _sync(String caller) async {
  if (!AppLifecycleService.instance.isForeground) {
    _logger.info("Syncing in background caller $caller");
  } else {
    _logger.info("Syncing in foreground caller $caller");
  }
  try {
    await SyncService.instance.sync();
  } catch (e, s) {
    if (!isHandledSyncError(e)) {
      _logger.warning("Sync error", e, s);
    }
  }
}

Future runWithLogs(Function() function, {String prefix = ""}) async {
  await SuperLogging.main(
    LogConfig(
      body: function,
      logDirPath: (await getApplicationSupportDirectory()).path + "/logs",
      maxLogFiles: 5,
      sentryDsn: kDebugMode ? sentryDebugDSN : sentryDSN,
      tunnel: sentryTunnel,
      enableInDebugMode: true,
      prefix: prefix,
    ),
  );
}

Future<void> _scheduleHeartBeat(
  SharedPreferences prefs,
  bool isBackground,
) async {
  await prefs.setInt(
    isBackground ? kLastBGTaskHeartBeatTime : kLastFGTaskHeartBeatTime,
    DateTime.now().microsecondsSinceEpoch,
  );
  Future.delayed(kHeartBeatFrequency, () async {
    // ignore: unawaited_futures
    _scheduleHeartBeat(prefs, isBackground);
  });
}

Future<void> _scheduleFGHomeWidgetSync() async {
  Future.delayed(kFGHomeWidgetSyncFrequency, () async {
    unawaited(_homeWidgetSyncPeriodic());
  });
}

Future<void> _homeWidgetSyncPeriodic() async {
  await _homeWidgetSync();
  Future.delayed(kFGHomeWidgetSyncFrequency, () async {
    unawaited(_homeWidgetSyncPeriodic());
  });
}

Future<void> _scheduleFGSync(String caller) async {
  await _sync(caller);
  Future.delayed(kFGSyncFrequency, () async {
    unawaited(_scheduleFGSync('fgSyncCron'));
  });
}

Future<bool> _isRunningInForeground() async {
  final prefs = await SharedPreferences.getInstance();
  await prefs.reload();
  final currentTime = DateTime.now().microsecondsSinceEpoch;
  final lastFGHeartBeatTime = DateTime.fromMicrosecondsSinceEpoch(
    prefs.getInt(kLastFGTaskHeartBeatTime) ?? 0,
  );
  return lastFGHeartBeatTime.microsecondsSinceEpoch >
      (currentTime - kFGTaskDeathTimeoutInMicroseconds);
}

Future<void> _firebaseMessagingBackgroundHandler(RemoteMessage message) async {
  final bool isRunningInFG = await _isRunningInForeground(); // hb
  final bool isInForeground = AppLifecycleService.instance.isForeground;
  if (await _isRunningInForeground()) {
    _logger.info(
      "Background push received when app is alive and runningInFS: $isRunningInFG inForeground: $isInForeground",
    );
    if (PushService.shouldSync(message)) {
      await _sync('firebaseBgSyncActiveProcess');
    }
  } else {
    // App is dead
    runWithLogs(
      () async {
        _logger.info("Background push received");
        await _init(true, via: 'firebasePush');
        if (PushService.shouldSync(message)) {
          await _sync('firebaseBgSyncNoActiveProcess');
        }
      },
      prefix: "[fbg]",
    ).ignore();
  }
}

Future<void> _logFGHeartBeatInfo(SharedPreferences prefs) async {
  final bool isRunningInFG = await _isRunningInForeground();
  await prefs.reload();
  final lastFGTaskHeartBeatTime = prefs.getInt(kLastFGTaskHeartBeatTime) ?? 0;
  final String lastRun = lastFGTaskHeartBeatTime == 0
      ? 'never'
      : DateTime.fromMicrosecondsSinceEpoch(lastFGTaskHeartBeatTime).toString();
  _logger.info('isAlreadyRunningFG: $isRunningInFG, last Beat: $lastRun');
}<|MERGE_RESOLUTION|>--- conflicted
+++ resolved
@@ -91,8 +91,7 @@
       AppLock(
         builder: (args) => EnteApp(locale, savedThemeMode),
         lockScreen: const LockScreen(),
-        enabled:
-            await Configuration.instance.shouldShowLockScreen() ||
+        enabled: await Configuration.instance.shouldShowLockScreen() ||
             localSettings.isOnGuestView(),
         locale: locale,
         lightTheme: lightThemeData,
@@ -137,7 +136,6 @@
     final PackageInfo packageInfo = await PackageInfo.fromPlatform();
     final SharedPreferences prefs = await SharedPreferences.getInstance();
 
-<<<<<<< HEAD
     _logger.info("(for debugging) Configuration init $tlog");
     await Configuration.instance.init();
     _logger.info("(for debugging) Configuration done $tlog");
@@ -146,15 +144,6 @@
     AppLifecycleService.instance.init(prefs);
     AppLifecycleService.instance
         .onAppInBackground('init via: WorkManager $tlog');
-=======
-    await Configuration.instance.init();
-
-    // App LifeCycle
-    AppLifecycleService.instance.init(prefs);
-    AppLifecycleService.instance.onAppInBackground(
-      'init via: WorkManager $tlog',
-    );
->>>>>>> 9995ff51
 
     // Crypto rel.
     await Computer.shared().turnOn(workersCount: 4);
@@ -171,7 +160,6 @@
       packageInfo,
     );
 
-<<<<<<< HEAD
     _logger.info("(for debugging) CollectionsService init $tlog");
     await CollectionsService.instance.init(prefs);
     _logger.info("(for debugging) CollectionsService init done $tlog");
@@ -183,31 +171,12 @@
     RemoteSyncService.instance.init(prefs);
     await SyncService.instance.init(prefs);
 
-=======
-    await CollectionsService.instance.init(prefs);
-
-    // Upload & Sync Related
-    await FileUploader.instance.init(prefs, true);
-    LocalFileUpdateService.instance.init(prefs);
-    await LocalSyncService.instance.init(prefs);
-    RemoteSyncService.instance.init(prefs);
-    await SyncService.instance.init(prefs);
-
->>>>>>> 9995ff51
     // Misc Services
     await UserService.instance.init();
     NotificationService.instance.init(prefs);
 
     // Begin Execution
     // only runs for android
-<<<<<<< HEAD
-    updateService.showUpdateNotification().ignore();
-    await _sync('bgTaskActiveProcess');
-
-    final locale = await getLocale();
-    await initializeDateFormatting(locale?.languageCode ?? "en");
-    // only runs for android
-=======
     _logger.info("[BG TASK] update notification");
     updateService.showUpdateNotification().ignore();
     _logger.info("[BG TASK] sync starting");
@@ -218,24 +187,17 @@
     await initializeDateFormatting(locale?.languageCode ?? "en");
     // only runs for android
     _logger.info("[BG TASK] home widget sync");
->>>>>>> 9995ff51
     await _homeWidgetSync(true);
 
     // await MLService.instance.init();
     // await PersonService.init(entityService, MLDataDB.instance, prefs);
     // await MLService.instance.runAllML(force: true);
-<<<<<<< HEAD
-    await smartAlbumsService.syncSmartAlbums();
-  } catch (e, s) {
-    _logger.severe("Error on init BG task", e, s);
-=======
     _logger.info("[BG TASK] smart albums sync");
     await smartAlbumsService.syncSmartAlbums();
 
     _logger.info("[BG TASK] $taskId completed");
   } catch (e, s) {
     _logger.severe("[BG TASK] $taskId error", e, s);
->>>>>>> 9995ff51
   }
 }
 
@@ -354,9 +316,8 @@
         VideoPreviewService.instance.isVideoStreamingEnabled,
   };
 
-  final formattedSettings = settings.entries
-      .map((e) => '${e.key}: ${e.value}')
-      .join(', ');
+  final formattedSettings =
+      settings.entries.map((e) => '${e.key}: ${e.value}').join(', ');
   _logger.info('Local settings - $formattedSettings');
 }
 
