<<<<<<< HEAD
- Laurens: (i) People Memory Lane feature
=======
- Laurens: Fix OCR for HEIC files on Android
>>>>>>> e4002287
- Laurens: Improve UI for merging cluster with person
- Laurens: Improve scroll position for similar images after bulk delete
- Neeraj: (i) Show public link to album participants
- Neeraj: (i) Admin role, only enables participant management. Photos management WIP.
- Prateek: (i) Optimize home widget image quality with V2 implementation (1024px vs 512px, uses PhotoManager thumbnails for local files, isolate processing for remote images)
- Neeraj: (i) Safeguards for Bitflip errors (md5, immedidate decryption)
- Prateek: (i) Add detailed debug logging for upload preparation, pre-upload checks, file queueing, and upload progress tracking<|MERGE_RESOLUTION|>--- conflicted
+++ resolved
@@ -1,8 +1,5 @@
-<<<<<<< HEAD
 - Laurens: (i) People Memory Lane feature
-=======
 - Laurens: Fix OCR for HEIC files on Android
->>>>>>> e4002287
 - Laurens: Improve UI for merging cluster with person
 - Laurens: Improve scroll position for similar images after bulk delete
 - Neeraj: (i) Show public link to album participants
