--- conflicted
+++ resolved
@@ -8,10 +8,5 @@
 - Neeraj: (i) Show public link to album participants
 - Neeraj: (i) Admin role, only enables participant management. Photos management WIP.
 - Prateek: (i) Optimize home widget image quality with V2 implementation (1024px vs 512px, uses PhotoManager thumbnails for local files, isolate processing for remote images)
-<<<<<<< HEAD
-- Neeraj: (i) Safeguards for Bitflip errors (md5, immedidate decryption)
 - Prateek: (i) Add detailed debug logging for upload preparation, pre-upload checks, file queueing, and upload progress tracking
-- Prateek: (i) Run collection and person sync on skip/only-new backup flow to ensure remote albums appear after granting permissions
-=======
-- Prateek: (i) Add detailed debug logging for upload preparation, pre-upload checks, file queueing, and upload progress tracking
->>>>>>> 05337768
+- Prateek: (i) Run collection and person sync on skip/only-new backup flow to ensure remote albums appear after granting permissions