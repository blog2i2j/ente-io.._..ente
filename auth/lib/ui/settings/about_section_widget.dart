--- conflicted
+++ resolved
@@ -36,12 +36,8 @@
           trailingIcon: Icons.chevron_right_outlined,
           trailingIconIsMuted: true,
           onTap: () async {
-<<<<<<< HEAD
-            launchUrl(Uri.parse("https://github.com/ente-io/auth"));
-=======
             // ignore: unawaited_futures
             launchUrl(Uri.parse("https://github.com/ente-io/ente"));
->>>>>>> 318e8643
           },
         ),
         sectionOptionSpacing,
@@ -121,20 +117,10 @@
       trailingIcon: Icons.chevron_right_outlined,
       trailingIconIsMuted: true,
       onTap: () async {
-<<<<<<< HEAD
         await PlatformUtil.openWebView(
           context,
           webPageTitle ?? title,
           url,
-=======
-        // ignore: unawaited_futures
-        Navigator.of(context).push(
-          MaterialPageRoute(
-            builder: (BuildContext context) {
-              return WebPage(webPageTitle ?? title, url);
-            },
-          ),
->>>>>>> 318e8643
         );
       },
     );
