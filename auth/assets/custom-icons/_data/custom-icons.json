--- conflicted
+++ resolved
@@ -139,21 +139,28 @@
       ]
     },
     {
+      "title": "Bloom Host",
+      "slug": "bloom_host",
+      "altNames": [
+        "Bloom Host Billing"
+      ]
+    },
+    {
+      "title": "Bluesky"
+    },
+    {
+      "title": "Booking",
+      "altNames": [
+        "Booking.com"
+      ]
+    },
+    {
       "title": "BorgBase",
       "altNames": [
         "borg"
       ]
     },
     {
-<<<<<<< HEAD
-=======
-      "title": "Bluesky"
-    },
-    {
-      "title": "Bohemia"
-    },
-    {
->>>>>>> 3c5f6dd5
       "title": "Booking",
       "altNames": [
         "Booking.com"
