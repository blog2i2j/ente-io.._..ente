[submodule "bada-frame"]
	path = ui
	url = https://github.com/ente-io/bada-frame
<<<<<<< HEAD
	branch = demo
=======
	branch = release
>>>>>>> 7ef5b0f3
[submodule "thirdparty/next-electron-server"]
	path = thirdparty/next-electron-server
	url = https://github.com/ente-io/next-electron-server.git
	branch = desktop<|MERGE_RESOLUTION|>--- conflicted
+++ resolved
@@ -1,11 +1,7 @@
 [submodule "bada-frame"]
 	path = ui
 	url = https://github.com/ente-io/bada-frame
-<<<<<<< HEAD
-	branch = demo
-=======
 	branch = release
->>>>>>> 7ef5b0f3
 [submodule "thirdparty/next-electron-server"]
 	path = thirdparty/next-electron-server
 	url = https://github.com/ente-io/next-electron-server.git
