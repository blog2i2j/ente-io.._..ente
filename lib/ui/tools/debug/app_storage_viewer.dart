--- conflicted
+++ resolved
@@ -161,12 +161,8 @@
                             ),
                             menuItemColor:
                                 getEnteColorScheme(context).fillFaint,
-<<<<<<< HEAD
                             singleBorderRadius: 8,
-=======
-                            borderRadius: 8,
                             alwaysShowSuccessState: true,
->>>>>>> 685b10dd
                             onTap: () async {
                               for (var pathItem in paths) {
                                 if (pathItem.allowCacheClear) {
