import "dart:math";

import "package:flutter/material.dart";
import "package:photos/db/files_db.dart";
import "package:photos/models/collection_items.dart";
import "package:photos/models/file.dart";
import "package:photos/models/gallery_type.dart";
import "package:photos/services/collections_service.dart";
import "package:photos/ui/sharing/user_avator_widget.dart";
import "package:photos/ui/viewer/file/no_thumbnail_widget.dart";
import "package:photos/ui/viewer/file/thumbnail_widget.dart";
import "package:photos/ui/viewer/gallery/collection_page.dart";
import "package:photos/utils/navigation_util.dart";

class IncomingAlbumItem extends StatelessWidget {
  final CollectionWithThumbnail c;
<<<<<<< HEAD
  static String heroTagPrefix = "shared_collection";
=======
  static const String heroTagPrefix = "shared_collection";
>>>>>>> 8a59fb7c

  const IncomingAlbumItem(
    this.c, {
    Key? key,
  }) : super(key: key);

  @override
  Widget build(BuildContext context) {
    const double horizontalPaddingOfGridRow = 16;
    const double crossAxisSpacingOfGrid = 9;
    final TextStyle albumTitleTextStyle =
        Theme.of(context).textTheme.titleMedium!.copyWith(fontSize: 14);
    final Size size = MediaQuery.of(context).size;
    final int albumsCountInOneRow = max(size.width ~/ 220.0, 2);
    final double totalWhiteSpaceOfRow = (horizontalPaddingOfGridRow * 2) +
        (albumsCountInOneRow - 1) * crossAxisSpacingOfGrid;
    final double sideOfThumbnail = (size.width / albumsCountInOneRow) -
        (totalWhiteSpaceOfRow / albumsCountInOneRow);
    return GestureDetector(
      child: Column(
        crossAxisAlignment: CrossAxisAlignment.start,
        children: <Widget>[
          ClipRRect(
            borderRadius: BorderRadius.circular(1),
            child: SizedBox(
              height: sideOfThumbnail,
              width: sideOfThumbnail,
              child: Stack(
                children: [
                  FutureBuilder<File?>(
                    future: CollectionsService.instance.getCover(c.collection),
                    builder: (context, snapshot) {
                      if (snapshot.hasData) {
                        final heroTag = heroTagPrefix + snapshot.data!.tag;
                        return Hero(
                          tag: heroTag,
                          child: ThumbnailWidget(
                            snapshot.data!,
                            key: Key(heroTag),
                            shouldShowArchiveStatus:
                                c.collection.hasShareeArchived(),
                            shouldShowSyncStatus: false,
                          ),
                        );
                      } else {
                        return const NoThumbnailWidget();
                      }
                    },
                  ),
                  Align(
                    alignment: Alignment.bottomRight,
                    child: Padding(
                      padding: const EdgeInsets.only(right: 8.0, bottom: 8.0),
                      child: UserAvatarWidget(
                        c.collection.owner!,
                        thumbnailView: true,
                      ),
                    ),
                  ),
                ],
              ),
            ),
          ),
          const SizedBox(height: 4),
          Row(
            children: [
              Container(
                constraints: BoxConstraints(maxWidth: sideOfThumbnail - 40),
                child: Text(
                  c.collection.displayName,
                  style: albumTitleTextStyle,
                  overflow: TextOverflow.ellipsis,
                ),
              ),
              FutureBuilder<int>(
                future: FilesDB.instance.collectionFileCount(c.collection.id),
                builder: (context, snapshot) {
                  if (snapshot.hasData && snapshot.data! > 0) {
                    return RichText(
                      text: TextSpan(
                        style: albumTitleTextStyle.copyWith(
                          color: albumTitleTextStyle.color!.withOpacity(0.5),
                        ),
                        children: [
                          const TextSpan(text: "  \u2022  "),
                          TextSpan(text: snapshot.data.toString()),
                        ],
                      ),
                    );
                  } else {
                    return const SizedBox.shrink();
                  }
                },
              ),
            ],
          ),
        ],
      ),
      onTap: () {
        routeToPage(
          context,
          CollectionPage(
            c,
            appBarType: GalleryType.sharedCollection,
            tagPrefix: heroTagPrefix,
          ),
        );
      },
    );
  }
}<|MERGE_RESOLUTION|>--- conflicted
+++ resolved
@@ -14,11 +14,7 @@
 
 class IncomingAlbumItem extends StatelessWidget {
   final CollectionWithThumbnail c;
-<<<<<<< HEAD
-  static String heroTagPrefix = "shared_collection";
-=======
   static const String heroTagPrefix = "shared_collection";
->>>>>>> 8a59fb7c
 
   const IncomingAlbumItem(
     this.c, {
