--- conflicted
+++ resolved
@@ -133,13 +133,10 @@
         return "File extension";
       case ResultType.fileCaption:
         return "Description";
-<<<<<<< HEAD
       case ResultType.magic:
         return "Magic";
-=======
       case ResultType.shared:
         return "Shared";
->>>>>>> e3bd3604
       default:
         return type.name.toUpperCase();
     }
