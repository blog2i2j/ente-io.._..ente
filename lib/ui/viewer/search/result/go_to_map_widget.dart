--- conflicted
+++ resolved
@@ -24,20 +24,11 @@
       onTap: () async {
         final bool result = await requestForMapEnable(context);
         if (result) {
-<<<<<<< HEAD
-          unawaited(
-            Navigator.of(context).push(
-              MaterialPageRoute(
-                builder: (context) => MapScreen(
-                  filesFutureFn: SearchService.instance.getAllFiles,
-                ),
-=======
           // ignore: unawaited_futures
           Navigator.of(context).push(
             MaterialPageRoute(
               builder: (context) => MapScreen(
                 filesFutureFn: SearchService.instance.getAllFiles,
->>>>>>> 7d08bb2f
               ),
             ),
           );
