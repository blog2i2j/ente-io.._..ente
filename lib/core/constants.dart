--- conflicted
+++ resolved
@@ -36,8 +36,5 @@
   static const bool enableStripe = true;
   static const bool disableUrlSharing = false;
   static const bool disableCFWorker = false;
-<<<<<<< HEAD
-=======
   static const bool enableMissingLocationMigration = false;
->>>>>>> 70c6cc82
 }