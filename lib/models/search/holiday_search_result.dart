import 'package:photos/models/file.dart';
import 'package:photos/models/search/search_result.dart';

class HolidaySearchResult extends SearchResult {
  final String holidayName;
  final List<File> files;

  HolidaySearchResult(this.holidayName, this.files);

  @override
  String name() {
    return holidayName;
  }

  @override
  ResultType type() {
    return ResultType.event;
  }

  @override
  File previewThumbnail() {
    return files[0];
  }

  @override
  List<File> resultFiles() {
    return files;
  }
}

class HolidayData {
  final String name;
  final int month;
  final int day;
<<<<<<< HEAD

=======
>>>>>>> c8a2f583
  const HolidayData(this.name, {required this.month, required this.day});
}<|MERGE_RESOLUTION|>--- conflicted
+++ resolved
@@ -19,7 +19,7 @@
 
   @override
   File previewThumbnail() {
-    return files[0];
+    return files.first;
   }
 
   @override
@@ -32,9 +32,6 @@
   final String name;
   final int month;
   final int day;
-<<<<<<< HEAD
 
-=======
->>>>>>> c8a2f583
   const HolidayData(this.name, {required this.month, required this.day});
 }