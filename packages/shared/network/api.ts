--- conflicted
+++ resolved
@@ -90,7 +90,6 @@
     return `https://family.ente.io`;
 };
 
-<<<<<<< HEAD
 // getAuthenticatorURL returns the endpoint for the authenticator which can be used to
 // view authenticator codes.
 export const getAuthURL = () => {
@@ -124,15 +123,14 @@
     if (globalThis?.location) {
         return (
             process.env.NEXT_PUBLIC_ENTE_WEB_ENDPOINT ===
-            globalThis.location.origin ||
+                globalThis.location.origin ||
             process.env.NEXT_PUBLIC_ENTE_ALBUM_ENDPOINT ===
-            globalThis.location.origin ||
+                globalThis.location.origin ||
             process.env.NEXT_PUBLIC_IS_TEST_APP === 'true' ||
             process.env.NODE_ENV === 'development'
         );
     }
 };
-=======
 /**
  * A build is considered as a development build if either the NODE_ENV is
  * environment variable is set to 'development'.
@@ -144,5 +142,4 @@
  *   assigns development when running the `next dev` command, or production for
  *   all other commands.
  */
-export const isDevBuild = process.env.NODE_ENV === 'development';
->>>>>>> 6797dde5
+export const isDevBuild = process.env.NODE_ENV === 'development';