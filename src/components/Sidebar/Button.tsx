<<<<<<< HEAD
import React from 'react';
=======
import React, { FC } from 'react';
>>>>>>> 9658fb04
import { Button, ButtonProps } from '@mui/material';
import NavigateNextIcon from '@mui/icons-material/NavigateNext';
import { FluidContainer } from 'components/Container';
interface IProps {
    hideArrow?: boolean;
<<<<<<< HEAD
    onClick: () => void;
    color?: ButtonProps['color'];
=======
    smallerArrow?: boolean;
>>>>>>> 9658fb04
}
const SidebarButton: FC<ButtonProps<'button', IProps>> = ({
    children,
    hideArrow,
    smallerArrow,
    sx,
    ...props
}) => {
    return (
        <Button
            variant="text"
<<<<<<< HEAD
            sx={{
                width: '100%',
                marginBottom: '16px',
                display: 'flex',
                justifyContent: 'space-between',
                bgcolor: bgDark && 'grey.800',
                padding: '10px',
                borderRadius: '8px',
                fontSize: '18px',
            }}>
            {children}
            {!hideArrow && <NavigateNextIcon />}
=======
            fullWidth
            sx={{ my: 0.5, px: 1, py: '10px', ...sx }}
            css={`
                font-size: 16px;
                font-weight: 600;
                line-height: 24px;
                letter-spacing: 0em;
            `}
            {...props}>
            <FluidContainer>{children}</FluidContainer>
            {!hideArrow && (
                <NavigateNextIcon
                    fontSize={smallerArrow ? 'small' : 'medium'}
                />
            )}
>>>>>>> 9658fb04
        </Button>
    );
};

export default SidebarButton;<|MERGE_RESOLUTION|>--- conflicted
+++ resolved
@@ -1,19 +1,10 @@
-<<<<<<< HEAD
-import React from 'react';
-=======
 import React, { FC } from 'react';
->>>>>>> 9658fb04
 import { Button, ButtonProps } from '@mui/material';
 import NavigateNextIcon from '@mui/icons-material/NavigateNext';
 import { FluidContainer } from 'components/Container';
 interface IProps {
     hideArrow?: boolean;
-<<<<<<< HEAD
-    onClick: () => void;
-    color?: ButtonProps['color'];
-=======
     smallerArrow?: boolean;
->>>>>>> 9658fb04
 }
 const SidebarButton: FC<ButtonProps<'button', IProps>> = ({
     children,
@@ -25,20 +16,6 @@
     return (
         <Button
             variant="text"
-<<<<<<< HEAD
-            sx={{
-                width: '100%',
-                marginBottom: '16px',
-                display: 'flex',
-                justifyContent: 'space-between',
-                bgcolor: bgDark && 'grey.800',
-                padding: '10px',
-                borderRadius: '8px',
-                fontSize: '18px',
-            }}>
-            {children}
-            {!hideArrow && <NavigateNextIcon />}
-=======
             fullWidth
             sx={{ my: 0.5, px: 1, py: '10px', ...sx }}
             css={`
@@ -54,7 +31,6 @@
                     fontSize={smallerArrow ? 'small' : 'medium'}
                 />
             )}
->>>>>>> 9658fb04
         </Button>
     );
 };
