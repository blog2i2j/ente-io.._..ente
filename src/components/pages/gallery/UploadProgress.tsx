--- conflicted
+++ resolved
@@ -5,13 +5,9 @@
     Button, Modal, ProgressBar,
 } from 'react-bootstrap';
 import { FileRejection } from 'react-dropzone';
-<<<<<<< HEAD
-import { UPLOAD_STAGES, FileUploadErrorCode } from 'services/upload/uploadService';
-=======
-import { FileUploadResults, UPLOAD_STAGES } from 'services/uploadService';
+import { FileUploadResults, UPLOAD_STAGES } from 'services/upload/uploadService';
 import styled from 'styled-components';
 import { DESKTOP_APP_DOWNLOAD_URL } from 'utils/common';
->>>>>>> 88e57cb1
 import constants from 'utils/strings/constants';
 import AlertBanner from './AlertBanner';
 
