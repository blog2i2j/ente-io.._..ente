import { GalleryContext } from 'pages/gallery';
import PreviewCard from './pages/gallery/PreviewCard';
import React, { useContext, useEffect, useState } from 'react';
import { EnteFile } from 'types/file';
import { styled } from '@mui/material';
import DownloadManager from 'services/downloadManager';
import constants from 'utils/strings/constants';
import AutoSizer from 'react-virtualized-auto-sizer';
import PhotoViewer from 'components/PhotoViewer';
import {
    ALL_SECTION,
    ARCHIVE_SECTION,
    TRASH_SECTION,
} from 'constants/collection';
import { isSharedFile } from 'utils/file';
import { isPlaybackPossible } from 'utils/photoFrame';
import { PhotoList } from './PhotoList';
import { SelectedState } from 'types/gallery';
import { FILE_TYPE } from 'constants/file';
import PublicCollectionDownloadManager from 'services/publicCollectionDownloadManager';
import { PublicCollectionGalleryContext } from 'utils/publicCollectionGallery';
import { useRouter } from 'next/router';
import EmptyScreen from './EmptyScreen';
import { AppContext } from 'pages/_app';
import { DeduplicateContext } from 'pages/deduplicate';
import { IsArchived } from 'utils/magicMetadata';
import { isSameDayAnyYear, isInsideBox } from 'utils/search';
import { Search } from 'types/search';
import { logError } from 'utils/sentry';
import { CustomError } from 'utils/error';
import { User } from 'types/user';
import { getData, LS_KEYS } from 'utils/storage/localStorage';
import { useMemo } from 'react';
import { Collection } from 'types/collection';
<<<<<<< HEAD
=======
import { addLogLine } from 'utils/logging';
>>>>>>> 53258857

const Container = styled('div')`
    display: block;
    flex: 1;
    width: 100%;
    flex-wrap: wrap;
    margin: 0 auto;
    overflow: hidden;
    .pswp-thumbnail {
        display: inline-block;
        cursor: pointer;
    }
`;

const PHOTOSWIPE_HASH_SUFFIX = '&opened';

interface Props {
    files: EnteFile[];
    collections?: Collection[];
    syncWithRemote: () => Promise<void>;
    favItemIds?: Set<number>;
    archivedCollections?: Set<number>;
    setSelected: (
        selected: SelectedState | ((selected: SelectedState) => SelectedState)
    ) => void;
    selected: SelectedState;
    isFirstLoad?;
    openUploader?;
    isInSearchMode?: boolean;
    search?: Search;
    deletedFileIds?: Set<number>;
    setDeletedFileIds?: (value: Set<number>) => void;
    activeCollection: number;
    isSharedCollection?: boolean;
    enableDownload?: boolean;
    isDeduplicating?: boolean;
    resetSearch?: () => void;
}

type SourceURL = {
    originalImageURL?: string;
    originalVideoURL?: string;
    convertedImageURL?: string;
    convertedVideoURL?: string;
};

const PhotoFrame = ({
    files,
    collections,
    syncWithRemote,
    favItemIds,
    archivedCollections,
    setSelected,
    selected,
    isFirstLoad,
    openUploader,
    isInSearchMode,
    search,
    resetSearch,
    deletedFileIds,
    setDeletedFileIds,
    activeCollection,
    isSharedCollection,
    enableDownload,
    isDeduplicating,
}: Props) => {
    const [open, setOpen] = useState(false);
    const [currentIndex, setCurrentIndex] = useState<number>(0);
    const [fetching, setFetching] = useState<{ [k: number]: boolean }>({});
    const galleryContext = useContext(GalleryContext);
    const appContext = useContext(AppContext);
    const deduplicateContext = useContext(DeduplicateContext);
    const publicCollectionGalleryContext = useContext(
        PublicCollectionGalleryContext
    );
    const [rangeStart, setRangeStart] = useState(null);
    const [currentHover, setCurrentHover] = useState(null);
    const [isShiftKeyPressed, setIsShiftKeyPressed] = useState(false);
    const router = useRouter();
    const [isSourceLoaded, setIsSourceLoaded] = useState(false);

    const filteredData = useMemo(() => {
        const idSet = new Set();
        const user: User = getData(LS_KEYS.USER);

        return files
            .map((item, index) => ({
                ...item,
                dataIndex: index,
                w: window.innerWidth,
                h: window.innerHeight,
                title: item.pubMagicMetadata?.data.caption,
            }))
            .filter((item) => {
                if (
                    deletedFileIds?.has(item.id) &&
                    activeCollection !== TRASH_SECTION
                ) {
                    return false;
                }
                if (
                    search?.date &&
                    !isSameDayAnyYear(search.date)(
                        new Date(item.metadata.creationTime / 1000)
                    )
                ) {
                    return false;
                }
                if (
                    search?.location &&
                    !isInsideBox(
                        {
                            latitude: item.metadata.latitude,
                            longitude: item.metadata.longitude,
                        },
                        search.location
                    )
                ) {
                    return false;
                }
                if (
                    search?.person &&
                    search.person.files.indexOf(item.id) === -1
                ) {
                    return false;
                }
                if (
                    search?.thing &&
                    search.thing.files.indexOf(item.id) === -1
                ) {
                    return false;
                }
                if (search?.text && search.text.files.indexOf(item.id) === -1) {
                    return false;
                }
                if (
                    !isDeduplicating &&
                    activeCollection === ALL_SECTION &&
                    (IsArchived(item) ||
                        archivedCollections?.has(item.collectionID))
                ) {
                    return false;
                }
                if (activeCollection === ARCHIVE_SECTION && !IsArchived(item)) {
                    return false;
                }

                if (isSharedFile(user, item) && !isSharedCollection) {
                    return false;
                }
                if (activeCollection === TRASH_SECTION && !item.isTrashed) {
                    return false;
                }
                if (activeCollection !== TRASH_SECTION && item.isTrashed) {
                    return false;
                }
                if (!idSet.has(item.id)) {
                    if (
                        activeCollection === ALL_SECTION ||
                        activeCollection === ARCHIVE_SECTION ||
                        activeCollection === TRASH_SECTION ||
                        activeCollection === item.collectionID ||
                        isInSearchMode
                    ) {
                        idSet.add(item.id);
                        return true;
                    }
                    return false;
                }
                return false;
            });
    }, [
        files,
        deletedFileIds,
        search?.date,
        search?.location,
        activeCollection,
    ]);

    const fileToCollectionsMap = useMemo(() => {
        const fileToCollectionsMap = new Map<number, number[]>();
        files.forEach((file) => {
            if (!fileToCollectionsMap.get(file.id)) {
                fileToCollectionsMap.set(file.id, []);
            }
            fileToCollectionsMap.get(file.id).push(file.collectionID);
        });
        return fileToCollectionsMap;
    }, [files]);

    const collectionNameMap = useMemo(() => {
        if (collections) {
            return new Map<number, string>(
                collections.map((collection) => [
                    collection.id,
                    collection.name,
                ])
            );
        } else {
            return new Map();
        }
    }, [collections]);

    useEffect(() => {
        const currentURL = new URL(window.location.href);
        const end = currentURL.hash.lastIndexOf('&');
        const hash = currentURL.hash.slice(1, end !== -1 ? end : undefined);
        if (open) {
            router.push({
                hash: hash + PHOTOSWIPE_HASH_SUFFIX,
            });
        } else {
            router.push({
                hash: hash,
            });
        }
    }, [open]);

    useEffect(() => {
        const handleKeyDown = (e: KeyboardEvent) => {
            if (e.key === 'Shift') {
                setIsShiftKeyPressed(true);
            }
        };
        const handleKeyUp = (e: KeyboardEvent) => {
            if (e.key === 'Shift') {
                setIsShiftKeyPressed(false);
            }
        };
        document.addEventListener('keydown', handleKeyDown, false);
        document.addEventListener('keyup', handleKeyUp, false);
        router.events.on('hashChangeComplete', (url: string) => {
            const start = url.indexOf('#');
            const hash = url.slice(start !== -1 ? start : url.length);
            const shouldPhotoSwipeBeOpened = hash.endsWith(
                PHOTOSWIPE_HASH_SUFFIX
            );
            if (shouldPhotoSwipeBeOpened) {
                setOpen(true);
            } else {
                setOpen(false);
            }
        });
        return () => {
            document.addEventListener('keydown', handleKeyDown, false);
            document.addEventListener('keyup', handleKeyUp, false);
        };
    }, []);

    useEffect(() => {
        if (!isNaN(search?.file)) {
            const filteredDataIdx = filteredData.findIndex((file) => {
                return file.id === search.file;
            });
            if (!isNaN(filteredDataIdx)) {
                onThumbnailClick(filteredDataIdx)();
            }
            resetSearch();
        }
    }, [search, filteredData]);

    const resetFetching = () => {
        setFetching({});
    };

    useEffect(() => {
        if (selected.count === 0) {
            setRangeStart(null);
        }
    }, [selected]);

    const getFileIndexFromID = (files: EnteFile[], id: number) => {
        const index = files.findIndex((file) => file.id === id);
        if (index === -1) {
            throw CustomError.FILE_ID_NOT_FOUND;
        }
        return index;
    };

    const updateURL = (id: number) => (url: string) => {
        const updateFile = (file: EnteFile) => {
            file.msrc = url;
            file.w = window.innerWidth;
            file.h = window.innerHeight;

            if (file.metadata.fileType === FILE_TYPE.VIDEO && !file.html) {
                file.html = `
                <div class="pswp-item-container">
                    <img src="${url}" onContextMenu="return false;"/>
                    <div class="spinner-border text-light" role="status">
                        <span class="sr-only">Loading...</span>
                    </div>
                </div>
            `;
            } else if (
                file.metadata.fileType === FILE_TYPE.LIVE_PHOTO &&
                !file.html
            ) {
                file.html = `
                <div class="pswp-item-container">
                    <img src="${url}" onContextMenu="return false;"/>
                    <div class="spinner-border text-light" role="status">
                        <span class="sr-only">Loading...</span>
                    </div>
                </div>
            `;
            } else if (
                file.metadata.fileType === FILE_TYPE.IMAGE &&
                !file.src
            ) {
                file.src = url;
            }
            return file;
        };
        const index = getFileIndexFromID(files, id);
        return updateFile(files[index]);
    };

    const updateSrcURL = async (id: number, srcURL: SourceURL) => {
        const {
            originalImageURL,
            convertedImageURL,
            originalVideoURL,
            convertedVideoURL,
        } = srcURL;
        const isPlayable =
            convertedVideoURL && (await isPlaybackPossible(convertedVideoURL));
        const updateFile = (file: EnteFile) => {
            file.w = window.innerWidth;
            file.h = window.innerHeight;
            file.isSourceLoaded = true;
            file.originalImageURL = originalImageURL;
            file.originalVideoURL = originalVideoURL;
            if (file.metadata.fileType === FILE_TYPE.VIDEO) {
                if (isPlayable) {
                    file.html = `
            <video controls onContextMenu="return false;">
                <source src="${convertedVideoURL}" />
                Your browser does not support the video tag.
            </video>
        `;
                } else {
                    file.html = `
            <div class="pswp-item-container">
                <img src="${file.msrc}" onContextMenu="return false;"/>
                <div class="download-banner" >
                    ${constants.VIDEO_PLAYBACK_FAILED_DOWNLOAD_INSTEAD}
                    <a class="btn btn-outline-success" href=${convertedVideoURL} download="${file.metadata.title}"">Download</a>
                </div>
            </div>
            `;
                }
            } else if (file.metadata.fileType === FILE_TYPE.LIVE_PHOTO) {
                if (isPlayable) {
                    file.html = `
                <div class = 'pswp-item-container'>
                    <img id = "live-photo-image-${file.id}" src="${convertedImageURL}" onContextMenu="return false;"/>
                    <video id = "live-photo-video-${file.id}" loop muted onContextMenu="return false;">
                        <source src="${convertedVideoURL}" />
                        Your browser does not support the video tag.
                    </video>
                </div>
                `;
                } else {
                    file.html = `
                <div class="pswp-item-container">
                    <img src="${file.msrc}" onContextMenu="return false;"/>
                    <div class="download-banner">
                        ${constants.VIDEO_PLAYBACK_FAILED_DOWNLOAD_INSTEAD}
                        <button class = "btn btn-outline-success" id = "download-btn-${file.id}">Download</button>
                    </div>
                </div>
                `;
                }
            } else {
                file.src = convertedImageURL;
            }
            return file;
        };
        setIsSourceLoaded(true);
        const index = getFileIndexFromID(files, id);
        return updateFile(files[index]);
    };

    const handleClose = (needUpdate) => {
        setOpen(false);
        needUpdate && syncWithRemote();
    };

    const onThumbnailClick = (index: number) => () => {
        setCurrentIndex(index);
        setOpen(true);
    };

    const handleSelect = (id: number, index?: number) => (checked: boolean) => {
        if (selected.collectionID !== activeCollection) {
            setSelected({ count: 0, collectionID: 0 });
        }
        if (typeof index !== 'undefined') {
            if (checked) {
                setRangeStart(index);
            } else {
                setRangeStart(undefined);
            }
        }

        setSelected((selected) => ({
            ...selected,
            [id]: checked,
            count:
                selected[id] === checked
                    ? selected.count
                    : checked
                    ? selected.count + 1
                    : selected.count - 1,
            collectionID: activeCollection,
        }));
    };
    const onHoverOver = (index: number) => () => {
        setCurrentHover(index);
    };

    const handleRangeSelect = (index: number) => () => {
        if (typeof rangeStart !== 'undefined' && rangeStart !== index) {
            const direction =
                (index - rangeStart) / Math.abs(index - rangeStart);
            let checked = true;
            for (
                let i = rangeStart;
                (index - i) * direction >= 0;
                i += direction
            ) {
                checked = checked && !!selected[filteredData[i].id];
            }
            for (
                let i = rangeStart;
                (index - i) * direction > 0;
                i += direction
            ) {
                handleSelect(filteredData[i].id)(!checked);
            }
            handleSelect(filteredData[index].id, index)(!checked);
        }
    };
    const getThumbnail = (
        files: EnteFile[],
        index: number,
        isScrolling: boolean
    ) =>
        files[index] ? (
            <PreviewCard
                key={`tile-${files[index].id}-selected-${
                    selected[files[index].id] ?? false
                }`}
                file={files[index]}
                updateURL={updateURL(files[index].id)}
                onClick={onThumbnailClick(index)}
                selectable={!isSharedCollection}
                onSelect={handleSelect(files[index].id, index)}
                selected={
                    selected.collectionID === activeCollection &&
                    selected[files[index].id]
                }
                selectOnClick={selected.count > 0}
                onHover={onHoverOver(index)}
                onRangeSelect={handleRangeSelect(index)}
                isRangeSelectActive={isShiftKeyPressed && selected.count > 0}
                isInsSelectRange={
                    (index >= rangeStart && index <= currentHover) ||
                    (index >= currentHover && index <= rangeStart)
                }
                activeCollection={activeCollection}
                showPlaceholder={isScrolling}
            />
        ) : (
            <></>
        );

    const getSlideData = async (
        instance: any,
        index: number,
        item: EnteFile
    ) => {
        addLogLine(
            `[${
                item.id
            }] getSlideData called for thumbnail:${!!item.msrc} original:${
                !!item.msrc && item.src !== item.msrc
            } inProgress:${fetching[item.id]}`
        );
        if (!item.msrc) {
            addLogLine(`[${item.id}] doesn't have thumbnail`);
            try {
                let url: string;
                if (galleryContext.thumbs.has(item.id)) {
                    addLogLine(
                        `[${item.id}] gallery context cache hit, using cached thumb`
                    );
                    url = galleryContext.thumbs.get(item.id);
                } else {
                    addLogLine(
                        `[${item.id}] gallery context cache miss, calling downloadManager to get thumb`
                    );
                    if (
                        publicCollectionGalleryContext.accessedThroughSharedURL
                    ) {
                        url =
                            await PublicCollectionDownloadManager.getThumbnail(
                                item,
                                publicCollectionGalleryContext.token,
                                publicCollectionGalleryContext.passwordToken
                            );
                    } else {
                        url = await DownloadManager.getThumbnail(item);
                    }
                    galleryContext.thumbs.set(item.id, url);
                }
                const newFile = updateURL(item.id)(url);
                item.msrc = newFile.msrc;
                item.html = newFile.html;
                item.src = newFile.src;
                item.isSourceLoaded = newFile.isSourceLoaded;
                item.originalImageURL = newFile.originalImageURL;
                item.originalVideoURL = newFile.originalVideoURL;
                item.w = newFile.w;
                item.h = newFile.h;

                addLogLine(
                    `[${item.id}] calling invalidateCurrItems for thumbnail`
                );
                try {
                    instance.invalidateCurrItems();
                    if (instance.isOpen()) {
                        instance.updateSize(true);
                    }
                } catch (e) {
                    logError(
                        e,
                        'updating photoswipe after msrc url update failed'
                    );
                    // ignore
                }
            } catch (e) {
                logError(e, 'getSlideData failed get msrc url failed');
            }
        }
        if (!fetching[item.id]) {
            addLogLine(`[${item.id}] new file download fetch original request`);
            try {
                fetching[item.id] = true;
                let urls: { original: string[]; converted: string[] };
                if (galleryContext.files.has(item.id)) {
                    addLogLine(
                        `[${item.id}] gallery context cache hit, using cached file`
                    );
                    const mergedURL = galleryContext.files.get(item.id);
                    urls = {
                        original: mergedURL.original.split(','),
                        converted: mergedURL.converted.split(','),
                    };
                } else {
                    addLogLine(
                        `[${item.id}] gallery context cache miss, calling downloadManager to get file`
                    );
                    appContext.startLoading();
                    if (
                        publicCollectionGalleryContext.accessedThroughSharedURL
                    ) {
                        urls = await PublicCollectionDownloadManager.getFile(
                            item,
                            publicCollectionGalleryContext.token,
                            publicCollectionGalleryContext.passwordToken,
                            true
                        );
                    } else {
                        urls = await DownloadManager.getFile(item, true);
                    }
                    appContext.finishLoading();
                    const mergedURL = {
                        original: urls.original.join(','),
                        converted: urls.converted.join(','),
                    };
                    galleryContext.files.set(item.id, mergedURL);
                }
                let originalImageURL;
                let originalVideoURL;
                let convertedImageURL;
                let convertedVideoURL;

                if (item.metadata.fileType === FILE_TYPE.LIVE_PHOTO) {
                    [originalImageURL, originalVideoURL] = urls.original;
                    [convertedImageURL, convertedVideoURL] = urls.converted;
                } else if (item.metadata.fileType === FILE_TYPE.VIDEO) {
                    [originalVideoURL] = urls.original;
                    [convertedVideoURL] = urls.converted;
                } else {
                    [originalImageURL] = urls.original;
                    [convertedImageURL] = urls.converted;
                }
                setIsSourceLoaded(false);
                const newFile = await updateSrcURL(item.id, {
                    originalImageURL,
                    originalVideoURL,
                    convertedImageURL,
                    convertedVideoURL,
                });
                item.msrc = newFile.msrc;
                item.html = newFile.html;
                item.src = newFile.src;
                item.isSourceLoaded = newFile.isSourceLoaded;
                item.originalImageURL = newFile.originalImageURL;
                item.originalVideoURL = newFile.originalVideoURL;
                item.w = newFile.w;
                item.h = newFile.h;
                try {
                    addLogLine(
                        `[${item.id}] calling invalidateCurrItems for src`
                    );
                    instance.invalidateCurrItems();
                    if (instance.isOpen()) {
                        instance.updateSize(true);
                    }
                } catch (e) {
                    logError(
                        e,
                        'updating photoswipe after src url update failed'
                    );
                    throw e;
                }
            } catch (e) {
                logError(e, 'getSlideData failed get src url failed');
                fetching[item.id] = false;
                // no-op
            }
        }
    };

    return (
        <>
            {!isFirstLoad && files.length === 0 && !isInSearchMode ? (
                <EmptyScreen openUploader={openUploader} />
            ) : (
                <Container>
                    <AutoSizer>
                        {({ height, width }) => (
                            <PhotoList
                                width={width}
                                height={height}
                                getThumbnail={getThumbnail}
                                filteredData={filteredData}
                                activeCollection={activeCollection}
                                showAppDownloadBanner={
                                    files.length < 30 &&
                                    !isInSearchMode &&
                                    !deduplicateContext.isOnDeduplicatePage
                                }
                                resetFetching={resetFetching}
                            />
                        )}
                    </AutoSizer>
                    <PhotoViewer
                        isOpen={open}
                        items={filteredData}
                        currentIndex={currentIndex}
                        onClose={handleClose}
                        gettingData={getSlideData}
                        favItemIds={favItemIds}
                        deletedFileIds={deletedFileIds}
                        setDeletedFileIds={setDeletedFileIds}
                        isSharedCollection={isSharedCollection}
                        isTrashCollection={activeCollection === TRASH_SECTION}
                        enableDownload={enableDownload}
                        isSourceLoaded={isSourceLoaded}
                        fileToCollectionsMap={fileToCollectionsMap}
                        collectionNameMap={collectionNameMap}
                    />
                </Container>
            )}
        </>
    );
};

export default PhotoFrame;<|MERGE_RESOLUTION|>--- conflicted
+++ resolved
@@ -32,10 +32,7 @@
 import { getData, LS_KEYS } from 'utils/storage/localStorage';
 import { useMemo } from 'react';
 import { Collection } from 'types/collection';
-<<<<<<< HEAD
-=======
 import { addLogLine } from 'utils/logging';
->>>>>>> 53258857
 
 const Container = styled('div')`
     display: block;
