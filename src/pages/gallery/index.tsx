import React, { useEffect, useRef, useState } from 'react';
import { useRouter } from 'next/router';
import { getKey, SESSION_KEYS } from 'utils/storage/sessionStorage';
import { file, syncData, localFiles } from 'services/fileService';
import PreviewCard from './components/PreviewCard';
import { getActualKey, getToken } from 'utils/common/key';
import styled from 'styled-components';
import PhotoSwipe from 'components/PhotoSwipe/PhotoSwipe';
import AutoSizer from 'react-virtualized-auto-sizer';
import { VariableSizeList as List } from 'react-window';
import LoadingBar from 'react-top-loading-bar';
import Collections from './components/Collections';
import Upload from './components/Upload';
import DownloadManager from 'services/downloadManager';
import {
    collection,
    syncCollections,
    CollectionAndItsLatestFile,
    getCollectionAndItsLatestFile,
    getFavItemIds,
    getLocalCollections,
    getCollectionUpdationTime,
    getNonEmptyCollections,
} from 'services/collectionService';
import constants from 'utils/strings/constants';
import AlertBanner from './components/AlertBanner';
import { Alert, Button, Jumbotron } from 'react-bootstrap';
import subscriptionService, { Plan } from 'services/subscriptionService';
import PlanSelector from './components/PlanSelector';

const DATE_CONTAINER_HEIGHT = 45;
const IMAGE_CONTAINER_HEIGHT = 200;
const NO_OF_PAGES = 2;

enum ITEM_TYPE {
    TIME = 'TIME',
    TILE = 'TILE',
}
export enum FILE_TYPE {
    IMAGE,
    VIDEO,
    OTHERS,
}

interface TimeStampListItem {
    itemType: ITEM_TYPE;
    items?: file[];
    itemStartIndex?: number;
    date?: string;
}

const Container = styled.div`
    display: block;
    flex: 1;
    width: 100%;
    flex-wrap: wrap;
    margin: 0 auto;

    .pswp-thumbnail {
        display: inline-block;
        cursor: pointer;
    }
`;

const ListItem = styled.div`
    display: flex;
    justify-content: center;
`;

const DeadCenter = styled.div`
    flex: 1;
    display: flex;
    justify-content: center;
    align-items: center;
    color: #fff;
    text-align: center;
    flex-direction: column;
`;

const ListContainer = styled.div<{ columns: number }>`
    display: grid;
    grid-template-columns: repeat(${(props) => props.columns}, 1fr);
    grid-column-gap: 8px;
    padding: 0 8px;
    max-width: 100%;
    color: #fff;

    @media (min-width: 1000px) {
        width: 1000px;
    }

    @media (min-width: 450px) and (max-width: 1000px) {
        width: 600px;
    }

    @media (max-width: 450px) {
        width: 100%;
    }
`;

const Image = styled.img`
    width: 200px;
    max-width: 100%;
    display: block;
    text-align: center;
    margin-left: auto;
    margin-right: auto;
    margin-bottom: 20px;
`;

const DateContainer = styled.div`
    padding-top: 15px;
`;

interface Props {
    openFileUploader;
    acceptedFiles;
    uploadModalView;
    closeUploadModal;
    setNavbarIconView;
    err;
}
export default function Gallery(props: Props) {
    const router = useRouter();
    const [collections, setCollections] = useState<collection[]>([]);
    const [
        collectionAndItsLatestFile,
        setCollectionAndItsLatestFile,
    ] = useState<CollectionAndItsLatestFile[]>([]);
    const [data, setData] = useState<file[]>();
    const [favItemIds, setFavItemIds] = useState<Set<number>>();
    const [open, setOpen] = useState(false);
    const [currentIndex, setCurrentIndex] = useState<number>(0);
    const fetching: { [k: number]: boolean } = {};
    const [bannerErrorCode, setBannerErrorCode] = useState<number>(null);
    const [sinceTime, setSinceTime] = useState(0);
    const [isFirstLoad, setIsFirstLoad] = useState(false);
    const [planModalView, setPlanModalView] = useState(false);
    const [plans, setPlans] = useState<Plan[]>(null);

    const loadingBar = useRef(null);
    useEffect(() => {
        const key = getKey(SESSION_KEYS.ENCRYPTION_KEY);
        if (!key) {
            router.push('/');
            return;
        }
        const main = async () => {
            setIsFirstLoad((await getCollectionUpdationTime()) == 0);
            const data = await localFiles();
            const collections = await getLocalCollections();
            const nonEmptyCollections = getNonEmptyCollections(
                collections,
                data
            );
<<<<<<< HEAD
            const plans = await subscriptionService.getPlans();
            await subscriptionService.getUserSubscription();
=======
            const collectionAndItsLatestFile = await getCollectionAndItsLatestFile(
                nonEmptyCollections,
                data
            );
>>>>>>> 6aa29aa5
            setData(data);
            setCollections(nonEmptyCollections);
            setCollectionAndItsLatestFile(collectionAndItsLatestFile);
            setPlans(plans);
            const favItemIds = await getFavItemIds(data);
            setFavItemIds(favItemIds);

<<<<<<< HEAD
            await syncWithRemote();
=======
            loadingBar.current?.continuousStart();
            await syncWithRemote();
            loadingBar.current?.complete();
>>>>>>> 6aa29aa5
            setIsFirstLoad(false);
        };
        main();
        props.setNavbarIconView(true);
    }, []);

    const syncWithRemote = async () => {
<<<<<<< HEAD
        loadingBar.current.continuousStart();
        const token = getToken();
        const encryptionKey = await getActualKey();
        const collections = await syncCollections(token, encryptionKey);
        const { data, isUpdated } = await syncData(token, collections);
=======
        const collections = await syncCollections();
        const { data, isUpdated } = await syncData(collections);
        const nonEmptyCollections = getNonEmptyCollections(collections, data);
>>>>>>> 6aa29aa5
        const collectionAndItsLatestFile = await getCollectionAndItsLatestFile(
            nonEmptyCollections,
            data
        );
        const favItemIds = await getFavItemIds(data);
        setCollections(nonEmptyCollections);
        if (isUpdated) {
            setData(data);
        }
        setCollectionAndItsLatestFile(collectionAndItsLatestFile);
        setFavItemIds(favItemIds);
        setSinceTime(new Date().getTime());
<<<<<<< HEAD
        props.setUploadButtonView(true);
        loadingBar.current.complete();
=======
>>>>>>> 6aa29aa5
    };

    const updateUrl = (index: number) => (url: string) => {
        data[index] = {
            ...data[index],
            msrc: url,
            w: window.innerWidth,
            h: window.innerHeight,
        };
        if (
            data[index].metadata.fileType === FILE_TYPE.VIDEO &&
            !data[index].html
        ) {
            data[index].html = `
                <div class="video-loading">
                    <img src="${url}" />
                    <div class="spinner-border text-light" role="status">
                        <span class="sr-only">Loading...</span>
                    </div>
                </div>
            `;
            delete data[index].src;
        }
        if (
            data[index].metadata.fileType === FILE_TYPE.IMAGE &&
            !data[index].src
        ) {
            data[index].src = url;
        }
        setData(data);
    };

    const updateSrcUrl = (index: number, url: string) => {
        data[index] = {
            ...data[index],
            src: url,
            w: window.innerWidth,
            h: window.innerHeight,
        };
        if (data[index].metadata.fileType === FILE_TYPE.VIDEO) {
            data[index].html = `
                <video controls>
                    <source src="${url}" />
                    Your browser does not support the video tag.
                </video>
            `;
            delete data[index].src;
        }
        setData(data);
    };

    const handleClose = () => {
        setOpen(false);
        // syncWithRemote();
    };

    const onThumbnailClick = (index: number) => () => {
        setCurrentIndex(index);
        setOpen(true);
    };

    const getThumbnail = (file: file[], index: number) => {
        return (
            <PreviewCard
                key={`tile-${file[index].id}`}
                data={file[index]}
                updateUrl={updateUrl(file[index].dataIndex)}
                onClick={onThumbnailClick(index)}
            />
        );
    };

    const getSlideData = async (instance: any, index: number, item: file) => {
        if (!item.msrc) {
            const url = await DownloadManager.getPreview(item);
            updateUrl(item.dataIndex)(url);
            item.msrc = url;
            if (!item.src) {
                item.src = url;
            }
            item.w = window.innerWidth;
            item.h = window.innerHeight;
            try {
                instance.invalidateCurrItems();
                instance.updateSize(true);
            } catch (e) {
                // ignore
            }
        }
        if (!fetching[item.dataIndex]) {
            fetching[item.dataIndex] = true;
            const url = await DownloadManager.getFile(item);
            updateSrcUrl(item.dataIndex, url);
            if (item.metadata.fileType === FILE_TYPE.VIDEO) {
                item.html = `
                    <video width="320" height="240" controls>
                        <source src="${url}" />
                        Your browser does not support the video tag.
                    </video>
                `;
                delete item.src;
                item.w = window.innerWidth;
            } else {
                item.src = url;
            }
            item.h = window.innerHeight;
            try {
                instance.invalidateCurrItems();
                instance.updateSize(true);
            } catch (e) {
                // ignore
            }
        }
    };

    if (!data) {
        return <div />;
    }

    const selectCollection = (id?: number) => {
        const href = `/gallery?collection=${id || ''}`;
        router.push(href, undefined, { shallow: true });
    };

    let idSet = new Set();
    const filteredData = data
        .map((item, index) => ({
            ...item,
            dataIndex: index,
        }))
        .filter((item) => {
            if (!idSet.has(item.id)) {
                if (
                    !router.query.collection ||
                    router.query.collection === item.collectionID.toString()
                ) {
                    idSet.add(item.id);
                    return true;
                }
                return false;
            }
            return false;
        });

    const isSameDay = (first, second) => {
        return (
            first.getFullYear() === second.getFullYear() &&
            first.getMonth() === second.getMonth() &&
            first.getDate() === second.getDate()
        );
    };

    return (
        <>
            <LoadingBar color="#2dc262" ref={loadingBar} />
            {isFirstLoad && (
                <div className="text-center">
                    <Alert variant="success">
                        {constants.INITIAL_LOAD_DELAY_WARNING}
                    </Alert>
                </div>
            )}
            <AlertBanner bannerErrorCode={bannerErrorCode} />
            {subscriptionService.isOnFreePlan() && (
                <Button
                    id="checkout"
                    variant="primary"
                    size="lg"
                    block
                    onClick={() => setPlanModalView(true)}
                >
                    {constants.SUBSCRIBE}
                </Button>
            )}
            <PlanSelector
                plans={plans}
                modalView={planModalView}
                closeModal={() => setPlanModalView(false)}
            />
            <Collections
                collections={collections}
                selected={Number(router.query.collection)}
                selectCollection={selectCollection}
            />
            <Upload
                uploadModalView={props.uploadModalView}
                closeUploadModal={props.closeUploadModal}
                collectionAndItsLatestFile={collectionAndItsLatestFile}
                refetchData={syncWithRemote}
                setBannerErrorCode={setBannerErrorCode}
                acceptedFiles={props.acceptedFiles}
            />
            {!isFirstLoad && data.length == 0 ? (
                <Jumbotron>
                    <Image alt="vault" src="/vault.png" />
                    <Button variant="primary" onClick={props.openFileUploader}>
                        {constants.UPLOAD_FIRST_PHOTO}
                    </Button>
                </Jumbotron>
            ) : filteredData.length ? (
                <Container>
                    <AutoSizer>
                        {({ height, width }) => {
                            let columns;
                            if (width >= 1000) {
                                columns = 5;
                            } else if (width < 1000 && width >= 450) {
                                columns = 3;
                            } else if (width < 450 && width >= 300) {
                                columns = 2;
                            } else {
                                columns = 1;
                            }

                            const timeStampList: TimeStampListItem[] = [];
                            let listItemIndex = 0;
                            let currentDate = -1;
                            filteredData.forEach((item, index) => {
                                if (
                                    !isSameDay(
                                        new Date(
                                            item.metadata.creationTime / 1000
                                        ),
                                        new Date(currentDate)
                                    )
                                ) {
                                    currentDate =
                                        item.metadata.creationTime / 1000;
                                    const dateTimeFormat = new Intl.DateTimeFormat(
                                        'en-IN',
                                        {
                                            weekday: 'short',
                                            year: 'numeric',
                                            month: 'long',
                                            day: 'numeric',
                                        }
                                    );
                                    timeStampList.push({
                                        itemType: ITEM_TYPE.TIME,
                                        date: dateTimeFormat.format(
                                            currentDate
                                        ),
                                    });
                                    timeStampList.push({
                                        itemType: ITEM_TYPE.TILE,
                                        items: [item],
                                        itemStartIndex: index,
                                    });
                                    listItemIndex = 1;
                                } else {
                                    if (listItemIndex < columns) {
                                        timeStampList[
                                            timeStampList.length - 1
                                        ].items.push(item);
                                        listItemIndex++;
                                    } else {
                                        listItemIndex = 1;
                                        timeStampList.push({
                                            itemType: ITEM_TYPE.TILE,
                                            items: [item],
                                            itemStartIndex: index,
                                        });
                                    }
                                }
                            });
                            const extraRowsToRender = Math.ceil(
                                (NO_OF_PAGES * height) / IMAGE_CONTAINER_HEIGHT
                            );
                            return (
                                <List
                                    itemSize={(index) =>
                                        timeStampList[index].itemType ===
                                        ITEM_TYPE.TIME
                                            ? DATE_CONTAINER_HEIGHT
                                            : IMAGE_CONTAINER_HEIGHT
                                    }
                                    height={height}
                                    width={width}
                                    itemCount={timeStampList.length}
                                    key={`${router.query.collection}-${columns}-${sinceTime}`}
                                    overscanCount={extraRowsToRender}
                                >
                                    {({ index, style }) => {
                                        return (
                                            <ListItem style={style}>
                                                <ListContainer
                                                    columns={
                                                        timeStampList[index]
                                                            .itemType ===
                                                        ITEM_TYPE.TIME
                                                            ? 1
                                                            : columns
                                                    }
                                                >
                                                    {timeStampList[index]
                                                        .itemType ===
                                                    ITEM_TYPE.TIME ? (
                                                        <DateContainer>
                                                            {
                                                                timeStampList[
                                                                    index
                                                                ].date
                                                            }
                                                        </DateContainer>
                                                    ) : (
                                                        timeStampList[
                                                            index
                                                        ].items.map(
                                                            (item, idx) => {
                                                                return getThumbnail(
                                                                    filteredData,
                                                                    timeStampList[
                                                                        index
                                                                    ]
                                                                        .itemStartIndex +
                                                                        idx
                                                                );
                                                            }
                                                        )
                                                    )}
                                                </ListContainer>
                                            </ListItem>
                                        );
                                    }}
                                </List>
                            );
                        }}
                    </AutoSizer>
                    <PhotoSwipe
                        isOpen={open}
                        items={filteredData}
                        currentIndex={currentIndex}
                        onClose={handleClose}
                        gettingData={getSlideData}
                        favItemIds={favItemIds}
                        setFavItemIds={setFavItemIds}
                        loadingBar={loadingBar}
                    />
                </Container>
            ) : (
                <DeadCenter>
                    <div>{constants.NOTHING_HERE}</div>
                </DeadCenter>
            )}
            {data.length < 30 && (
                <Alert
                    variant="success"
                    style={{
                        position: 'fixed',
                        bottom: '1%',
                        width: '100%',
                        textAlign: 'center',
                        marginBottom: '0px',
                    }}
                >
                    {constants.INSTALL_MOBILE_APP()}
                </Alert>
            )}
        </>
    );
}<|MERGE_RESOLUTION|>--- conflicted
+++ resolved
@@ -153,15 +153,12 @@
                 collections,
                 data
             );
-<<<<<<< HEAD
             const plans = await subscriptionService.getPlans();
             await subscriptionService.getUserSubscription();
-=======
             const collectionAndItsLatestFile = await getCollectionAndItsLatestFile(
                 nonEmptyCollections,
                 data
             );
->>>>>>> 6aa29aa5
             setData(data);
             setCollections(nonEmptyCollections);
             setCollectionAndItsLatestFile(collectionAndItsLatestFile);
@@ -169,13 +166,9 @@
             const favItemIds = await getFavItemIds(data);
             setFavItemIds(favItemIds);
 
-<<<<<<< HEAD
-            await syncWithRemote();
-=======
             loadingBar.current?.continuousStart();
             await syncWithRemote();
             loadingBar.current?.complete();
->>>>>>> 6aa29aa5
             setIsFirstLoad(false);
         };
         main();
@@ -183,17 +176,9 @@
     }, []);
 
     const syncWithRemote = async () => {
-<<<<<<< HEAD
-        loadingBar.current.continuousStart();
-        const token = getToken();
-        const encryptionKey = await getActualKey();
-        const collections = await syncCollections(token, encryptionKey);
-        const { data, isUpdated } = await syncData(token, collections);
-=======
         const collections = await syncCollections();
         const { data, isUpdated } = await syncData(collections);
         const nonEmptyCollections = getNonEmptyCollections(collections, data);
->>>>>>> 6aa29aa5
         const collectionAndItsLatestFile = await getCollectionAndItsLatestFile(
             nonEmptyCollections,
             data
@@ -206,11 +191,6 @@
         setCollectionAndItsLatestFile(collectionAndItsLatestFile);
         setFavItemIds(favItemIds);
         setSinceTime(new Date().getTime());
-<<<<<<< HEAD
-        props.setUploadButtonView(true);
-        loadingBar.current.complete();
-=======
->>>>>>> 6aa29aa5
     };
 
     const updateUrl = (index: number) => (url: string) => {
