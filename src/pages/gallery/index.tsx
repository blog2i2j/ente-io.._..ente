--- conflicted
+++ resolved
@@ -284,21 +284,16 @@
     );
 
     useEffect(() => {
-<<<<<<< HEAD
         if (!appContext.watchFolderView) {
-            setDroppedFiles(acceptedFiles);
-        }
-    }, [acceptedFiles]);
-=======
-        if (dragAndDropFiles?.length > 0) {
-            setWebFiles(dragAndDropFiles);
-        } else if (folderSelectorFiles?.length > 0) {
-            setWebFiles(folderSelectorFiles);
-        } else if (fileSelectorFiles?.length > 0) {
-            setWebFiles(fileSelectorFiles);
+            if (dragAndDropFiles?.length > 0) {
+                setWebFiles(dragAndDropFiles);
+            } else if (folderSelectorFiles?.length > 0) {
+                setWebFiles(folderSelectorFiles);
+            } else if (fileSelectorFiles?.length > 0) {
+                setWebFiles(fileSelectorFiles);
+            }
         }
     }, [dragAndDropFiles, fileSelectorFiles, folderSelectorFiles]);
->>>>>>> e778e6aa
 
     useEffect(() => {
         if (typeof activeCollection === 'undefined') {
