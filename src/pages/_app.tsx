--- conflicted
+++ resolved
@@ -487,11 +487,7 @@
                 const user = getData(LS_KEYS.USER);
                 if (user?.token) {
                     window.location.href = redirectMap[redirectName](
-<<<<<<< HEAD
-                        user.token,
-=======
                         user.token
->>>>>>> ed049bac
                     );
                 }
             }
