--- conflicted
+++ resolved
@@ -28,10 +28,6 @@
     showPlanSelectorModal: () => void;
     setActiveCollection: (collection: number) => void;
     syncWithRemote: (force?: boolean, silent?: boolean) => Promise<void>;
-<<<<<<< HEAD
-
-=======
->>>>>>> 7b60db93
     setNotificationAttributes: (attributes: NotificationAttributes) => void;
     setBlockingLoad: (value: boolean) => void;
 };
