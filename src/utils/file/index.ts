import { SelectedState } from 'types/gallery';
import {
    EnteFile,
    fileAttribute,
    FileMagicMetadataProps,
    FilePublicMagicMetadataProps,
} from 'types/file';
import { decodeMotionPhoto } from 'services/motionPhotoService';
import { getFileType } from 'services/typeDetectionService';
import DownloadManager from 'services/downloadManager';
import { logError } from 'utils/sentry';
import { User } from 'types/user';
import CryptoWorker from 'utils/crypto';
import { getData, LS_KEYS } from 'utils/storage/localStorage';
import { updateFileCreationDateInEXIF } from 'services/upload/exifService';
import {
    TYPE_JPEG,
    TYPE_JPG,
    TYPE_HEIC,
    TYPE_HEIF,
    FILE_TYPE,
} from 'constants/file';
import PublicCollectionDownloadManager from 'services/publicCollectionDownloadManager';
import HEICConverter from 'services/heicConverter/heicConverterService';
import ffmpegService from 'services/ffmpeg/ffmpegService';
import { NEW_FILE_MAGIC_METADATA, VISIBILITY_STATE } from 'types/magicMetadata';
import { IsArchived, updateMagicMetadataProps } from 'utils/magicMetadata';
import { ARCHIVE_SECTION, TRASH_SECTION } from 'constants/collection';
<<<<<<< HEAD

=======
import { addLogLine } from 'utils/logging';
import { makeHumanReadableStorage } from 'utils/billing';
>>>>>>> a524591e
export function downloadAsFile(filename: string, content: string) {
    const file = new Blob([content], {
        type: 'text/plain',
    });
    const a = document.createElement('a');
    a.href = URL.createObjectURL(file);
    a.download = filename;

    a.style.display = 'none';
    document.body.appendChild(a);

    a.click();

    a.remove();
}

export async function downloadFile(
    file: EnteFile,
    accessedThroughSharedURL: boolean,
    token?: string,
    passwordToken?: string
) {
    let fileBlob: Blob;
    const fileReader = new FileReader();
    if (accessedThroughSharedURL) {
        const fileURL =
            await PublicCollectionDownloadManager.getCachedOriginalFile(
                file
            )[0];
        if (!fileURL) {
            fileBlob = await new Response(
                await PublicCollectionDownloadManager.downloadFile(
                    token,
                    passwordToken,
                    file
                )
            ).blob();
        } else {
            fileBlob = await (await fetch(fileURL)).blob();
        }
    } else {
        const fileURL = await DownloadManager.getCachedOriginalFile(file)[0];
        if (!fileURL) {
            fileBlob = await new Response(
                await DownloadManager.downloadFile(file)
            ).blob();
        } else {
            fileBlob = await (await fetch(fileURL)).blob();
        }
    }

    const fileType = await getFileType(
        new File([fileBlob], file.metadata.title)
    );
    if (
        file.pubMagicMetadata?.data.editedTime &&
        (fileType.exactType === TYPE_JPEG || fileType.exactType === TYPE_JPG)
    ) {
        fileBlob = await updateFileCreationDateInEXIF(
            fileReader,
            fileBlob,
            new Date(file.pubMagicMetadata.data.editedTime / 1000)
        );
    }
    let tempImageURL: string;
    let tempVideoURL: string;
    let tempURL: string;

    if (file.metadata.fileType === FILE_TYPE.LIVE_PHOTO) {
        const originalName = fileNameWithoutExtension(file.metadata.title);
        const motionPhoto = await decodeMotionPhoto(fileBlob, originalName);
        const image = new File([motionPhoto.image], motionPhoto.imageNameTitle);
        const imageType = await getFileType(image);
        tempImageURL = URL.createObjectURL(
            new Blob([motionPhoto.image], { type: imageType.mimeType })
        );
        const video = new File([motionPhoto.video], motionPhoto.videoNameTitle);
        const videoType = await getFileType(video);
        tempVideoURL = URL.createObjectURL(
            new Blob([motionPhoto.video], { type: videoType.mimeType })
        );
        downloadUsingAnchor(tempImageURL, motionPhoto.imageNameTitle);
        downloadUsingAnchor(tempVideoURL, motionPhoto.videoNameTitle);
    } else {
        fileBlob = new Blob([fileBlob], { type: fileType.mimeType });
        tempURL = URL.createObjectURL(fileBlob);
        downloadUsingAnchor(tempURL, file.metadata.title);
    }

    tempURL && URL.revokeObjectURL(tempURL);
    tempImageURL && URL.revokeObjectURL(tempImageURL);
    tempVideoURL && URL.revokeObjectURL(tempVideoURL);
}

function downloadUsingAnchor(link: string, name: string) {
    const a = document.createElement('a');
    a.style.display = 'none';
    a.href = link;
    a.download = name;
    document.body.appendChild(a);
    a.click();
    a.remove();
}

export function sortFilesIntoCollections(files: EnteFile[]) {
    const collectionWiseFiles = new Map<number, EnteFile[]>([
        [ARCHIVE_SECTION, []],
        [TRASH_SECTION, []],
    ]);
    for (const file of files) {
        if (!collectionWiseFiles.has(file.collectionID)) {
            collectionWiseFiles.set(file.collectionID, []);
        }
        if (file.isTrashed) {
            collectionWiseFiles.get(TRASH_SECTION).push(file);
        } else {
            collectionWiseFiles.get(file.collectionID).push(file);
            if (IsArchived(file)) {
                collectionWiseFiles.get(ARCHIVE_SECTION).push(file);
            }
        }
    }
    return collectionWiseFiles;
}

function getSelectedFileIds(selectedFiles: SelectedState) {
    const filesIDs: number[] = [];
    for (const [key, val] of Object.entries(selectedFiles)) {
        if (typeof val === 'boolean' && val) {
            filesIDs.push(Number(key));
        }
    }
    return filesIDs;
}
export function getSelectedFiles(
    selected: SelectedState,
    files: EnteFile[]
): EnteFile[] {
    const filesIDs = new Set(getSelectedFileIds(selected));
    const selectedFiles: EnteFile[] = [];
    const foundFiles = new Set<number>();
    for (const file of files) {
        if (filesIDs.has(file.id) && !foundFiles.has(file.id)) {
            selectedFiles.push(file);
            foundFiles.add(file.id);
        }
    }
    return selectedFiles;
}

export function formatDate(date: number | Date) {
    const dateTimeFormat = new Intl.DateTimeFormat('en-IN', {
        weekday: 'short',
        year: 'numeric',
        month: 'long',
        day: 'numeric',
    });
    return dateTimeFormat.format(date);
}

export function sortFiles(files: EnteFile[]) {
    // sort according to modification time first
    files = files.sort((a, b) => {
        if (!b.metadata?.modificationTime) {
            return -1;
        }
        if (!a.metadata?.modificationTime) {
            return 1;
        } else {
            return b.metadata.modificationTime - a.metadata.modificationTime;
        }
    });

    // then sort according to creation time, maintaining ordering according to modification time for files with creation time
    files = files
        .map((file, index) => ({ index, file }))
        .sort((a, b) => {
            let diff =
                b.file.metadata.creationTime - a.file.metadata.creationTime;
            if (diff === 0) {
                diff = a.index - b.index;
            }
            return diff;
        })
        .map((file) => file.file);
    return files;
}

export async function decryptFile(file: EnteFile, collectionKey: string) {
    try {
        const worker = await new CryptoWorker();
        file.key = await worker.decryptB64(
            file.encryptedKey,
            file.keyDecryptionNonce,
            collectionKey
        );
        const encryptedMetadata = file.metadata as unknown as fileAttribute;
        file.metadata = await worker.decryptMetadata(
            encryptedMetadata.encryptedData,
            encryptedMetadata.decryptionHeader,
            file.key
        );
        if (
            file.magicMetadata?.data &&
            typeof file.magicMetadata.data === 'string'
        ) {
            file.magicMetadata.data = await worker.decryptMetadata(
                file.magicMetadata.data,
                file.magicMetadata.header,
                file.key
            );
        }
        if (
            file.pubMagicMetadata?.data &&
            typeof file.pubMagicMetadata.data === 'string'
        ) {
            file.pubMagicMetadata.data = await worker.decryptMetadata(
                file.pubMagicMetadata.data,
                file.pubMagicMetadata.header,
                file.key
            );
        }
        return file;
    } catch (e) {
        logError(e, 'file decryption failed');
        throw e;
    }
}

export async function getFileKey(file: EnteFile, collectionKey: string) {
    try {
        const worker = await new CryptoWorker();
        file.key = await worker.decryptB64(
            file.encryptedKey,
            file.keyDecryptionNonce,
            collectionKey
        );
        return file.key;
    } catch (e) {
        logError(e, 'get file key failed');
        throw e;
    }
}

export const preservePhotoswipeProps =
    (newFiles: EnteFile[]) =>
    (currentFiles: EnteFile[]): EnteFile[] => {
        const currentFilesMap = Object.fromEntries(
            currentFiles.map((file) => [file.id, file])
        );
        const fileWithPreservedProperty = newFiles.map((file) => {
            const currentFile = currentFilesMap[file.id];
            return { ...currentFile, ...file };
        });
        return fileWithPreservedProperty;
    };

export function fileNameWithoutExtension(filename: string) {
    const lastDotPosition = filename.lastIndexOf('.');
    if (lastDotPosition === -1) return filename;
    else return filename.slice(0, lastDotPosition);
}

export function fileExtensionWithDot(filename: string) {
    const lastDotPosition = filename.lastIndexOf('.');
    if (lastDotPosition === -1) return '';
    else return filename.slice(lastDotPosition);
}

export function splitFilenameAndExtension(filename: string): [string, string] {
    const lastDotPosition = filename.lastIndexOf('.');
    if (lastDotPosition === -1) return [filename, null];
    else
        return [
            filename.slice(0, lastDotPosition),
            filename.slice(lastDotPosition + 1),
        ];
}

export function getFileExtension(filename: string) {
    return splitFilenameAndExtension(filename)[1]?.toLocaleLowerCase();
}

export function generateStreamFromArrayBuffer(data: Uint8Array) {
    return new ReadableStream({
        async start(controller: ReadableStreamDefaultController) {
            controller.enqueue(data);
            controller.close();
        },
    });
}

export async function getRenderableFileURL(file: EnteFile, fileBlob: Blob) {
    switch (file.metadata.fileType) {
        case FILE_TYPE.IMAGE: {
            const convertedBlob = await getRenderableImage(
                file.metadata.title,
                fileBlob
            );
            return [URL.createObjectURL(convertedBlob)];
        }
        case FILE_TYPE.LIVE_PHOTO: {
            const livePhoto = await getRenderableLivePhoto(file, fileBlob);
            return livePhoto.map((asset) => URL.createObjectURL(asset));
        }
        default:
            return [URL.createObjectURL(fileBlob)];
    }
}

async function getRenderableLivePhoto(
    file: EnteFile,
    fileBlob: Blob
): Promise<Blob[]> {
    const originalName = fileNameWithoutExtension(file.metadata.title);
    const motionPhoto = await decodeMotionPhoto(fileBlob, originalName);
    const imageBlob = new Blob([motionPhoto.image]);
    return await Promise.all([
        getRenderableImage(motionPhoto.imageNameTitle, imageBlob),
        getPlayableVideo(motionPhoto.videoNameTitle, motionPhoto.video),
    ]);
}

async function getPlayableVideo(videoNameTitle: string, video: Uint8Array) {
    const mp4ConvertedVideo = await ffmpegService.convertToMP4(
        video,
        videoNameTitle
    );
    return new Blob([mp4ConvertedVideo]);
}

async function getRenderableImage(fileName: string, imageBlob: Blob) {
    if (await isFileHEIC(imageBlob, fileName)) {
        addLogLine(
            `HEICConverter called for ${fileName}-${makeHumanReadableStorage(
                imageBlob.size
            )}`
        );
        const convertedImageBlob = await HEICConverter.convert(imageBlob);
        addLogLine(`${fileName} successfully converted`);
        return convertedImageBlob;
    } else {
        return imageBlob;
    }
}

export async function isFileHEIC(fileBlob: Blob, fileName: string) {
    const tempFile = new File([fileBlob], fileName);
    const { exactType } = await getFileType(tempFile);
    return isExactTypeHEIC(exactType);
}

export function isExactTypeHEIC(exactType: string) {
    return (
        exactType.toLowerCase().endsWith(TYPE_HEIC) ||
        exactType.toLowerCase().endsWith(TYPE_HEIF)
    );
}

export async function changeFilesVisibility(
    files: EnteFile[],
    selected: SelectedState,
    visibility: VISIBILITY_STATE
) {
    const selectedFiles = getSelectedFiles(selected, files);
    const updatedFiles: EnteFile[] = [];
    for (const file of selectedFiles) {
        const updatedMagicMetadataProps: FileMagicMetadataProps = {
            visibility,
        };

        updatedFiles.push({
            ...file,
            magicMetadata: await updateMagicMetadataProps(
                file.magicMetadata ?? NEW_FILE_MAGIC_METADATA,
                file.key,
                updatedMagicMetadataProps
            ),
        });
    }
    return updatedFiles;
}

export async function changeFileCreationTime(
    file: EnteFile,
    editedTime: number
) {
    const updatedPublicMagicMetadataProps: FilePublicMagicMetadataProps = {
        editedTime,
    };
    file.pubMagicMetadata = await updateMagicMetadataProps(
        file.pubMagicMetadata ?? NEW_FILE_MAGIC_METADATA,
        file.key,
        updatedPublicMagicMetadataProps
    );
    return file;
}

export async function changeFileName(file: EnteFile, editedName: string) {
    const updatedPublicMagicMetadataProps: FilePublicMagicMetadataProps = {
        editedName,
    };

    file.pubMagicMetadata = await updateMagicMetadataProps(
        file.pubMagicMetadata ?? NEW_FILE_MAGIC_METADATA,
        file.key,
        updatedPublicMagicMetadataProps
    );
    return file;
}

export const appendNewFilePath = async (file: EnteFile, filePath: string) => {
    let mergedMetadataFilePaths = [filePath];
    if (file.magicMetadata?.data.filePaths?.length > 0) {
        mergedMetadataFilePaths = [
            ...new Set([
                ...file.magicMetadata.data.filePaths,
                ...mergedMetadataFilePaths,
            ]),
        ];
    }
    const updatedMagicMetadata = await updateMagicMetadataProps(
        file.magicMetadata ?? NEW_FILE_MAGIC_METADATA,
        file.key,
        { filePaths: mergedMetadataFilePaths }
    );
    file.magicMetadata = updatedMagicMetadata;

    return file;
};

export function isSharedFile(file: EnteFile) {
    const user: User = getData(LS_KEYS.USER);

    if (!user?.id || !file?.ownerID) {
        return false;
    }
    return file.ownerID !== user.id;
}

export function mergeMetadata(files: EnteFile[]): EnteFile[] {
    return files.map((file) => ({
        ...file,
        metadata: {
            ...file.metadata,
            ...(file.pubMagicMetadata?.data
                ? {
                      ...(file.pubMagicMetadata?.data.editedTime && {
                          creationTime: file.pubMagicMetadata.data.editedTime,
                      }),
                      ...(file.pubMagicMetadata?.data.editedName && {
                          title: file.pubMagicMetadata.data.editedName,
                      }),
                  }
                : {}),
            ...(file.magicMetadata?.data ? file.magicMetadata.data : {}),
        },
    }));
}

export function updateExistingFilePubMetadata(
    existingFile: EnteFile,
    updatedFile: EnteFile
) {
    existingFile.pubMagicMetadata = updatedFile.pubMagicMetadata;
    existingFile.metadata = mergeMetadata([existingFile])[0].metadata;
}

export async function getFileFromURL(fileURL: string) {
    const fileBlob = await (await fetch(fileURL)).blob();
    const fileFile = new File([fileBlob], 'temp');
    return fileFile;
}

export function getUniqueFiles(files: EnteFile[]) {
    const idSet = new Set<number>();
    return files.filter((file) => {
        if (!idSet.has(file.id)) {
            idSet.add(file.id);
            return true;
        } else {
            return false;
        }
    });
}
export function getNonTrashedUniqueUserFiles(files: EnteFile[]) {
    const user: User = getData(LS_KEYS.USER) ?? {};
    return getUniqueFiles(
        files.filter(
            (file) =>
                (typeof file.isTrashed === 'undefined' || !file.isTrashed) &&
                (!user.id || file.ownerID === user.id)
        )
    );
}

export async function downloadFiles(files: EnteFile[]) {
    for (const file of files) {
        try {
            await downloadFile(file, false);
        } catch (e) {
            logError(e, 'download fail for file');
        }
    }
}

export async function needsConversionForPreview(
    file: EnteFile,
    fileBlob: Blob
) {
    const isHEIC = await isFileHEIC(fileBlob, file.metadata.title);
    return (
        file.metadata.fileType === FILE_TYPE.LIVE_PHOTO ||
        (file.metadata.fileType === FILE_TYPE.IMAGE && isHEIC)
    );
}

export const isLivePhoto = (file: EnteFile) =>
    file.metadata.fileType === FILE_TYPE.LIVE_PHOTO;

export const isImageOrVideo = (fileType: FILE_TYPE) =>
    [FILE_TYPE.IMAGE, FILE_TYPE.VIDEO].includes(fileType);

export const getArchivedFiles = (files: EnteFile[]) => {
    return files.filter(IsArchived).map((file) => file.id);
};

export const createTypedObjectURL = async (blob: Blob, fileName: string) => {
    const type = await getFileType(new File([blob], fileName));
    return URL.createObjectURL(new Blob([blob], { type: type.mimeType }));
};<|MERGE_RESOLUTION|>--- conflicted
+++ resolved
@@ -26,12 +26,8 @@
 import { NEW_FILE_MAGIC_METADATA, VISIBILITY_STATE } from 'types/magicMetadata';
 import { IsArchived, updateMagicMetadataProps } from 'utils/magicMetadata';
 import { ARCHIVE_SECTION, TRASH_SECTION } from 'constants/collection';
-<<<<<<< HEAD
-
-=======
 import { addLogLine } from 'utils/logging';
 import { makeHumanReadableStorage } from 'utils/billing';
->>>>>>> a524591e
 export function downloadAsFile(filename: string, content: string) {
     const file = new Blob([content], {
         type: 'text/plain',
