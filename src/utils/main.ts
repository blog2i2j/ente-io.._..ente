--- conflicted
+++ resolved
@@ -8,16 +8,9 @@
 import { buildContextMenu, buildMenuBar } from './menu';
 import autoLauncher from '../services/autoLauncher';
 import { getHideDockIconPreference } from '../services/userPreference';
-<<<<<<< HEAD
 import { setupAutoUpdater } from '../services/appUpdater';
-=======
-import {
-    checkForUpdateAndNotify,
-    setupAutoUpdater,
-} from '../services/appUpdater';
 import ElectronLog from 'electron-log';
 import os from 'os';
->>>>>>> 3fdf86da
 
 export function handleUpdates(mainWindow: BrowserWindow) {
     if (!isDev) {
