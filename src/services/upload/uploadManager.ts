import { getLocalFiles } from '../fileService';
import { SetFiles } from 'types/gallery';
import { getDedicatedCryptoWorker } from 'utils/crypto';
import {
    sortFiles,
    preservePhotoswipeProps,
    decryptFile,
    getUserOwnedNonTrashedFiles,
} from 'utils/file';
import { logError } from 'utils/sentry';
import { getMetadataJSONMapKey, parseMetadataJSON } from './metadataService';
import {
    areFileWithCollectionsSame,
    segregateMetadataAndMediaFiles,
} from 'utils/upload';
import uploader from './uploader';
import UIService from './uiService';
import UploadService from './uploadService';
import { CustomError } from 'utils/error';
import { Collection } from 'types/collection';
import { EnteFile } from 'types/file';
import {
    FileWithCollection,
    ParsedMetadataJSON,
    ParsedMetadataJSONMap,
    PublicUploadProps,
} from 'types/upload';
import { UPLOAD_RESULT, UPLOAD_STAGES } from 'constants/upload';
import { ComlinkWorker } from 'utils/comlink';
import uiService from './uiService';
import { addLogLine, getFileNameSize } from 'utils/logging';
import isElectron from 'is-electron';
import ImportService from 'services/importService';
import watchFolderService from 'services/watchFolder/watchFolderService';
import { ProgressUpdater } from 'types/upload/ui';
import uploadCancelService from './uploadCancelService';
import {
    getLocalPublicFiles,
    getPublicCollectionUID,
} from 'services/publicCollectionService';

const MAX_CONCURRENT_UPLOADS = 4;
const FILE_UPLOAD_COMPLETED = 100;

class UploadManager {
    private cryptoWorkers = new Array<ComlinkWorker>(MAX_CONCURRENT_UPLOADS);
    private parsedMetadataJSONMap: ParsedMetadataJSONMap;
    private filesToBeUploaded: FileWithCollection[];
    private remainingFiles: FileWithCollection[] = [];
    private failedFiles: FileWithCollection[];
    private existingFiles: EnteFile[];
    private userOwnedNonTrashedExistingFiles: EnteFile[];
    private setFiles: SetFiles;
    private collections: Map<number, Collection>;
    private uploadInProgress: boolean;
    private publicUploadProps: PublicUploadProps;
    private uploaderName: string;

    public async init(
        progressUpdater: ProgressUpdater,
        setFiles: SetFiles,
        publicCollectProps: PublicUploadProps
    ) {
        UIService.init(progressUpdater);
        this.setFiles = setFiles;
        this.publicUploadProps = publicCollectProps;
    }

    public isUploadRunning() {
        return this.uploadInProgress;
    }

    private resetState() {
        this.filesToBeUploaded = [];
        this.remainingFiles = [];
        this.failedFiles = [];
        this.parsedMetadataJSONMap = new Map<string, ParsedMetadataJSON>();

        this.uploaderName = null;
    }

    prepareForNewUpload() {
        this.resetState();
        UIService.reset();
        uploadCancelService.reset();
        UIService.setUploadStage(UPLOAD_STAGES.START);
    }

    async updateExistingFilesAndCollections(collections: Collection[]) {
        if (this.publicUploadProps.accessedThroughSharedURL) {
            this.existingFiles = await getLocalPublicFiles(
                getPublicCollectionUID(this.publicUploadProps.token)
            );
            this.userOwnedNonTrashedExistingFiles = this.existingFiles;
        } else {
            this.existingFiles = await getLocalFiles();
            this.userOwnedNonTrashedExistingFiles = getUserOwnedNonTrashedFiles(
                this.existingFiles
            );
        }
        this.collections = new Map(
            collections.map((collection) => [collection.id, collection])
        );
    }

    public async queueFilesForUpload(
        filesWithCollectionToUploadIn: FileWithCollection[],
        collections: Collection[],
        uploaderName?: string
    ) {
        try {
            if (this.uploadInProgress) {
                throw Error("can't run multiple uploads at once");
            }
            this.uploadInProgress = true;
            for (let i = 0; i < MAX_CONCURRENT_UPLOADS; i++) {
                this.cryptoWorkers[i] = getDedicatedCryptoWorker();
            }
            await this.updateExistingFilesAndCollections(collections);
            this.uploaderName = uploaderName;
            addLogLine(
                `received ${filesWithCollectionToUploadIn.length} files to upload`
            );
            uiService.setFilenames(
                new Map<number, string>(
                    filesWithCollectionToUploadIn.map((mediaFile) => [
                        mediaFile.localID,
                        UploadService.getAssetName(mediaFile),
                    ])
                )
            );
            const { metadataJSONFiles, mediaFiles } =
                segregateMetadataAndMediaFiles(filesWithCollectionToUploadIn);
            addLogLine(`has ${metadataJSONFiles.length} metadata json files`);
            addLogLine(`has ${mediaFiles.length} media files`);
            if (metadataJSONFiles.length) {
                UIService.setUploadStage(
                    UPLOAD_STAGES.READING_GOOGLE_METADATA_FILES
                );
                await this.parseMetadataJSONFiles(metadataJSONFiles);

                UploadService.setParsedMetadataJSONMap(
                    this.parsedMetadataJSONMap
                );
            }
            if (mediaFiles.length) {
<<<<<<< HEAD
=======
                UIService.setUploadStage(UPLOAD_STAGES.EXTRACTING_METADATA);
                const worker = await new this.cryptoWorkers[0].comlink();
                await this.extractMetadataFromFiles(worker, mediaFiles);

                UploadService.setMetadataAndFileTypeInfoMap(
                    this.metadataAndFileTypeInfoMap
                );

                // filter out files whose metadata detection failed or those that have been skipped because the files are too large,
                // as they will be rejected during upload and are not valid upload files which we need to clustering
                const rejectedFileLocalIDs = new Set(
                    [...this.metadataAndFileTypeInfoMap.entries()].map(
                        ([localID, metadataAndFileTypeInfo]) => {
                            if (
                                !metadataAndFileTypeInfo.metadata ||
                                !metadataAndFileTypeInfo.fileTypeInfo
                            ) {
                                return localID;
                            }
                        }
                    )
                );
                const rejectedFiles = [];
                const filesWithMetadata = [];
                mediaFiles.forEach((m) => {
                    if (rejectedFileLocalIDs.has(m.localID)) {
                        rejectedFiles.push(m);
                    } else {
                        filesWithMetadata.push(m);
                    }
                });

>>>>>>> 006aa6c3
                addLogLine(`clusterLivePhotoFiles started`);
                const analysedMediaFiles =
                    await UploadService.clusterLivePhotoFiles(mediaFiles);
                addLogLine(`clusterLivePhotoFiles ended`);
                addLogLine(
                    `got live photos: ${
                        mediaFiles.length !== analysedMediaFiles.length
                    }`
                );
                uiService.setFilenames(
                    new Map<number, string>(
                        analysedMediaFiles.map((mediaFile) => [
                            mediaFile.localID,
                            UploadService.getAssetName(mediaFile),
                        ])
                    )
                );

                UIService.setHasLivePhoto(
                    mediaFiles.length !== analysedMediaFiles.length
                );

                await this.uploadMediaFiles(analysedMediaFiles);
            }
        } catch (e) {
            if (e.message === CustomError.UPLOAD_CANCELLED) {
                if (isElectron()) {
                    ImportService.cancelRemainingUploads();
                }
            } else {
                logError(e, 'uploading failed with error');
                throw e;
            }
        } finally {
            UIService.setUploadStage(UPLOAD_STAGES.FINISH);
            UIService.setPercentComplete(FILE_UPLOAD_COMPLETED);
            for (let i = 0; i < MAX_CONCURRENT_UPLOADS; i++) {
                this.cryptoWorkers[i]?.worker.terminate();
            }
            this.uploadInProgress = false;
        }
        try {
            if (!UIService.hasFilesInResultList()) {
                return true;
            } else {
                return false;
            }
        } catch (e) {
            logError(e, ' failed to return shouldCloseProgressBar');
            return false;
        }
    }

    private async parseMetadataJSONFiles(metadataFiles: FileWithCollection[]) {
        try {
            addLogLine(`parseMetadataJSONFiles function executed `);

            UIService.reset(metadataFiles.length);

            for (const { file, collectionID } of metadataFiles) {
                try {
                    if (uploadCancelService.isUploadCancelationRequested()) {
                        throw Error(CustomError.UPLOAD_CANCELLED);
                    }
                    addLogLine(
                        `parsing metadata json file ${getFileNameSize(file)}`
                    );

                    const parsedMetadataJSONWithTitle = await parseMetadataJSON(
                        file
                    );
                    if (parsedMetadataJSONWithTitle) {
                        const { title, parsedMetadataJSON } =
                            parsedMetadataJSONWithTitle;
                        this.parsedMetadataJSONMap.set(
                            getMetadataJSONMapKey(collectionID, title),
                            parsedMetadataJSON && { ...parsedMetadataJSON }
                        );
                        UIService.increaseFileUploaded();
                    }
                    addLogLine(
                        `successfully parsed metadata json file ${getFileNameSize(
                            file
                        )}`
                    );
                } catch (e) {
                    if (e.message === CustomError.UPLOAD_CANCELLED) {
                        throw e;
                    } else {
                        // and don't break for subsequent files just log and move on
                        logError(e, 'parsing failed for a file');
                        addLogLine(
                            `failed to parse metadata json file ${getFileNameSize(
                                file
                            )} error: ${e.message}`
                        );
                    }
                }
            }
        } catch (e) {
            if (e.message !== CustomError.UPLOAD_CANCELLED) {
                logError(e, 'error seeding MetadataMap');
            }
            throw e;
        }
    }

<<<<<<< HEAD
=======
    private async extractMetadataFromFiles(
        worker,
        mediaFiles: FileWithCollection[]
    ) {
        try {
            addLogLine(`extractMetadataFromFiles executed`);
            UIService.reset(mediaFiles.length);
            for (const { file, localID, collectionID } of mediaFiles) {
                UIService.setFileProgress(localID, 0);
                if (uploadCancelService.isUploadCancelationRequested()) {
                    throw Error(CustomError.UPLOAD_CANCELLED);
                }
                let fileTypeInfo = null;
                let metadata = null;
                let filePath = null;
                try {
                    addLogLine(
                        `metadata extraction started ${getFileNameSize(file)} `
                    );
                    const result = await this.extractFileTypeAndMetadata(
                        worker,
                        file,
                        collectionID,
                        this.publicUploadProps?.accessedThroughSharedURL
                    );
                    fileTypeInfo = result.fileTypeInfo;
                    metadata = result.metadata;
                    filePath = result.filePath;
                    addLogLine(
                        `metadata extraction successful${getFileNameSize(
                            file
                        )} `
                    );
                } catch (e) {
                    if (e.message === CustomError.UPLOAD_CANCELLED) {
                        throw e;
                    } else {
                        // and don't break for subsequent files just log and move on
                        logError(e, 'extractFileTypeAndMetadata failed');
                        addLogLine(
                            `metadata extraction failed ${getFileNameSize(
                                file
                            )} error: ${e.message}`
                        );
                    }
                }
                this.metadataAndFileTypeInfoMap.set(localID, {
                    fileTypeInfo: fileTypeInfo && { ...fileTypeInfo },
                    metadata: metadata && { ...metadata },
                    filePath: filePath,
                });
                UIService.removeFromInProgressList(localID);
                UIService.increaseFileUploaded();
            }
        } catch (e) {
            if (e.message !== CustomError.UPLOAD_CANCELLED) {
                logError(e, 'error extracting metadata');
            }
            throw e;
        }
    }

    private async extractFileTypeAndMetadata(
        worker,
        file: File | ElectronFile,
        collectionID: number,
        skipVideos: boolean
    ) {
        if (file.size >= MAX_FILE_SIZE_SUPPORTED) {
            addLogLine(
                `${getFileNameSize(file)} rejected  because of large size`
            );

            return { fileTypeInfo: null, metadata: null };
        }
        const fileTypeInfo = await UploadService.getFileType(file);
        if (fileTypeInfo.fileType === FILE_TYPE.OTHERS) {
            addLogLine(
                `${getFileNameSize(
                    file
                )} rejected  because of unknown file format`
            );
            return { fileTypeInfo, metadata: null };
        }
        if (skipVideos && fileTypeInfo.fileType === FILE_TYPE.VIDEO) {
            return { fileTypeInfo, metadata: null };
        }
        addLogLine(` extracting ${getFileNameSize(file)} metadata`);
        let metadata: Metadata;
        try {
            metadata = await UploadService.extractFileMetadata(
                worker,
                file,
                collectionID,
                fileTypeInfo
            );
            const filePath = (file as any).path as string;
            return { fileTypeInfo, metadata, filePath };
        } catch (e) {
            logError(e, 'failed to extract file metadata');
            return { fileTypeInfo, metadata: null, filePath: null };
        }
    }

>>>>>>> 006aa6c3
    private async uploadMediaFiles(mediaFiles: FileWithCollection[]) {
        addLogLine(`uploadMediaFiles called`);
        this.filesToBeUploaded = [...this.filesToBeUploaded, ...mediaFiles];

        if (isElectron()) {
            this.remainingFiles = [...this.remainingFiles, ...mediaFiles];
        }

        UIService.reset(mediaFiles.length);

        UploadService.setPublicUploadProps(this.publicUploadProps);
        await UploadService.setFileCount(mediaFiles.length);

        UIService.setUploadStage(UPLOAD_STAGES.UPLOADING);

        const uploadProcesses = [];
        for (
            let i = 0;
            i < MAX_CONCURRENT_UPLOADS && this.filesToBeUploaded.length > 0;
            i++
        ) {
            const worker = await new this.cryptoWorkers[i].comlink();
            uploadProcesses.push(this.uploadNextFileInQueue(worker));
        }
        await Promise.all(uploadProcesses);
    }

    private async uploadNextFileInQueue(worker: any) {
        while (this.filesToBeUploaded.length > 0) {
            if (uploadCancelService.isUploadCancelationRequested()) {
                throw Error(CustomError.UPLOAD_CANCELLED);
            }
            let fileWithCollection = this.filesToBeUploaded.pop();
            const { collectionID } = fileWithCollection;
            const collection = this.collections.get(collectionID);
            fileWithCollection = { ...fileWithCollection, collection };
            const { fileUploadResult, uploadedFile } = await uploader(
                worker,
                this.userOwnedNonTrashedExistingFiles,
                fileWithCollection,
                this.uploaderName,
                this.publicUploadProps?.accessedThroughSharedURL
            );

            const finalUploadResult = await this.postUploadTask(
                fileUploadResult,
                uploadedFile,
                fileWithCollection
            );

            UIService.moveFileToResultList(
                fileWithCollection.localID,
                finalUploadResult
            );
            UploadService.reducePendingUploadCount();
        }
    }

    async postUploadTask(
        fileUploadResult: UPLOAD_RESULT,
        uploadedFile: EnteFile | null,
        fileWithCollection: FileWithCollection
    ) {
        try {
            let decryptedFile: EnteFile;
            addLogLine(
                `post upload action -> fileUploadResult: ${fileUploadResult} uploadedFile present ${!!uploadedFile}`
            );
            this.updateElectronRemainingFiles(fileWithCollection);
            switch (fileUploadResult) {
                case UPLOAD_RESULT.FAILED:
                case UPLOAD_RESULT.BLOCKED:
                    this.failedFiles.push(fileWithCollection);
                    break;
                case UPLOAD_RESULT.ALREADY_UPLOADED:
                    decryptedFile = uploadedFile;
                    break;
                case UPLOAD_RESULT.ADDED_SYMLINK:
                    decryptedFile = uploadedFile;
                    fileUploadResult = UPLOAD_RESULT.UPLOADED;
                    break;
                case UPLOAD_RESULT.UPLOADED:
                case UPLOAD_RESULT.UPLOADED_WITH_STATIC_THUMBNAIL:
                    decryptedFile = await decryptFile(
                        uploadedFile,
                        fileWithCollection.collection.key
                    );
                    break;
                case UPLOAD_RESULT.UNSUPPORTED:
                case UPLOAD_RESULT.TOO_LARGE:
                case UPLOAD_RESULT.CANCELLED:
                case UPLOAD_RESULT.SKIPPED_VIDEOS:
                    // no-op
                    break;
                default:
                    throw Error('Invalid Upload Result' + fileUploadResult);
            }
            if (
                [
                    UPLOAD_RESULT.ADDED_SYMLINK,
                    UPLOAD_RESULT.UPLOADED,
                    UPLOAD_RESULT.UPLOADED_WITH_STATIC_THUMBNAIL,
                ].includes(fileUploadResult)
            ) {
                this.updateExistingFiles(decryptedFile);
            }
            await this.watchFolderCallback(
                fileUploadResult,
                fileWithCollection,
                uploadedFile
            );
            return fileUploadResult;
        } catch (e) {
            logError(e, 'failed to do post file upload action');
            return UPLOAD_RESULT.FAILED;
        }
    }

    private async watchFolderCallback(
        fileUploadResult: UPLOAD_RESULT,
        fileWithCollection: FileWithCollection,
        uploadedFile: EnteFile
    ) {
        if (isElectron()) {
            await watchFolderService.onFileUpload(
                fileUploadResult,
                fileWithCollection,
                uploadedFile
            );
        }
    }

    public cancelRunningUpload() {
        addLogLine('user cancelled running upload');
        UIService.setUploadStage(UPLOAD_STAGES.CANCELLING);
        uploadCancelService.requestUploadCancelation();
    }

    async getFailedFilesWithCollections() {
        return {
            files: this.failedFiles,
            collections: [...this.collections.values()],
        };
    }

    private updateExistingFiles(decryptedFile: EnteFile) {
        if (!decryptedFile) {
            throw Error("decrypted file can't be undefined");
        }
        this.userOwnedNonTrashedExistingFiles.push(decryptedFile);
        this.updateUIFiles(decryptedFile);
    }

    private updateUIFiles(decryptedFile: EnteFile) {
        this.existingFiles.push(decryptedFile);
        this.existingFiles = sortFiles(this.existingFiles);
        this.setFiles(preservePhotoswipeProps(this.existingFiles));
    }

    private updateElectronRemainingFiles(
        fileWithCollection: FileWithCollection
    ) {
        if (isElectron()) {
            this.remainingFiles = this.remainingFiles.filter(
                (file) => !areFileWithCollectionsSame(file, fileWithCollection)
            );
            ImportService.updatePendingUploads(this.remainingFiles);
        }
    }

    public shouldAllowNewUpload = () => {
        return !this.uploadInProgress || watchFolderService.isUploadRunning();
    };
}

export default new UploadManager();<|MERGE_RESOLUTION|>--- conflicted
+++ resolved
@@ -144,41 +144,6 @@
                 );
             }
             if (mediaFiles.length) {
-<<<<<<< HEAD
-=======
-                UIService.setUploadStage(UPLOAD_STAGES.EXTRACTING_METADATA);
-                const worker = await new this.cryptoWorkers[0].comlink();
-                await this.extractMetadataFromFiles(worker, mediaFiles);
-
-                UploadService.setMetadataAndFileTypeInfoMap(
-                    this.metadataAndFileTypeInfoMap
-                );
-
-                // filter out files whose metadata detection failed or those that have been skipped because the files are too large,
-                // as they will be rejected during upload and are not valid upload files which we need to clustering
-                const rejectedFileLocalIDs = new Set(
-                    [...this.metadataAndFileTypeInfoMap.entries()].map(
-                        ([localID, metadataAndFileTypeInfo]) => {
-                            if (
-                                !metadataAndFileTypeInfo.metadata ||
-                                !metadataAndFileTypeInfo.fileTypeInfo
-                            ) {
-                                return localID;
-                            }
-                        }
-                    )
-                );
-                const rejectedFiles = [];
-                const filesWithMetadata = [];
-                mediaFiles.forEach((m) => {
-                    if (rejectedFileLocalIDs.has(m.localID)) {
-                        rejectedFiles.push(m);
-                    } else {
-                        filesWithMetadata.push(m);
-                    }
-                });
-
->>>>>>> 006aa6c3
                 addLogLine(`clusterLivePhotoFiles started`);
                 const analysedMediaFiles =
                     await UploadService.clusterLivePhotoFiles(mediaFiles);
@@ -286,113 +251,6 @@
         }
     }
 
-<<<<<<< HEAD
-=======
-    private async extractMetadataFromFiles(
-        worker,
-        mediaFiles: FileWithCollection[]
-    ) {
-        try {
-            addLogLine(`extractMetadataFromFiles executed`);
-            UIService.reset(mediaFiles.length);
-            for (const { file, localID, collectionID } of mediaFiles) {
-                UIService.setFileProgress(localID, 0);
-                if (uploadCancelService.isUploadCancelationRequested()) {
-                    throw Error(CustomError.UPLOAD_CANCELLED);
-                }
-                let fileTypeInfo = null;
-                let metadata = null;
-                let filePath = null;
-                try {
-                    addLogLine(
-                        `metadata extraction started ${getFileNameSize(file)} `
-                    );
-                    const result = await this.extractFileTypeAndMetadata(
-                        worker,
-                        file,
-                        collectionID,
-                        this.publicUploadProps?.accessedThroughSharedURL
-                    );
-                    fileTypeInfo = result.fileTypeInfo;
-                    metadata = result.metadata;
-                    filePath = result.filePath;
-                    addLogLine(
-                        `metadata extraction successful${getFileNameSize(
-                            file
-                        )} `
-                    );
-                } catch (e) {
-                    if (e.message === CustomError.UPLOAD_CANCELLED) {
-                        throw e;
-                    } else {
-                        // and don't break for subsequent files just log and move on
-                        logError(e, 'extractFileTypeAndMetadata failed');
-                        addLogLine(
-                            `metadata extraction failed ${getFileNameSize(
-                                file
-                            )} error: ${e.message}`
-                        );
-                    }
-                }
-                this.metadataAndFileTypeInfoMap.set(localID, {
-                    fileTypeInfo: fileTypeInfo && { ...fileTypeInfo },
-                    metadata: metadata && { ...metadata },
-                    filePath: filePath,
-                });
-                UIService.removeFromInProgressList(localID);
-                UIService.increaseFileUploaded();
-            }
-        } catch (e) {
-            if (e.message !== CustomError.UPLOAD_CANCELLED) {
-                logError(e, 'error extracting metadata');
-            }
-            throw e;
-        }
-    }
-
-    private async extractFileTypeAndMetadata(
-        worker,
-        file: File | ElectronFile,
-        collectionID: number,
-        skipVideos: boolean
-    ) {
-        if (file.size >= MAX_FILE_SIZE_SUPPORTED) {
-            addLogLine(
-                `${getFileNameSize(file)} rejected  because of large size`
-            );
-
-            return { fileTypeInfo: null, metadata: null };
-        }
-        const fileTypeInfo = await UploadService.getFileType(file);
-        if (fileTypeInfo.fileType === FILE_TYPE.OTHERS) {
-            addLogLine(
-                `${getFileNameSize(
-                    file
-                )} rejected  because of unknown file format`
-            );
-            return { fileTypeInfo, metadata: null };
-        }
-        if (skipVideos && fileTypeInfo.fileType === FILE_TYPE.VIDEO) {
-            return { fileTypeInfo, metadata: null };
-        }
-        addLogLine(` extracting ${getFileNameSize(file)} metadata`);
-        let metadata: Metadata;
-        try {
-            metadata = await UploadService.extractFileMetadata(
-                worker,
-                file,
-                collectionID,
-                fileTypeInfo
-            );
-            const filePath = (file as any).path as string;
-            return { fileTypeInfo, metadata, filePath };
-        } catch (e) {
-            logError(e, 'failed to extract file metadata');
-            return { fileTypeInfo, metadata: null, filePath: null };
-        }
-    }
-
->>>>>>> 006aa6c3
     private async uploadMediaFiles(mediaFiles: FileWithCollection[]) {
         addLogLine(`uploadMediaFiles called`);
         this.filesToBeUploaded = [...this.filesToBeUploaded, ...mediaFiles];
