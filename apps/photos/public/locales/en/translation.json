{
    "HERO_SLIDE_1_TITLE": "<div>Private backups</div><div>for your memories</div>",
    "HERO_SLIDE_1": "End-to-end encrypted by default",
    "HERO_SLIDE_2_TITLE": "<div>Safely stored</div><div>at a fallout shelter</div>",
    "HERO_SLIDE_2": "Designed to outlive",
    "HERO_SLIDE_3_TITLE": "<div>Available</div><div> everywhere</div>",
    "HERO_SLIDE_3": "Android, iOS, Web, Desktop",
    "LOGIN": "Login",
    "SIGN_UP": "Signup",
    "NEW_USER": "New to ente",
    "EXISTING_USER": "Existing user",
    "ENTER_NAME": "Enter name",
    "PUBLIC_UPLOADER_NAME_MESSAGE": "Add a name so that your friends know who to thank for these great photos!",
    "ENTER_EMAIL": "Enter email address",
    "EMAIL_ERROR": "Enter a valid email",
    "REQUIRED": "Required",
    "EMAIL_SENT": "Verification code sent to <a>{{email}}</a>",
    "CHECK_INBOX": "Please check your inbox (and spam) to complete verification",
    "ENTER_OTT": "Verification code",
    "RESEND_MAIL": "Resend code",
    "VERIFY": "Verify",
    "UNKNOWN_ERROR": "Something went wrong, please try again",
    "INVALID_CODE": "Invalid verification code",
    "EXPIRED_CODE": "Your verification code has expired",
    "SENDING": "Sending...",
    "SENT": "Sent!",
    "PASSWORD": "Password",
    "LINK_PASSWORD": "Enter password to unlock the album",
    "RETURN_PASSPHRASE_HINT": "Password",
    "SET_PASSPHRASE": "Set password",
    "VERIFY_PASSPHRASE": "Sign in",
    "INCORRECT_PASSPHRASE": "Incorrect password",
    "ENTER_ENC_PASSPHRASE": "Please enter a password that we can use to encrypt your data",
    "PASSPHRASE_DISCLAIMER": "We don't store your password, so if you forget it, <strong>we will not be able to help you </strong>recover your data without a recovery key.",
    "WELCOME_TO_ENTE_HEADING": "Welcome to <a/>",
    "WELCOME_TO_ENTE_SUBHEADING": "End to end encrypted photo storage and sharing",
    "WHERE_YOUR_BEST_PHOTOS_LIVE": "Where your best photos live",
    "KEY_GENERATION_IN_PROGRESS_MESSAGE": "Generating encryption keys...",
    "PASSPHRASE_HINT": "Password",
    "CONFIRM_PASSPHRASE": "Confirm password",
    "REFERRAL_CODE_HINT": "How did you hear about Ente? (optional)",
    "REFERRAL_INFO": "We don't track app installs, It'd help us if you told us where you found us!",
    "PASSPHRASE_MATCH_ERROR": "Passwords don't match",
    "CONSOLE_WARNING_STOP": "STOP!",
    "CONSOLE_WARNING_DESC": "This is a browser feature intended for developers. Please don't copy-paste unverified code here.",
    "CREATE_COLLECTION": "New album",
    "ENTER_ALBUM_NAME": "Album name",
    "CLOSE_OPTION": "Close (Esc)",
    "ENTER_FILE_NAME": "File name",
    "CLOSE": "Close",
    "NO": "No",
    "NOTHING_HERE": "Nothing to see here yet 👀",
    "UPLOAD": "Upload",
    "IMPORT": "Import",
    "ADD_PHOTOS": "Add photos",
    "ADD_MORE_PHOTOS": "Add more photos",
    "add_photos_one": "Add 1 item",
    "add_photos_other": "Add {{count, number}} items",
    "SELECT_PHOTOS": "Select photos",
    "FILE_UPLOAD": "File Upload",
    "UPLOAD_STAGE_MESSAGE": {
        "0": "Preparing to upload",
        "1": "Reading google metadata files",
        "2": "{{uploadCounter.finished, number}} / {{uploadCounter.total, number}} files metadata extracted",
        "3": "{{uploadCounter.finished, number}} / {{uploadCounter.total, number}} files processed",
        "4": "Cancelling remaining uploads",
        "5": "Backup complete"
    },
    "FILE_NOT_UPLOADED_LIST": "The following files were not uploaded",
    "SUBSCRIPTION_EXPIRED": "Subscription expired",
    "SUBSCRIPTION_EXPIRED_MESSAGE": "Your subscription has expired, please <a>renew</a>",
    "STORAGE_QUOTA_EXCEEDED": "Storage limit exceeded",
    "INITIAL_LOAD_DELAY_WARNING": "First load may take some time",
    "USER_DOES_NOT_EXIST": "Sorry, could not find a user with that email",
    "NO_ACCOUNT": "Don't have an account",
    "ACCOUNT_EXISTS": "Already have an account",
    "CREATE": "Create",
    "DOWNLOAD": "Download",
    "DOWNLOAD_OPTION": "Download (D)",
    "DOWNLOAD_FAVORITES": "Download favorites",
    "DOWNLOAD_UNCATEGORIZED": "Download uncategorized",
    "DOWNLOAD_HIDDEN_ITEMS": "Download hidden items",
    "COPY_OPTION": "Copy as PNG (Ctrl/Cmd - C)",
    "TOGGLE_FULLSCREEN": "Toggle fullscreen (F)",
    "ZOOM_IN_OUT": "Zoom in/out",
    "PREVIOUS": "Previous (←)",
    "NEXT": "Next (→)",
    "TITLE_PHOTOS": "Ente Photos",
    "TITLE_ALBUMS": "Ente Photos",
    "TITLE_AUTH": "Ente Auth",
    "UPLOAD_FIRST_PHOTO": "Upload your first photo",
    "IMPORT_YOUR_FOLDERS": "Import your folders",
    "UPLOAD_DROPZONE_MESSAGE": "Drop to backup your files",
    "WATCH_FOLDER_DROPZONE_MESSAGE": "Drop to add watched folder",
    "TRASH_FILES_TITLE": "Delete files?",
    "TRASH_FILE_TITLE": "Delete file?",
    "DELETE_FILES_TITLE": "Delete immediately?",
    "DELETE_FILES_MESSAGE": "Selected files will be permanently deleted from your ente account.",
    "DELETE": "Delete",
    "DELETE_OPTION": "Delete (DEL)",
    "FAVORITE_OPTION": "Favorite (L)",
    "UNFAVORITE_OPTION": "Unfavorite (L)",
    "MULTI_FOLDER_UPLOAD": "Multiple folders detected",
    "UPLOAD_STRATEGY_CHOICE": "Would you like to upload them into",
    "UPLOAD_STRATEGY_SINGLE_COLLECTION": "A single album",
    "OR": "or",
    "UPLOAD_STRATEGY_COLLECTION_PER_FOLDER": "Separate albums",
    "SESSION_EXPIRED_MESSAGE": "Your session has expired, please login again to continue",
    "SESSION_EXPIRED": "Session expired",
    "PASSWORD_GENERATION_FAILED": "Your browser was unable to generate a strong key that meets ente's encryption standards, please try using the mobile app or another browser",
    "CHANGE_PASSWORD": "Change password",
    "GO_BACK": "Go back",
    "RECOVERY_KEY": "Recovery key",
    "SAVE_LATER": "Do this later",
    "SAVE": "Save Key",
    "RECOVERY_KEY_DESCRIPTION": "If you forget your password, the only way you can recover your data is with this key.",
    "RECOVER_KEY_GENERATION_FAILED": "Recovery code could not be generated, please try again",
    "KEY_NOT_STORED_DISCLAIMER": "We don't store this key, so please save this in a safe place",
    "FORGOT_PASSWORD": "Forgot password",
    "RECOVER_ACCOUNT": "Recover account",
    "RECOVERY_KEY_HINT": "Recovery key",
    "RECOVER": "Recover",
    "NO_RECOVERY_KEY": "No recovery key?",
    "INCORRECT_RECOVERY_KEY": "Incorrect recovery key",
    "SORRY": "Sorry",
    "NO_RECOVERY_KEY_MESSAGE": "Due to the nature of our end-to-end encryption protocol, your data cannot be decrypted without your password or recovery key",
    "NO_TWO_FACTOR_RECOVERY_KEY_MESSAGE": "Please drop an email to <a>{{emailID}}</a> from your registered email address",
    "CONTACT_SUPPORT": "Contact support",
    "REQUEST_FEATURE": "Request Feature",
    "SUPPORT": "Support",
    "CONFIRM": "Confirm",
    "CANCEL": "Cancel",
    "LOGOUT": "Logout",
    "DELETE_ACCOUNT": "Delete account",
    "DELETE_ACCOUNT_MESSAGE": "<p>Please send an email to <a>{{emailID}}</a> from your registered email address.</p><p>Your request will be processed within 72 hours.</p>",
    "LOGOUT_MESSAGE": "Are you sure you want to logout?",
    "CHANGE_EMAIL": "Change email",
    "OK": "OK",
    "SUCCESS": "Success",
    "ERROR": "Error",
    "MESSAGE": "Message",
    "INSTALL_MOBILE_APP": "Install our <a>Android</a> or <b>iOS</b> app to automatically backup all your photos",
    "DOWNLOAD_APP_MESSAGE": "Sorry, this operation is currently only supported on our desktop app",
    "DOWNLOAD_APP": "Download desktop app",
    "EXPORT": "Export Data",
    "SUBSCRIPTION": "Subscription",
    "SUBSCRIBE": "Subscribe",
    "MANAGEMENT_PORTAL": "Manage payment method",
    "MANAGE_FAMILY_PORTAL": "Manage family",
    "LEAVE_FAMILY_PLAN": "Leave family plan",
    "LEAVE": "Leave",
    "LEAVE_FAMILY_CONFIRM": "Are you sure that you want to leave family plan?",
    "CHOOSE_PLAN": "Choose your plan",
    "MANAGE_PLAN": "Manage your subscription",
    "ACTIVE": "Active",
    "OFFLINE_MSG": "You are offline, cached memories are being shown",
    "FREE_SUBSCRIPTION_INFO": "You are on the <strong>free</strong> plan that expires on {{date, dateTime}}",
    "FAMILY_SUBSCRIPTION_INFO": "You are on a family plan managed by",
    "RENEWAL_ACTIVE_SUBSCRIPTION_STATUS": "Renews on {{date, dateTime}}",
    "RENEWAL_CANCELLED_SUBSCRIPTION_STATUS": "Ends on {{date, dateTime}}",
    "RENEWAL_CANCELLED_SUBSCRIPTION_INFO": "Your subscription will be cancelled on {{date, dateTime}}",
    "ADD_ON_AVAILABLE_TILL": "Your {{storage, string}} add-on is valid till {{date, dateTime}}",
    "STORAGE_QUOTA_EXCEEDED_SUBSCRIPTION_INFO": "You have exceeded your storage quota, please <a>upgrade</a>",
    "SUBSCRIPTION_PURCHASE_SUCCESS": "<p>We've received your payment</p><p>Your subscription is valid till <strong>{{date, dateTime}}</strong></p>",
    "SUBSCRIPTION_PURCHASE_CANCELLED": "Your purchase was canceled, please try again if you want to subscribe",
    "SUBSCRIPTION_PURCHASE_FAILED": "Subscription purchase failed , please try again",
    "SUBSCRIPTION_UPDATE_FAILED": "Subscription updated failed , please try again",
    "UPDATE_PAYMENT_METHOD_MESSAGE": "We are sorry, payment failed when we tried to charge your card, please update your payment method and try again",
    "STRIPE_AUTHENTICATION_FAILED": "We are unable to authenticate your payment method. please choose a different payment method and try again",
    "UPDATE_PAYMENT_METHOD": "Update payment method",
    "MONTHLY": "Monthly",
    "YEARLY": "Yearly",
    "UPDATE_SUBSCRIPTION_MESSAGE": "Are you sure you want to change your plan?",
    "UPDATE_SUBSCRIPTION": "Change plan",
    "CANCEL_SUBSCRIPTION": "Cancel subscription",
    "CANCEL_SUBSCRIPTION_MESSAGE": "<p>All of your data will be deleted from our servers at the end of this billing period.</p><p>Are you sure that you want to cancel your subscription?</p>",
    "CANCEL_SUBSCRIPTION_WITH_ADDON_MESSAGE": "<p>Are you sure you want to cancel your subscription?</p>",
    "SUBSCRIPTION_CANCEL_FAILED": "Failed to cancel subscription",
    "SUBSCRIPTION_CANCEL_SUCCESS": "Subscription canceled successfully",
    "REACTIVATE_SUBSCRIPTION": "Reactivate subscription",
    "REACTIVATE_SUBSCRIPTION_MESSAGE": "Once reactivated, you will be billed on {{date, dateTime}}",
    "SUBSCRIPTION_ACTIVATE_SUCCESS": "Subscription activated successfully ",
    "SUBSCRIPTION_ACTIVATE_FAILED": "Failed to reactivate subscription renewals",
    "SUBSCRIPTION_PURCHASE_SUCCESS_TITLE": "Thank you",
    "CANCEL_SUBSCRIPTION_ON_MOBILE": "Cancel mobile subscription",
    "CANCEL_SUBSCRIPTION_ON_MOBILE_MESSAGE": "Please cancel your subscription from the mobile app to activate a subscription here",
    "MAIL_TO_MANAGE_SUBSCRIPTION": "Please contact us at <a>{{emailID}}</a> to manage your subscription",
    "RENAME": "Rename",
    "RENAME_FILE": "Rename file",
    "RENAME_COLLECTION": "Rename album",
    "DELETE_COLLECTION_TITLE": "Delete album?",
    "DELETE_COLLECTION": "Delete album",
    "DELETE_COLLECTION_MESSAGE": "Also delete the photos (and videos) present in this album from <a>all</a> other albums they are part of?",
    "DELETE_PHOTOS": "Delete photos",
    "KEEP_PHOTOS": "Keep photos",
    "SHARE": "Share",
    "SHARE_COLLECTION": "Share album",
    "SHAREES": "Shared with",
    "SHARE_WITH_SELF": "Oops, you cannot share with yourself",
    "ALREADY_SHARED": "Oops, you're already sharing this with {{email}}",
    "SHARING_BAD_REQUEST_ERROR": "Sharing album not allowed",
    "SHARING_DISABLED_FOR_FREE_ACCOUNTS": "Sharing is disabled for free accounts",
    "DOWNLOAD_COLLECTION": "Download album",
    "DOWNLOAD_COLLECTION_MESSAGE": "<p>Are you sure you want to download the complete album?</p><p>All files will be queued for download sequentially</p>",
    "CREATE_ALBUM_FAILED": "Failed to create album , please try again",
    "SEARCH": "Search",
    "SEARCH_RESULTS": "Search results",
    "NO_RESULTS": "No results found",
    "SEARCH_HINT": "Search for albums, dates, descriptions, ...",
    "SEARCH_TYPE": {
        "COLLECTION": "Album",
        "LOCATION": "Location",
        "CITY": "Location",
        "DATE": "Date",
        "FILE_NAME": "File name",
        "THING": "Content",
        "FILE_CAPTION": "Description",
        "FILE_TYPE": "File type",
        "CLIP": "Magic"
    },
    "photos_count_zero": "No memories",
    "photos_count_one": "1 memory",
    "photos_count_other": "{{count, number}} memories",
    "TERMS_AND_CONDITIONS": "I agree to the <a>terms</a> and <b>privacy policy</b>",
    "ADD_TO_COLLECTION": "Add to album",
    "SELECTED": "selected",
    "VIDEO_PLAYBACK_FAILED_DOWNLOAD_INSTEAD": "This video cannot be played on your browser",
    "PEOPLE": "People",
    "INDEXING_SCHEDULED": "Indexing is scheduled...",
    "ANALYZING_PHOTOS": "Indexing photos ({{indexStatus.nSyncedFiles,number}} / {{indexStatus.nTotalFiles,number}})",
    "INDEXING_PEOPLE": "Indexing people in {{indexStatus.nSyncedFiles,number}} photos...",
    "INDEXING_DONE": "Indexed {{indexStatus.nSyncedFiles,number}} photos",
    "UNIDENTIFIED_FACES": "unidentified faces",
    "OBJECTS": "objects",
    "TEXT": "text",
    "INFO": "Info ",
    "INFO_OPTION": "Info (I)",
    "FILE_NAME": "File name",
    "CAPTION_PLACEHOLDER": "Add a description",
    "LOCATION": "Location",
    "SHOW_ON_MAP": "View on OpenStreetMap",
    "MAP": "Map",
    "MAP_SETTINGS": "Map Settings",
    "ENABLE_MAPS": "Enable Maps?",
    "ENABLE_MAP": "Enable map",
    "DISABLE_MAPS": "Disable Maps?",
    "ENABLE_MAP_DESCRIPTION": "<p>This will show your photos on a world map.</p> <p>The map is hosted by <a>OpenStreetMap</a>, and the exact locations of your photos are never shared.</p> <p>You can disable this feature anytime from Settings.</p>",
    "DISABLE_MAP_DESCRIPTION": "<p>This will disable the display of your photos on a world map.</p> <p>You can enable this feature anytime from Settings.</p>",
    "DISABLE_MAP": "Disable map",
    "DETAILS": "Details",
    "VIEW_EXIF": "View all EXIF data",
    "NO_EXIF": "No EXIF data",
    "EXIF": "EXIF",
    "ISO": "ISO",
    "TWO_FACTOR": "Two-factor",
    "TWO_FACTOR_AUTHENTICATION": "Two-factor authentication",
    "TWO_FACTOR_QR_INSTRUCTION": "Scan the QR code below with your favorite authenticator app",
    "ENTER_CODE_MANUALLY": "Enter the code manually",
    "TWO_FACTOR_MANUAL_CODE_INSTRUCTION": "Please enter this code in your favorite authenticator app",
    "SCAN_QR_CODE": "Scan QR code instead",
    "ENABLE_TWO_FACTOR": "Enable two-factor",
    "ENABLE": "Enable",
    "LOST_DEVICE": "Lost two-factor device",
    "INCORRECT_CODE": "Incorrect code",
    "TWO_FACTOR_INFO": "Add an additional layer of security by requiring more than your email and password to log in to your account",
    "DISABLE_TWO_FACTOR_LABEL": "Disable two-factor authentication",
    "UPDATE_TWO_FACTOR_LABEL": "Update your authenticator device",
    "DISABLE": "Disable",
    "RECONFIGURE": "Reconfigure",
    "UPDATE_TWO_FACTOR": "Update two-factor",
    "UPDATE_TWO_FACTOR_MESSAGE": "Continuing forward will void any previously configured authenticators",
    "UPDATE": "Update",
    "DISABLE_TWO_FACTOR": "Disable two-factor",
    "DISABLE_TWO_FACTOR_MESSAGE": "Are you sure you want to disable your two-factor authentication",
    "TWO_FACTOR_DISABLE_FAILED": "Failed to disable two factor, please try again",
    "EXPORT_DATA": "Export data",
    "SELECT_FOLDER": "Select folder",
    "DESTINATION": "Destination",
    "START": "Start",
    "LAST_EXPORT_TIME": "Last export time",
    "EXPORT_AGAIN": "Resync",
    "LOCAL_STORAGE_NOT_ACCESSIBLE": "Local storage not accessible",
    "LOCAL_STORAGE_NOT_ACCESSIBLE_MESSAGE": "Your browser or an addon is blocking ente from saving data into local storage. please try loading this page after switching your browsing mode.",
    "SEND_OTT": "Send OTP",
    "EMAIl_ALREADY_OWNED": "Email already taken",
    "ETAGS_BLOCKED": "<p>We were unable to upload the following files because of your browser configuration.</p><p>Please disable any addons that might be preventing ente from using <code>eTags</code> to upload large files, or use our <a>desktop app</a> for a more reliable import experience.</p>",
    "SKIPPED_VIDEOS_INFO": "<p>Presently we do not support adding videos via public links.</p><p>To share videos, please <a>signup</a> for ente and share with the intended recipients using their email.</p>",
    "LIVE_PHOTOS_DETECTED": "The photo and video files from your Live Photos have been merged into a single file",
    "RETRY_FAILED": "Retry failed uploads",
    "FAILED_UPLOADS": "Failed uploads ",
    "SKIPPED_FILES": "Ignored uploads",
    "THUMBNAIL_GENERATION_FAILED_UPLOADS": "Thumbnail generation failed",
    "UNSUPPORTED_FILES": "Unsupported files",
    "SUCCESSFUL_UPLOADS": "Successful uploads",
    "SKIPPED_INFO": "Skipped these as there are files with matching names in the same album",
    "UNSUPPORTED_INFO": "ente does not support these file formats yet",
    "BLOCKED_UPLOADS": "Blocked uploads",
    "SKIPPED_VIDEOS": "Skipped videos",
    "INPROGRESS_METADATA_EXTRACTION": "In progress",
    "INPROGRESS_UPLOADS": "Uploads in progress",
    "TOO_LARGE_UPLOADS": "Large files",
    "LARGER_THAN_AVAILABLE_STORAGE_UPLOADS": "Insufficient storage",
    "LARGER_THAN_AVAILABLE_STORAGE_INFO": "These files were not uploaded as they exceed the maximum size limit for your storage plan",
    "TOO_LARGE_INFO": "These files were not uploaded as they exceed our maximum file size limit",
    "THUMBNAIL_GENERATION_FAILED_INFO": "These files were uploaded, but unfortunately we could not generate the thumbnails for them.",
    "UPLOAD_TO_COLLECTION": "Upload to album",
    "UNCATEGORIZED": "Uncategorized",
    "ARCHIVE": "Archive",
    "FAVORITES": "Favorites",
    "ARCHIVE_COLLECTION": "Archive album",
    "ARCHIVE_SECTION_NAME": "Archive",
    "ALL_SECTION_NAME": "All",
    "MOVE_TO_COLLECTION": "Move to album",
    "UNARCHIVE": "Unarchive",
    "UNARCHIVE_COLLECTION": "Unarchive album",
    "HIDE_COLLECTION": "Hide album",
    "UNHIDE_COLLECTION": "Unhide album",
    "MOVE": "Move",
    "ADD": "Add",
    "REMOVE": "Remove",
    "YES_REMOVE": "Yes, remove",
    "REMOVE_FROM_COLLECTION": "Remove from album",
    "TRASH": "Trash",
    "MOVE_TO_TRASH": "Move to trash",
    "TRASH_FILES_MESSAGE": "Selected files will be removed from all albums and moved to trash.",
    "TRASH_FILE_MESSAGE": "The file will be removed from all albums and moved to trash.",
    "DELETE_PERMANENTLY": "Delete permanently",
    "RESTORE": "Restore",
    "RESTORE_TO_COLLECTION": "Restore to album",
    "EMPTY_TRASH": "Empty trash",
    "EMPTY_TRASH_TITLE": "Empty trash?",
    "EMPTY_TRASH_MESSAGE": "These files will be permanently deleted from your ente account.",
    "LEAVE_SHARED_ALBUM": "Yes, leave",
    "LEAVE_ALBUM": "Leave album",
    "LEAVE_SHARED_ALBUM_TITLE": "Leave shared album?",
    "LEAVE_SHARED_ALBUM_MESSAGE": "You will leave the album, and it will stop being visible to you.",
    "NOT_FILE_OWNER": "You cannot delete files in a shared album",
    "CONFIRM_SELF_REMOVE_MESSAGE": "Selected items will be removed from this album. Items which are only in this album will be moved to Uncategorized.",
    "CONFIRM_SELF_AND_OTHER_REMOVE_MESSAGE": "Some of the items you are removing were added by other people, and you will lose access to them.",
    "SORT_BY_CREATION_TIME_ASCENDING": "Oldest",
    "SORT_BY_UPDATION_TIME_DESCENDING": "Last updated",
    "SORT_BY_NAME": "Name",
    "COMPRESS_THUMBNAILS": "Compress thumbnails",
    "THUMBNAIL_REPLACED": "Thumbnails compressed",
    "FIX_THUMBNAIL": "Compress",
    "FIX_THUMBNAIL_LATER": "Compress later",
    "REPLACE_THUMBNAIL_NOT_STARTED": "Some of your videos thumbnails can be compressed to save space. would you like ente to compress them?",
    "REPLACE_THUMBNAIL_COMPLETED": "Successfully compressed all thumbnails",
    "REPLACE_THUMBNAIL_NOOP": "You have no thumbnails that can be compressed further",
    "REPLACE_THUMBNAIL_COMPLETED_WITH_ERROR": "Could not compress some of your thumbnails, please retry",
    "FIX_CREATION_TIME": "Fix time",
    "FIX_CREATION_TIME_IN_PROGRESS": "Fixing time",
    "CREATION_TIME_UPDATED": "File time updated",
    "UPDATE_CREATION_TIME_NOT_STARTED": "Select the option you want to use",
    "UPDATE_CREATION_TIME_COMPLETED": "Successfully updated all files",
    "UPDATE_CREATION_TIME_COMPLETED_WITH_ERROR": "File time updation failed for some files, please retry",
    "CAPTION_CHARACTER_LIMIT": "5000 characters max",
    "DATE_TIME_ORIGINAL": "EXIF:DateTimeOriginal",
    "DATE_TIME_DIGITIZED": "EXIF:DateTimeDigitized",
    "METADATA_DATE": "EXIF:MetadataDate",
    "CUSTOM_TIME": "Custom time",
    "REOPEN_PLAN_SELECTOR_MODAL": "Re-open plans",
    "OPEN_PLAN_SELECTOR_MODAL_FAILED": "Failed to open plans",
    "INSTALL": "Install",
    "SHARING_DETAILS": "Sharing details",
    "MODIFY_SHARING": "Modify sharing",
    "ADD_COLLABORATORS": "Add collaborators",
    "ADD_NEW_EMAIL": "Add a new email",
    "shared_with_people_zero": "Share with specific people",
    "shared_with_people_one": "Shared with 1 person",
    "shared_with_people_other": "Shared with {{count, number}} people",
    "participants_zero": "No participants",
    "participants_one": "1 participant",
    "participants_other": "{{count, number}} participants",
    "ADD_VIEWERS": "Add viewers",
    "PARTICIPANTS": "Participants",
    "CHANGE_PERMISSIONS_TO_VIEWER": "<p>{{selectedEmail}} will not be able to add more photos to the album</p> <p>They will still be able to remove photos added by them</p>",
    "CHANGE_PERMISSIONS_TO_COLLABORATOR": "{{selectedEmail}} will be able to add photos to the album",
    "CONVERT_TO_VIEWER": "Yes, convert to viewer",
    "CONVERT_TO_COLLABORATOR": "Yes, convert to collaborator",
    "CHANGE_PERMISSION": "Change permission?",
    "REMOVE_PARTICIPANT": "Remove?",
    "CONFIRM_REMOVE": "Yes, remove",
    "MANAGE": "Manage",
    "ADDED_AS": "Added as",
    "COLLABORATOR_RIGHTS": "Collaborators can add photos and videos to the shared album",
    "REMOVE_PARTICIPANT_HEAD": "Remove participant",
    "OWNER": "Owner",
    "COLLABORATORS": "Collaborators",
    "ADD_MORE": "Add more",
    "VIEWERS": "Viewers",
    "OR_ADD_EXISTING": "Or pick an existing one",
    "REMOVE_PARTICIPANT_MESSAGE": "<p>{{selectedEmail}} will be removed from the album</p> <p>Any photos added by them will also be removed from the album</p>",
    "NOT_FOUND": "404 - not found",
    "LINK_EXPIRED": "Link expired",
    "LINK_EXPIRED_MESSAGE": "This link has either expired or been disabled!",
    "MANAGE_LINK": "Manage link",
    "LINK_TOO_MANY_REQUESTS": "Sorry, this album has been viewed on too many devices!",
    "FILE_DOWNLOAD": "Allow downloads",
    "LINK_PASSWORD_LOCK": "Password lock",
    "PUBLIC_COLLECT": "Allow adding photos",
    "LINK_DEVICE_LIMIT": "Device limit",
    "NO_DEVICE_LIMIT": "None",
    "LINK_EXPIRY": "Link expiry",
    "NEVER": "Never",
    "DISABLE_FILE_DOWNLOAD": "Disable download",
    "DISABLE_FILE_DOWNLOAD_MESSAGE": "<p>Are you sure that you want to disable the download button for files?</p><p>Viewers can still take screenshots or save a copy of your photos using external tools.</p>",
    "MALICIOUS_CONTENT": "Contains malicious content",
    "COPYRIGHT": "Infringes on the copyright of someone I am authorized to represent",
    "SHARED_USING": "Shared using ",
    "ENTE_IO": "ente.io",
    "SHARING_REFERRAL_CODE": "Use code <strong>{{referralCode}}</strong> to get 10 GB free",
    "LIVE": "LIVE",
    "DISABLE_PASSWORD": "Disable password lock",
    "DISABLE_PASSWORD_MESSAGE": "Are you sure that you want to disable the password lock?",
    "PASSWORD_LOCK": "Password lock",
    "LOCK": "Lock",
    "DOWNLOAD_UPLOAD_LOGS": "Debug logs",
    "UPLOAD_FILES": "File",
    "UPLOAD_DIRS": "Folder",
    "UPLOAD_GOOGLE_TAKEOUT": "Google takeout",
    "DEDUPLICATE_FILES": "Deduplicate files",
    "AUTHENTICATOR_SECTION": "Authenticator",
    "NO_DUPLICATES_FOUND": "You've no duplicate files that can be cleared",
    "CLUB_BY_CAPTURE_TIME": "Club by capture time",
    "FILES": "Files",
    "EACH": "Each",
    "DEDUPLICATE_BASED_ON_SIZE": "The following files were clubbed based on their sizes, please review and delete items you believe are duplicates",
    "STOP_ALL_UPLOADS_MESSAGE": "Are you sure that you want to stop all the uploads in progress?",
    "STOP_UPLOADS_HEADER": "Stop uploads?",
    "YES_STOP_UPLOADS": "Yes, stop uploads",
    "STOP_DOWNLOADS_HEADER": "Stop downloads?",
    "YES_STOP_DOWNLOADS": "Yes, stop downloads",
    "STOP_ALL_DOWNLOADS_MESSAGE": "Are you sure that you want to stop all the downloads in progress?",
    "albums_one": "1 Album",
    "albums_other": "{{count, number}} Albums",
    "ALL_ALBUMS": "All Albums",
    "ALBUMS": "Albums",
    "ALL_HIDDEN_ALBUMS": "All hidden albums",
    "HIDDEN_ALBUMS": "Hidden albums",
    "HIDDEN_ITEMS": "Hidden items",
    "HIDDEN_ITEMS_SECTION_NAME": "Hidden_items",
    "ENTER_TWO_FACTOR_OTP": "Enter the 6-digit code from your authenticator app.",
    "CREATE_ACCOUNT": "Create account",
    "COPIED": "Copied",
    "CANVAS_BLOCKED_TITLE": "Unable to generate thumbnail",
    "CANVAS_BLOCKED_MESSAGE": "<p>It looks like your browser has disabled access to canvas, which is necessary to generate thumbnails for your photos </p> <p> Please enable access to your browser's canvas, or check out our desktop app</p>",
    "WATCH_FOLDERS": "Watch folders",
    "UPGRADE_NOW": "Upgrade now",
    "RENEW_NOW": "Renew now",
    "STORAGE": "Storage",
    "USED": "used",
    "YOU": "You",
    "FAMILY": "Family",
    "FREE": "free",
    "OF": "of",
    "WATCHED_FOLDERS": "Watched folders",
    "NO_FOLDERS_ADDED": "No folders added yet!",
    "FOLDERS_AUTOMATICALLY_MONITORED": "The folders you add here will monitored to automatically",
    "UPLOAD_NEW_FILES_TO_ENTE": "Upload new files to ente",
    "REMOVE_DELETED_FILES_FROM_ENTE": "Remove deleted files from ente",
    "ADD_FOLDER": "Add folder",
    "STOP_WATCHING": "Stop watching",
    "STOP_WATCHING_FOLDER": "Stop watching folder?",
    "STOP_WATCHING_DIALOG_MESSAGE": "Your existing files will not be deleted, but ente will stop automatically updating the linked ente album on changes in this folder.",
    "YES_STOP": "Yes, stop",
    "MONTH_SHORT": "mo",
    "YEAR": "year",
    "FAMILY_PLAN": "Family plan",
    "DOWNLOAD_LOGS": "Download logs",
    "DOWNLOAD_LOGS_MESSAGE": "<p>This will download debug logs, which you can email to us to help debug your issue.</p><p> Please note that file names will be included to help track issues with specific files. </p>",
    "CHANGE_FOLDER": "Change Folder",
    "TWO_MONTHS_FREE": "Get 2 months free on yearly plans",
    "GB": "GB",
    "POPULAR": "Popular",
    "FREE_PLAN_OPTION_LABEL": "Continue with free trial",
    "FREE_PLAN_DESCRIPTION": "1 GB for 1 year",
    "CURRENT_USAGE": "Current usage is <strong>{{usage}}</strong>",
    "WEAK_DEVICE": "The web browser you're using is not powerful enough to encrypt your photos. Please try to log in to ente on your computer, or download the ente mobile/desktop app.",
    "DRAG_AND_DROP_HINT": "Or drag and drop into the ente window",
    "CONFIRM_ACCOUNT_DELETION_MESSAGE": "Your uploaded data will be scheduled for deletion, and your account will be permanently deleted.<br/><br/>This action is not reversible.",
    "AUTHENTICATE": "Authenticate",
    "UPLOADED_TO_SINGLE_COLLECTION": "Uploaded to single collection",
    "UPLOADED_TO_SEPARATE_COLLECTIONS": "Uploaded to separate collections",
    "NEVERMIND": "Nevermind",
    "UPDATE_AVAILABLE": "Update available",
    "UPDATE_INSTALLABLE_MESSAGE": "A new version of ente is ready to be installed.",
    "INSTALL_NOW": "Install now",
    "INSTALL_ON_NEXT_LAUNCH": "Install on next launch",
    "UPDATE_AVAILABLE_MESSAGE": "A new version of ente has been released, but it cannot be automatically downloaded and installed.",
    "DOWNLOAD_AND_INSTALL": "Download and install",
    "IGNORE_THIS_VERSION": "Ignore this version",
    "TODAY": "Today",
    "YESTERDAY": "Yesterday",
    "NAME_PLACEHOLDER": "Name...",
    "ROOT_LEVEL_FILE_WITH_FOLDER_NOT_ALLOWED": "Cannot create albums from file/folder mix",
    "ROOT_LEVEL_FILE_WITH_FOLDER_NOT_ALLOWED_MESSAGE": "<p>You have dragged and dropped a mixture of files and folders.</p><p>Please provide either only files, or only folders when selecting option to create separate albums</p>",
    "CHOSE_THEME": "Choose theme",
    "ML_SEARCH": "Face recognition",
    "ENABLE_ML_SEARCH_DESCRIPTION": "<p>This will enable on-device machine learning and face search which will start analyzing your uploaded photos locally.</p><p>For the first run after login or enabling this feature, it will download all images on local device to analyze them. So please only enable this if you are ok with bandwidth and local processing of all images in your photo library.</p><p>If this is the first time you're enabling this, we'll also ask your permission to process face data.</p>",
    "ML_MORE_DETAILS": "More details",
    "ENABLE_FACE_SEARCH": "Enable face recognition",
    "ENABLE_FACE_SEARCH_TITLE": "Enable face recognition?",
    "ENABLE_FACE_SEARCH_DESCRIPTION": "<p>If you enable face recognition, ente will extract face geometry from your photos. This will happen on your device, and any generated biometric data will be end-to-encrypted.<p/><p><a>Please click here for more details about this feature in our privacy policy</a></p>",
    "DISABLE_BETA": "Pause recognition",
    "DISABLE_FACE_SEARCH": "Disable face recognition",
    "DISABLE_FACE_SEARCH_TITLE": "Disable face recognition?",
    "DISABLE_FACE_SEARCH_DESCRIPTION": "<p>Ente will stop processing face geometry.</p><p>You can reenable face recognition again if you wish, so this operation is safe.</p>",
    "ADVANCED": "Advanced",
    "FACE_SEARCH_CONFIRMATION": "I understand, and wish to allow ente to process face geometry",
    "LABS": "Labs",
    "YOURS": "yours",
    "PASSPHRASE_STRENGTH_WEAK": "Password strength: Weak",
    "PASSPHRASE_STRENGTH_MODERATE": "Password strength: Moderate",
    "PASSPHRASE_STRENGTH_STRONG": "Password strength: Strong",
    "PREFERENCES": "Preferences",
    "LANGUAGE": "Language",
    "EXPORT_DIRECTORY_DOES_NOT_EXIST": "Invalid export directory",
    "EXPORT_DIRECTORY_DOES_NOT_EXIST_MESSAGE": "<p>The export directory you have selected does not exist.</p><p> Please select a valid directory.</p>",
    "SUBSCRIPTION_VERIFICATION_ERROR": "Subscription verification failed",
    "STORAGE_UNITS": {
        "B": "B",
        "KB": "KB",
        "MB": "MB",
        "GB": "GB",
        "TB": "TB"
    },
    "AFTER_TIME": {
        "HOUR": "after an hour",
        "DAY": "after a day",
        "WEEK": "after a week",
        "MONTH": "after a month",
        "YEAR": "after a year"
    },
    "COPY_LINK": "Copy link",
    "DONE": "Done",
    "LINK_SHARE_TITLE": "Or share a link",
    "REMOVE_LINK": "Remove link",
    "CREATE_PUBLIC_SHARING": "Create public link",
    "PUBLIC_LINK_CREATED": "Public link created",
    "PUBLIC_LINK_ENABLED": "Public link enabled",
    "COLLECT_PHOTOS": "Collect photos",
    "PUBLIC_COLLECT_SUBTEXT": "Allow people with the link to also add photos to the shared album.",
    "STOP_EXPORT": "Stop",
    "EXPORT_PROGRESS": "<a>{{progress.success, number}} / {{progress.total, number}}</a> items synced",
    "MIGRATING_EXPORT": "Preparing...",
    "RENAMING_COLLECTION_FOLDERS": "Renaming album folders...",
    "TRASHING_DELETED_FILES": "Trashing deleted files...",
    "TRASHING_DELETED_COLLECTIONS": "Trashing deleted albums...",
    "EXPORT_NOTIFICATION": {
        "START": "Export started",
        "IN_PROGRESS": "Export already in progress",
        "FINISH": "Export finished",
        "UP_TO_DATE": "No new files to export"
    },
    "CONTINUOUS_EXPORT": "Sync continuously",
    "TOTAL_ITEMS": "Total items",
    "PENDING_ITEMS": "Pending items",
    "EXPORT_STARTING": "Export starting...",
    "DELETE_ACCOUNT_REASON_LABEL": "What is the main reason you are deleting your account?",
    "DELETE_ACCOUNT_REASON_PLACEHOLDER": "Select a reason",
    "DELETE_REASON": {
        "MISSING_FEATURE": "It's missing a key feature that I need",
        "BROKEN_BEHAVIOR": "The app or a certain feature does not behave as I think it should",
        "FOUND_ANOTHER_SERVICE": "I found another service that I like better",
        "NOT_LISTED": "My reason isn't listed"
    },
    "DELETE_ACCOUNT_FEEDBACK_LABEL": "We are sorry to see you go. Please explain why you are leaving to help us improve.",
    "DELETE_ACCOUNT_FEEDBACK_PLACEHOLDER": "Feedback",
    "CONFIRM_DELETE_ACCOUNT_CHECKBOX_LABEL": "Yes, I want to permanently delete this account and all its data",
    "CONFIRM_DELETE_ACCOUNT": "Confirm Account Deletion",
    "FEEDBACK_REQUIRED": "Kindly help us with this information",
    "FEEDBACK_REQUIRED_FOUND_ANOTHER_SERVICE": "What does the other service do better?",
    "RECOVER_TWO_FACTOR": "Recover two-factor",
    "at": "at",
    "AUTH_NEXT": "next",
    "AUTH_DOWNLOAD_MOBILE_APP": "Download our mobile app to manage your secrets",
    "HIDDEN": "Hidden",
    "HIDE": "Hide",
    "UNHIDE": "Unhide",
    "UNHIDE_TO_COLLECTION": "Unhide to album",
    "SORT_BY": "Sort by",
    "NEWEST_FIRST": "Newest first",
    "OLDEST_FIRST": "Oldest first",
    "CONVERSION_FAILED_NOTIFICATION_MESSAGE": "This file could not be previewed. Click here to download the original.",
    "SELECT_COLLECTION": "Select album",
    "PIN_ALBUM": "Pin album",
    "UNPIN_ALBUM": "Unpin album",
    "DOWNLOAD_COMPLETE": "Download complete",
    "DOWNLOADING_COLLECTION": "Downloading {{name}}",
    "DOWNLOAD_FAILED": "Download failed",
    "DOWNLOAD_PROGRESS": "{{progress.current}} / {{progress.total}} files",
    "CRASH_REPORTING": "Crash reporting",
    "CHRISTMAS": "Christmas",
    "CHRISTMAS_EVE": "Christmas Eve",
    "NEW_YEAR": "New Year",
    "NEW_YEAR_EVE": "New Year's Eve",
    "IMAGE": "Image",
    "VIDEO": "Video",
    "LIVE_PHOTO": "Live Photo",
    "CONVERT": "Convert",
    "CONFIRM_EDITOR_CLOSE_MESSAGE": "Are you sure you want to close the editor?",
    "CONFIRM_EDITOR_CLOSE_DESCRIPTION": "Download your edited image or save a copy to ente to persist your changes.",
    "BRIGHTNESS": "Brightness",
    "CONTRAST": "Contrast",
    "SATURATION": "Saturation",
    "BLUR": "Blur",
    "INVERT_COLORS": "Invert Colors",
    "ASPECT_RATIO": "Aspect Ratio",
    "SQUARE": "Square",
    "ROTATE_LEFT": "Rotate Left",
    "ROTATE_RIGHT": "Rotate Right",
    "FLIP_VERTICALLY": "Flip Vertically",
    "FLIP_HORIZONTALLY": "Flip Horizontally",
    "DOWNLOAD_EDITED": "Download Edited",
    "SAVE_A_COPY_TO_ENTE": "Save a copy to ente",
    "RESTORE_ORIGINAL": "Restore Original",
    "TRANSFORM": "Transform",
    "COLORS": "Colors",
    "FLIP": "Flip",
    "ROTATION": "Rotation",
    "RESET": "Reset",
    "PHOTO_EDITOR": "Photo Editor",
    "FASTER_UPLOAD": "Faster uploads",
    "FASTER_UPLOAD_DESCRIPTION": "Route uploads through nearby servers",
    "MAGIC_SEARCH_STATUS": "Magic Search Status",
    "INDEXED_ITEMS": "Indexed items",
    "CACHE_DIRECTORY": "Cache folder",
<<<<<<< HEAD
    "PASSKEYS": "Passkeys"
=======
    "FREEHAND": "Freehand",
    "APPLY_CROP": "Apply Crop",
    "PHOTO_EDIT_REQUIRED_TO_SAVE": "At least one transformation or color adjustment must be performed before saving."
>>>>>>> e0ecbba2
}<|MERGE_RESOLUTION|>--- conflicted
+++ resolved
@@ -626,11 +626,8 @@
     "MAGIC_SEARCH_STATUS": "Magic Search Status",
     "INDEXED_ITEMS": "Indexed items",
     "CACHE_DIRECTORY": "Cache folder",
-<<<<<<< HEAD
-    "PASSKEYS": "Passkeys"
-=======
+    "PASSKEYS": "Passkeys",
     "FREEHAND": "Freehand",
     "APPLY_CROP": "Apply Crop",
     "PHOTO_EDIT_REQUIRED_TO_SAVE": "At least one transformation or color adjustment must be performed before saving."
->>>>>>> e0ecbba2
 }