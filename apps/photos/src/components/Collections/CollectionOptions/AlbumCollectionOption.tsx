import { OverflowMenuOption } from 'components/OverflowMenu/option';
import React from 'react';

import EditIcon from '@mui/icons-material/Edit';
import PeopleIcon from '@mui/icons-material/People';
import DeleteOutlinedIcon from '@mui/icons-material/DeleteOutlined';
import { CollectionActions } from '.';
import Unarchive from '@mui/icons-material/Unarchive';
import ArchiveOutlined from '@mui/icons-material/ArchiveOutlined';
import SortIcon from '@mui/icons-material/Sort';
import { t } from 'i18next';
import PushPinOutlined from '@mui/icons-material/PushPinOutlined';
import { UnPinIcon } from 'components/icons/UnPinIcon';

interface Iprops {
<<<<<<< HEAD
    isArchived: boolean;
=======
    IsArchived: boolean;
    isPinned: boolean;
>>>>>>> 0ef6648f
    handleCollectionAction: (
        action: CollectionActions,
        loader?: boolean
    ) => (...args: any[]) => Promise<void>;
}

export function AlbumCollectionOption({
<<<<<<< HEAD
    isArchived,
=======
    IsArchived,
    isPinned,
>>>>>>> 0ef6648f
    handleCollectionAction,
}: Iprops) {
    return (
        <>
            <OverflowMenuOption
                onClick={handleCollectionAction(
                    CollectionActions.SHOW_RENAME_DIALOG,
                    false
                )}
                startIcon={<EditIcon />}>
                {t('RENAME_COLLECTION')}
            </OverflowMenuOption>
            <OverflowMenuOption
                onClick={handleCollectionAction(
                    CollectionActions.SHOW_SORT_ORDER_MENU,
                    false
                )}
                startIcon={<SortIcon />}>
                {t('SORT_BY')}
            </OverflowMenuOption>
<<<<<<< HEAD
            {isArchived ? (
=======
            {isPinned ? (
                <OverflowMenuOption
                    onClick={handleCollectionAction(
                        CollectionActions.UNPIN_ALBUM,
                        false
                    )}
                    startIcon={<UnPinIcon />}>
                    {t('UNPIN_ALBUM')}
                </OverflowMenuOption>
            ) : (
                <OverflowMenuOption
                    onClick={handleCollectionAction(
                        CollectionActions.PIN_ALBUM,
                        false
                    )}
                    startIcon={<PushPinOutlined />}>
                    {t('PIN_ALBUM')}
                </OverflowMenuOption>
            )}
            {IsArchived ? (
>>>>>>> 0ef6648f
                <OverflowMenuOption
                    onClick={handleCollectionAction(
                        CollectionActions.UNARCHIVE
                    )}
                    startIcon={<Unarchive />}>
                    {t('UNARCHIVE_COLLECTION')}
                </OverflowMenuOption>
            ) : (
                <OverflowMenuOption
                    onClick={handleCollectionAction(CollectionActions.ARCHIVE)}
                    startIcon={<ArchiveOutlined />}>
                    {t('ARCHIVE_COLLECTION')}
                </OverflowMenuOption>
            )}
            <OverflowMenuOption
                startIcon={<DeleteOutlinedIcon />}
                onClick={handleCollectionAction(
                    CollectionActions.CONFIRM_DELETE,
                    false
                )}>
                {t('DELETE_COLLECTION')}
            </OverflowMenuOption>
            <OverflowMenuOption
                onClick={handleCollectionAction(
                    CollectionActions.SHOW_SHARE_DIALOG,
                    false
                )}
                startIcon={<PeopleIcon />}>
                {t('SHARE_COLLECTION')}
            </OverflowMenuOption>
        </>
    );
}<|MERGE_RESOLUTION|>--- conflicted
+++ resolved
@@ -13,12 +13,8 @@
 import { UnPinIcon } from 'components/icons/UnPinIcon';
 
 interface Iprops {
-<<<<<<< HEAD
     isArchived: boolean;
-=======
-    IsArchived: boolean;
     isPinned: boolean;
->>>>>>> 0ef6648f
     handleCollectionAction: (
         action: CollectionActions,
         loader?: boolean
@@ -26,12 +22,8 @@
 }
 
 export function AlbumCollectionOption({
-<<<<<<< HEAD
     isArchived,
-=======
-    IsArchived,
     isPinned,
->>>>>>> 0ef6648f
     handleCollectionAction,
 }: Iprops) {
     return (
@@ -52,9 +44,6 @@
                 startIcon={<SortIcon />}>
                 {t('SORT_BY')}
             </OverflowMenuOption>
-<<<<<<< HEAD
-            {isArchived ? (
-=======
             {isPinned ? (
                 <OverflowMenuOption
                     onClick={handleCollectionAction(
@@ -74,8 +63,7 @@
                     {t('PIN_ALBUM')}
                 </OverflowMenuOption>
             )}
-            {IsArchived ? (
->>>>>>> 0ef6648f
+            {isArchived ? (
                 <OverflowMenuOption
                     onClick={handleCollectionAction(
                         CollectionActions.UNARCHIVE
