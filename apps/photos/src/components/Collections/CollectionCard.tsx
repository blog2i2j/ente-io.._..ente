--- conflicted
+++ resolved
@@ -1,12 +1,5 @@
-<<<<<<< HEAD
 import { useState, useEffect } from 'react';
-import downloadManager from 'services/downloadManager';
-=======
-import React from 'react';
-import { GalleryContext } from 'pages/gallery';
-import { useState, useContext, useEffect } from 'react';
 import downloadManager from 'services/download';
->>>>>>> 2765df75
 import { EnteFile } from 'types/file';
 import { StaticThumbnail } from 'components/PlaceholderThumbnails';
 import { LoadingThumbnail } from 'components/PlaceholderThumbnails';
