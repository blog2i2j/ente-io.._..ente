--- conflicted
+++ resolved
@@ -277,12 +277,8 @@
             if (!valid) {
                 return;
             }
-<<<<<<< HEAD
             setupSelectAllKeyBoardShortcutHandler();
-            setActiveCollection(ALL_SECTION);
-=======
             setActiveCollectionID(ALL_SECTION);
->>>>>>> e99bb31d
             setIsFirstLoad(isFirstLogin());
             setIsFirstFetch(true);
             if (justSignedUp()) {
@@ -573,7 +569,7 @@
         const selected = {
             ownCount: 0,
             count: 0,
-            collectionID: activeCollection,
+            collectionID: activeCollectionID,
         };
 
         filteredData.forEach((item) => {
@@ -716,30 +712,6 @@
         setCollectionSummaries(collectionSummaries);
     };
 
-<<<<<<< HEAD
-=======
-    const clearSelection = function () {
-        setSelected({ ownCount: 0, count: 0, collectionID: 0 });
-    };
-
-    const selectAll = function (filteredData) {
-        const selected = {
-            ownCount: 0,
-            count: 0,
-            collectionID: activeCollectionID,
-        };
-
-        filteredData.forEach((item) => {
-            if (item.ownerID === user.id) {
-                selected.ownCount++;
-            }
-            selected.count++;
-            selected[item.id] = true;
-        });
-        setSelected(selected);
-    };
-
->>>>>>> e99bb31d
     if (!collectionSummaries || !filteredData) {
         return <div />;
     }
@@ -1007,12 +979,8 @@
                         selected={selected}
                         deletedFileIds={deletedFileIds}
                         setDeletedFileIds={setDeletedFileIds}
-<<<<<<< HEAD
                         setIsPhotoSwipeOpen={setIsPhotoSwipeOpen}
-                        activeCollection={activeCollection}
-=======
                         activeCollectionID={activeCollectionID}
->>>>>>> e99bb31d
                         enableDownload={true}
                         fileToCollectionsMap={fileToCollectionsMap}
                         collectionNameMap={collectionNameMap}
